name: Create sfaira data-loader templates

on: [push, pull_request]

jobs:
  create-templates:
    runs-on: ${{ matrix.os }}
    if: "!contains(github.event.head_commit.message, '[skip ci]') && !contains(github.event.head_commit.message, '[ci skip]')"
    strategy:
      matrix:
        os: [ubuntu-latest]
    env:
      PYTHONIOENCODING: utf-8

    steps:
      - uses: actions/checkout@v2
        name: Check out source-code repository

      - name: Setup Python
        uses: actions/setup-python@v2.1.4
        with:
          python-version: 3.8

      - name: Upgrade and install pip
        run: python -m pip install --upgrade pip

      - name: Build sfaira
        run: pip install .

      - name: Create single_dataset template
        run: |
<<<<<<< HEAD
          echo -e "\n\n\n\n\n\n\n\n\n\n\n\n\n\n\n\n" | sfaira create-dataloader
=======
          cd ..
          echo -e "\n\n\n\n\n\n\n\n\n\n\n\n\n\n\n\n\n\n\n" | sfaira create-dataloader
>>>>>>> 7c92d877
          rm -rf d10_1000_j_journal_2021_01_001/<|MERGE_RESOLUTION|>--- conflicted
+++ resolved
@@ -29,10 +29,6 @@
 
       - name: Create single_dataset template
         run: |
-<<<<<<< HEAD
-          echo -e "\n\n\n\n\n\n\n\n\n\n\n\n\n\n\n\n" | sfaira create-dataloader
-=======
           cd ..
           echo -e "\n\n\n\n\n\n\n\n\n\n\n\n\n\n\n\n\n\n\n" | sfaira create-dataloader
->>>>>>> 7c92d877
           rm -rf d10_1000_j_journal_2021_01_001/