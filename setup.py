from setuptools import setup, find_packages
import versioneer

author = 'theislab'
author_email = 'david.fischer@helmholtz-muenchen.de'
description = "sfaira is a model and a data repository for single-cell data in a single python package."

with open("README.rst", "r") as fh:
    long_description = fh.read()

setup(
    name='sfaira',
    author=author,
    author_email=author_email,
    description=description,
    long_description=long_description,
    long_description_content_type="text/markdown",
    classifiers=[
        'Development Status :: 5 - Production/Stable',
        'Intended Audience :: Developers',
        'License :: OSI Approved :: BSD License',
        'Natural Language :: English',
        'Programming Language :: Python :: 3',
        'Programming Language :: Python :: 3.7',
        'Programming Language :: Python :: 3.8',
    ],
    packages=find_packages(),
    install_requires=[
        'anndata>=0.7',
        'fuzzywuzzy',
        'h5py',
        'networkx',
        'numpy>=1.16.4',
        'obonet',
        'pandas',
        'python-Levenshtein',
        'scipy>=1.2.1',
        'tqdm',
<<<<<<< HEAD
=======
        'tensorflow>=2.0.0'  # TODO Remove and add to tensorflow profile
>>>>>>> 91b8a1b9
    ],
    extras_require={
        'tensorflow': [
            # 'tensorflow>=2.0.0'  # TODO Add Tensorflow here again
        ],
        'kipoi': [
            'kipoi',
            'git-lfs'
        ],
        'plotting_deps': [
            "seaborn",
            "matplotlib",
            "sklearn"
        ],
        'data': [
            "scanpy",
            "loompy",
            "requests",
            "xlrd==1.*",
            "openpyxl",
        ],
        'extension': [
            "sfaira_extension",
        ],
    },
    version=versioneer.get_version(),
    cmdclass=versioneer.get_cmdclass(),
)<|MERGE_RESOLUTION|>--- conflicted
+++ resolved
@@ -36,10 +36,7 @@
         'python-Levenshtein',
         'scipy>=1.2.1',
         'tqdm',
-<<<<<<< HEAD
-=======
         'tensorflow>=2.0.0'  # TODO Remove and add to tensorflow profile
->>>>>>> 91b8a1b9
     ],
     extras_require={
         'tensorflow': [
