--- conflicted
+++ resolved
@@ -8,16 +8,11 @@
     sfairae = None
 
 
-<<<<<<< HEAD
-class TestDatasetTemplate(unittest.TestCase):
-    dir_template: str = "./template_data"
-=======
 def test_load(dir_template: str = "./template_data"):
     """
     Unit test to assist with data set contribution.
 
     The workflow for contributing a data set with this data loader is as follows:
->>>>>>> 94562c74
 
     1. Write a data loader and add it into the loader directory of your local sfaira installation.
     2. Address ToDos below.
@@ -28,7 +23,7 @@
 
     4. Moderate the suggestions made here: Choose the best fit cell ontology label for your cells.
     Sfaira uses multiple mechanisms of finding matches, depending on how the free text was generated, these might be
-    differentially successfull. The proposed IDs groups are separate by ":|||:" strings to give you a visial anchor
+    differentially successful. The proposed IDs groups are separate by ":|||:" strings to give you a visual anchor
     when going through these lists. You need to delete all of these division strings and all labels in the second
     columns other than the best fit label. Do not change the first column,
     (Note that columns are separated by ",")
@@ -42,16 +37,6 @@
     classmap_by_file = True
     # ToDo build one class map per file or per data loader (potentially many per file)
 
-<<<<<<< HEAD
-        4. Moderate the suggestions made here: Choose the best fit cell ontology label for your cells.
-        Sfaira uses multiple mechanisms of finding matches, depending on how the free text was generated, these might be
-        differentially successful. The proposed IDs groups are separate by ":|||:" strings to give you a visual anchor
-        when going through these lists. You need to delete all of these division strings and all labels in the second
-        columns other than the best fit label. Do not change the first column,
-        (Note that columns are separated by ",")
-        You can also manually check maps here: https://www.ebi.ac.uk/ols/ontologies/cl
-        5. Run this unit test for a last time to check the cell type maps.
-=======
     flattened_doi = "d10_1016_j_cmet_2019_01_021"  # ToDo: add correct module here as "YOUR_STUDY"
     # Define file names and loader paths in sfaira or sfaira_extension:
     # Define base paths of loader collections in sfaira and sfaira_extension:
@@ -71,7 +56,6 @@
     else:
         raise ValueError("data loader not found in sfaira and also not in sfaira_extension")
     file_path = pydoc.locate(dir_loader + ".FILE_PATH")
->>>>>>> 94562c74
 
     ds = DatasetGroupDirectoryOriented(
         file_base=file_path,
