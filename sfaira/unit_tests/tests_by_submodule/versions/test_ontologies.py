import numpy as np
from sfaira.versions.metadata import OntologyUberon, OntologyCl, OntologyHancestro, OntologyHsapdv, OntologyMondo, \
    OntologyMmusdv, OntologySinglecellLibraryConstruction

"""
OntologyCelltypes
"""


def test_cl_loading():
    """
    Tests if ontology can be initialised.
    """
    _ = OntologyCl(branch="v2021-02-01", recache=True)
    _ = OntologyCl(branch="v2021-02-01", recache=False)


def test_cl_is_a():
    """
    Tests if is-a relationships work correctly.
    """
    oc = OntologyCl(branch="v2021-02-01")
    assert oc.is_a(query="T cell", reference="lymphocyte")
    assert oc.is_a(query="lymphocyte", reference="lymphocyte")
    assert not oc.is_a(query="lymphocyte", reference="T cell")


def test_cl_effective_leaves():
    """
    Tests if node sets can be mapped to effective leaf sets via `OntologyCelltypes.get_effective_leaves()`
    """
    oc = OntologyCl(branch="v2021-02-01")
    x = oc.get_effective_leaves(x=[
        "CD4-positive helper T cell", "lymphocyte", "stromal cell", "T cell", "T-helper 1 cell",
        "T-helper 17 cell"
    ])
    x = oc.convert_to_name(x)
    assert set(x) == {"stromal cell", "T-helper 1 cell", "T-helper 17 cell"}, x


def test_cl_map_leaves():
    """
    Tests if nodes can be mapped to leave nodes in ontology.
    """
    oc = OntologyCl(branch="v2021-02-01")
    leaf_map_1 = oc.convert_to_name(oc.map_to_leaves(node="CD4-positive helper T cell", include_self=True))
    leaf_map_2 = oc.map_to_leaves(node="CD4-positive helper T cell", include_self=True, return_type="idx")
    assert len(leaf_map_1) == 7
    assert np.all(leaf_map_2 == np.sort([oc.convert_to_name(oc.leaves).index(x) for x in list(leaf_map_1)]))


def test_cl_set_leaves():
    """
    Tests if ontology behaves correctly if leaf nodes were reset.
    """
    oc = OntologyCl(branch="v2021-02-01", use_developmental_relationships=False)
    targets = ["stromal cell", "T-helper 1 cell", "T-helper 17 cell"]
    oc.leaves = targets
    leaves = oc.convert_to_name(oc.leaves)
    assert set(leaves) == set(targets), leaves
    assert len(oc.node_ids) == 22
    assert np.all([x in oc.convert_to_name(oc.node_ids) for x in targets]), oc.convert_to_name(oc.node_ids)
    leaf_map_1 = oc.convert_to_name(oc.map_to_leaves(node="lymphocyte"))
    leaf_map_2 = oc.map_to_leaves(node="lymphocyte", return_type="idx")
    leaf_map_3 = oc.convert_to_name(oc.map_to_leaves(node="T-helper 1 cell"))
    leaf_map_4 = oc.map_to_leaves(node="T-helper 1 cell", return_type="idx")
    assert set(leaf_map_1) == {"T-helper 1 cell", "T-helper 17 cell"}
    assert np.all(leaf_map_2 == np.sort([oc.convert_to_name(oc.leaves).index(x) for x in list(leaf_map_1)]))
    assert set(leaf_map_3) == {"T-helper 1 cell"}
    assert np.all(leaf_map_4 == np.sort([oc.convert_to_name(oc.leaves).index(x) for x in list(leaf_map_3)]))


"""
Hancestro
"""


def test_hancestro_loading():
    _ = OntologyHancestro(recache=True)
    _ = OntologyHancestro(recache=False)


"""
Hsapdv
"""


def test_hsapdv_loading():
    _ = OntologyHsapdv(recache=True)
    _ = OntologyHsapdv(recache=False)


"""
MONDO
"""


def test_mondo_loading():
    _ = OntologyMondo(recache=True)
    _ = OntologyMondo(recache=False)


"""
Mmusdv
"""


def test_mmusdv_loading():
    _ = OntologyMmusdv(recache=True)
    _ = OntologyMmusdv(recache=False)


"""
OntologySinglecellLibraryConstruction
"""


def test_sclc_loading():
    """
    Tests if ontology can be initialised.
    """
    _ = OntologySinglecellLibraryConstruction(recache=True)
    _ = OntologySinglecellLibraryConstruction(recache=False)


def test_sclc_nodes():
    """
    Tests for presence and absence of a few commonly mistaken nodes.
    """
    sclc = OntologySinglecellLibraryConstruction()
    assert "10x technology" in sclc.node_names
    assert "10x 3' v3" in sclc.node_names
    assert "Smart-like" in sclc.node_names
    assert "Smart-seq2" in sclc.node_names
    assert "sci-plex" in sclc.node_names
    assert "single cell library construction" in sclc.node_names


def test_sclc_is_a():
    """
    Tests if is-a relationships work correctly.
    """
    sclc = OntologySinglecellLibraryConstruction()
    assert sclc.is_a(query="10x 3' v3", reference="10x technology")
    assert sclc.is_a(query="10x 3' v3", reference="10x 3' transcription profiling")
    assert not sclc.is_a(query="10x technology", reference="10x 3' transcription profiling")
    assert sclc.is_a(query="10x 3' v3", reference="single cell library construction")
    assert sclc.is_a(query="sci-plex", reference="single cell library construction")
    assert not sclc.is_a(query="sci-plex", reference="10x technology")


"""
UBERON
"""


def test_uberon_loading():
<<<<<<< HEAD
    _ = OntologyUberon(branch="2019-11-22")
=======
    _ = OntologyUberon(recache=True)
    _ = OntologyUberon(recache=False)
>>>>>>> ffd8925a


def test_uberon_subsetting():
    ou = OntologyUberon(branch="2019-11-22")
    assert ou.is_a(query="lobe of lung", reference="lung")
    assert ou.is_a(query="lobe of lung", reference="lobe of lung")
    assert not ou.is_a(query="lung", reference="lobe of lung")

    assert ou.is_a(query="lobar bronchus", reference="lung")
    assert ou.is_a(query="lobar bronchus", reference="lobar bronchus")
    assert not ou.is_a(query="lung", reference="lobar bronchus")

    assert ou.is_a(query="adipose tissue of abdominal region", reference="adipose tissue")
    assert ou.is_a(query="adipose tissue", reference="adipose tissue")
    assert not ou.is_a(query="adipose tissue", reference="adipose tissue of abdominal region")<|MERGE_RESOLUTION|>--- conflicted
+++ resolved
@@ -155,12 +155,8 @@
 
 
 def test_uberon_loading():
-<<<<<<< HEAD
-    _ = OntologyUberon(branch="2019-11-22")
-=======
-    _ = OntologyUberon(recache=True)
-    _ = OntologyUberon(recache=False)
->>>>>>> ffd8925a
+    _ = OntologyUberon(branch="2019-11-22", recache=True)
+    _ = OntologyUberon(branch="2019-11-22", recache=False)
 
 
 def test_uberon_subsetting():
