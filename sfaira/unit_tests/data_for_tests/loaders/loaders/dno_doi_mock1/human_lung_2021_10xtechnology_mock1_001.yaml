dataset_structure:
    dataset_index: 1
    sample_fns:
dataset_wise:
    author: "mock1"
    default_embedding: "X_umap"
    doi_journal: "no_doi_mock1"
    doi_preprint:
    download_url_data: ""
    download_url_meta: ""
    primary_data: True
    year: 2021
layers:
    layer_counts: "X"
    layer_processed:
    layer_spliced_counts:
    layer_spliced_processed:
    layer_unspliced_counts:
    layer_unspliced_processed:
    layer_velocity:
dataset_or_feature_wise:
    feature_reference:
    feature_reference_var_key:
    feature_type: "rna"
    feature_type_var_key:
dataset_or_observation_wise:
    assay_sc: "10x technology"
    assay_sc_obs_key:
    assay_differentiation:
    assay_differentiation_obs_key:
    assay_type_differentiation:
    assay_type_differentiation_obs_key:
    bio_sample:
    bio_sample_obs_key:
    cell_line:
    cell_line_obs_key:
    cell_type:
    cell_type_obs_key: "free_annotation"
<<<<<<< HEAD
    development_stage: "50-year-old stage"
=======
    development_stage: "50-year-old human stage"
>>>>>>> c1f20a9e
    development_stage_obs_key:
    disease: "healthy"
    disease_obs_key:
    ethnicity:
    ethnicity_obs_key:
    gm:
    gm_obs_key:
    individual:
    individual_obs_key:
    organ: "lung"
    organ_obs_key:
    organism: "Homo sapiens"
    organism_obs_key:
    sample_source: "primary_tissue"
    sample_source_obs_key:
    sex:
    sex_obs_key:
    source_doi:
    source_doi_obs_key:
    state_exact:
    state_exact_obs_key:
    tech_sample:
    tech_sample_obs_key:
    treatment:
    treatment_obs_key:
feature_wise:
    feature_id_var_key: "index"
    feature_symbol_var_key:
observation_wise:
    spatial_x_coord:
    spatial_y_coord:
    spatial_z_coord:
    vdj_c_call:
    vdj_consensus_count:
    vdj_d_call:
    vdj_duplicate_count:
    vdj_j_call:
    vdj_junction:
    vdj_junction_aa:
    vdj_locus:
    vdj_productive:
    vdj_v_call:
meta:
    version: "1.2"<|MERGE_RESOLUTION|>--- conflicted
+++ resolved
@@ -36,11 +36,7 @@
     cell_line_obs_key:
     cell_type:
     cell_type_obs_key: "free_annotation"
-<<<<<<< HEAD
-    development_stage: "50-year-old stage"
-=======
     development_stage: "50-year-old human stage"
->>>>>>> c1f20a9e
     development_stage_obs_key:
     disease: "healthy"
     disease_obs_key:
