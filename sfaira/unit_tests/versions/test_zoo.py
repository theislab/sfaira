import abc
import numpy as np
import os
import pandas as pd
from typing import Union
import unittest

<<<<<<< HEAD
from sfaira.ui.model_zoo import ModelZoo
=======
from sfaira.ui.model_zoo import ModelZoo, ModelZooCelltype, ModelZooEmbedding
>>>>>>> 596ff0ef


class _TestZoo:
    zoo: Union[ModelZoo]
    data: np.ndarray

    """
    Contains functions _test* to test individual functions and attributes of estimator class.

    TODO for everybody working on this, add one _test* function in here and add it into
    basic_estimator_test(). See _test_kipoi_call() for an example.
    """

    @abc.abstractmethod
    def init_zoo(self):
        """
        Initialise target zoo as .zoo attribute.

        :return:
        """
        pass

    def simulate(self):
        """
        Simulate basic data example used for unit test.

        Sets attribute .data with simulated data.

        :return:
        """
        pass

    def _test_basic(self, id: str):
        """
        Test all relevant model methods.


        :return:
        """
        np.random.seed(1)
        self.simulate()
        self.init_zoo()
        self.zoo_manual.set_model_id(id)


class TestZooKerasEmbedding(unittest.TestCase, _TestZoo):

    def init_zoo(self):
        package_dir = str(os.path.dirname(os.path.abspath(__file__)))
        lookup_table = pd.read_csv(
            os.path.join(package_dir, '../test_data', 'model_lookuptable.csv'),
            header=0, index_col=0
        )
        self.zoo = ModelZoo(model_lookuptable=lookup_table)
        self.zoo_manual = ModelZoo(model_lookuptable=None)

    def test_basic(self):
        self._test_basic(id="embedding_mouse_lung_vae_theislab_0.1_0.1")
        self.zoo.set_latest('mouse', 'lung', 'vae', 'theislab', '0.1')
        assert self.zoo.model_id == "embedding_mouse_lung_vae_theislab_0.1_0.1"
        assert self.zoo.model_id == self.zoo_manual.model_id


class TestZooKerasCelltype(unittest.TestCase, _TestZoo):

    def init_zoo(self):
        package_dir = str(os.path.dirname(os.path.abspath(__file__)))
        lookup_table = pd.read_csv(
            os.path.join(package_dir, '../test_data', 'model_lookuptable.csv'),
            header=0, index_col=0
        )
        self.zoo = ModelZoo(model_lookuptable=lookup_table)
        self.zoo_manual = ModelZoo(model_lookuptable=None)

    def test_basic(self):
        self._test_basic(id="celltype_mouse_lung_mlp_theislab_0.0.1_0.1")
        self.zoo.set_latest('mouse', 'lung', 'mlp', 'theislab', '0.0.1')
        assert self.zoo.model_id == "celltype_mouse_lung_mlp_theislab_0.0.1_0.1"
        assert self.zoo.model_id == self.zoo_manual.model_id


if __name__ == '__main__':
    unittest.main()<|MERGE_RESOLUTION|>--- conflicted
+++ resolved
@@ -5,11 +5,7 @@
 from typing import Union
 import unittest
 
-<<<<<<< HEAD
-from sfaira.ui.model_zoo import ModelZoo
-=======
 from sfaira.ui.model_zoo import ModelZoo, ModelZooCelltype, ModelZooEmbedding
->>>>>>> 596ff0ef
 
 
 class _TestZoo:
