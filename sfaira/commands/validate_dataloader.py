import sys
import logging
import os
import pydoc
import rich
from rich.panel import Panel
from rich.progress import Progress, BarColumn
from typing import Dict, List
import yaml

from sfaira.commands.utils import get_pydoc
from sfaira.consts.utils import clean_doi

log = logging.getLogger(__name__)


class DataloaderValidator:
    fns_loaders: List[str]
    paths_yamls: List[str]
    yaml_dicts: Dict[str, dict]
    passed: List[str]
    warned: List[str]
    failed: List[str]

    def __init__(self, path_loader, doi, schema):
        self.doi = doi
        self._clean_doi = clean_doi(doi)

        loader_filenames = [str(x) for x in os.listdir(os.path.join(path_loader, self._clean_doi))
                            if str(x).endswith(".py") and str(x) != "__init__.py"]
        yaml_filenames = [x for x in os.listdir(os.path.join(path_loader, self._clean_doi))
                          if str(x).endswith(".yaml")]
<<<<<<< HEAD
        self.fns_loaders = loader_filenames
        self.paths_yamls = [os.path.join(path_loader, self._clean_doi, x) for x in yaml_filenames]
        self.yaml_dicts = []
=======
        self.path_loader = path_loader
        self.fns_loaders = loader_filenames
        self.paths_yamls = [os.path.join(path_loader, self._clean_doi, x) for x in yaml_filenames]
        self.yaml_dicts = {}
>>>>>>> c1f20a9e
        self.passed = []
        self.warned = []
        self.failed = []
        self.loader_validation_functions: list = [
            '_validate_namespace',
        ]
        self.yaml_validation_functions: list = [
            '_validate_yaml_sections',
            '_validate_required_attributes',
        ]
        self.schema = schema

    def validate(self) -> None:
        """
        Statically verifies data loader files against a predefined set of rules.
        """
        progress = Progress("[bold green]{task.description}", BarColumn(bar_width=None),
                            "[bold yellow]{task.completed} of {task.total}[reset] [bold green]{task.fields[func_name]}")
        self._validate_loader(progress=progress)
        self._validate_yaml(progress=progress)
        self._print_results()

    def _validate_loader(self, progress) -> None:
        """
        Statically verifies a loader (.py) file against a predefined set of rules.
        Every rule is a function defined in this class, which must be part of this class' linting_functions.
        """
        with progress:
            lint_progress = progress.add_task("Running loader lint checks",
                                              total=len(self.yaml_validation_functions),
                                              func_name=self.yaml_validation_functions)
            for fun_name in self.loader_validation_functions:
                progress.update(lint_progress, advance=1, func_name=fun_name)
                getattr(self, fun_name)()

    def _validate_namespace(self):
        """
        Verifies that namespace of .py files contain all necessary elements.

            - .py files contain load() function.
        """
        passed_required_elements = True

        elements = ['load', ]

        for fn in self.fns_loaders:
            file_module = ".".join(fn.split(".")[:-1])
<<<<<<< HEAD
            pydoc_path = "sfaira.data.dataloaders.loaders." + self._clean_doi + "." + file_module
            for x in elements:
                query_element = pydoc.locate(pydoc_path + "." + x)
=======
            _, pydoc_handle = get_pydoc(path_loader=self.path_loader, doi_sfaira_repr=self._clean_doi)
            pydoc_handle = pydoc_handle + "." + file_module
            for x in elements:
                query_element = pydoc.locate(pydoc_handle + "." + x)
>>>>>>> c1f20a9e
                if query_element is None:
                    passed_required_elements = False
                    self.failed.append(f'Missing element in namespace of {fn}.py file: {x}')

        if passed_required_elements:
            self.passed.append('Passed required data loader load() namespace checks.')

    def _validate_yaml(self, progress) -> None:
        """
        Statically verifies the yaml data loader files against a predefined set of rules.
        Every rule is a function defined in this class, which must be part of this class' linting_functions.
        """
        for x in self.paths_yamls:
            with open(x) as yaml_file:
                self.yaml_dicts[x] = yaml.load(yaml_file, Loader=yaml.FullLoader)

        with progress:
            lint_progress = progress.add_task("Running yaml lint checks",
                                              total=len(self.yaml_validation_functions),
                                              func_name=self.yaml_validation_functions)
            for fun_name in self.yaml_validation_functions:
                progress.update(lint_progress, advance=1, func_name=fun_name)
                getattr(self, fun_name)()

    def _validate_yaml_sections(self):
        """
        Verifies that .yaml files contain correct sections and keys within each section.

        This can prevent copy or delete mistakes, for example.
        """
        passed_required_sections = True

        # Note: Each key in 'dataset_or_observation_wise' appears as written below and as f"{x}_obs_key" in the .yaml.
        # Each key is accordingly listed twice and the list of lists is flattened in this dictionary:
        section_keys = {
            'dataset_structure': [
                'dataset_index',
                'sample_fns'],
            'dataset_wise': [
                'author',
                'default_embedding',
                'doi_journal',
                'doi_preprint',
                'download_url_data',
                'download_url_meta',
                'primary_data',
                'year'],
            'layers': [
                'layer_counts',
                'layer_processed',
                'layer_spliced_counts',
                'layer_spliced_processed',
                'layer_unspliced_counts',
                'layer_unspliced_processed',
                'layer_velocity'],
            'dataset_or_feature_wise': [
                'feature_reference',
                'feature_reference_var_key',
                'feature_type',
                'feature_type_var_key'],
            'dataset_or_observation_wise': [z for y in [[x, x + "_obs_key"] for x in [
                'assay_sc',
                'assay_differentiation',
                'assay_type_differentiation',
                'bio_sample',
                'cell_line',
                'cell_type',
                'development_stage',
                'disease',
                'ethnicity',
                'gm',
                'individual',
                'organ',
                'organism',
<<<<<<< HEAD
                'primary_doi',
                'sample_source',
                'sex',
=======
                'sample_source',
                'sex',
                'source_doi',
>>>>>>> c1f20a9e
                'state_exact',
                'tech_sample',
                'treatment']] for z in y],
            'feature_wise': [
                'feature_id_var_key',
                'feature_symbol_var_key'],
            'observation_wise': [
<<<<<<< HEAD
                'spatial_x_coord',
                'spatial_y_coord',
                'spatial_z_coord',
                'vdj_c_call',
                'vdj_consensus_count',
                'vdj_d_call',
                'vdj_duplicate_count',
                'vdj_j_call',
                'vdj_junction',
                'vdj_junction_aa',
                'vdj_locus',
                'vdj_productive',
                'vdj_v_call'],
=======
                'spatial_x_coord_obs_key',
                'spatial_y_coord_obs_key',
                'spatial_z_coord_obs_key',
                'vdj_vj_1_obs_key_prefix',
                'vdj_vj_2_obs_key_prefix',
                'vdj_vdj_1_obs_key_prefix',
                'vdj_vdj_2_obs_key_prefix',
                'vdj_c_call_obs_key_suffix',
                'vdj_consensus_count_obs_key_suffix',
                'vdj_d_call_obs_key_suffix',
                'vdj_duplicate_count_obs_key_suffix',
                'vdj_j_call_obs_key_suffix',
                'vdj_junction_obs_key_suffix',
                'vdj_junction_aa_obs_key_suffix',
                'vdj_locus_obs_key_suffix',
                'vdj_productive_obs_key_suffix',
                'vdj_v_call_obs_key_suffix'],
>>>>>>> c1f20a9e
            'meta': [
                'version'],
        }

        for fn, content in self.yaml_dicts.items():
            for k, v in section_keys.items():
                if k not in content.keys():
                    passed_required_sections = False
                    self.failed.append(f'Missing section {k} in file {fn}')
                else:
                    for kk in v:
                        if kk not in content[k].keys():
                            passed_required_sections = False
                            self.failed.append(f'Missing key {kk} in section {k} in file {fn}')

        if passed_required_sections:
            self.passed.append('Passed required data loader section checks.')

    def _validate_required_attributes(self):
        """
        Verifies that all required attributes for every data loader are present.
        """
        passed_required_attributes = True

        attributes = {
            'dataset_structure': [
                'dataset_index'],
            'dataset_wise': [
                'author',
                ['doi_journal', 'doi_preprint'],
                'download_url_data',
<<<<<<< HEAD
                'normalization',
=======
>>>>>>> c1f20a9e
                'primary_data',
                'year'],
            'layers': [
                ['layer_counts', 'layer_processed']],
            'dataset_or_feature_wise': [
                ['feature_type', 'feature_type_var_key']],
            'feature_wise': [
<<<<<<< HEAD
                ['gene_id_ensembl_var_key', 'gene_id_symbols_var_key']],
=======
                ['feature_id_var_key', 'feature_symbol_var_key']],
>>>>>>> c1f20a9e
            'meta': [
                'version'],
        }
        if self.schema == "sfaira":
            attributes['dataset_or_observation_wise'] = [[x, x + "_obs_key"] for x in [
                'assay_sc',
                'organism']]
        elif self.schema == "cellxgene":
            attributes['dataset_wise'].append("default_embedding")
            attributes['dataset_or_observation_wise'] = [[x, x + "_obs_key"] for x in [
                'assay_sc',
<<<<<<< HEAD
=======
                'cell_type',
>>>>>>> c1f20a9e
                'development_stage',
                'disease',
                'ethnicity',
                'organ',
                'organism',
                'sex']]
        else:
            print(f"[bold red]Did not recognize schema {self.schema} in validate.")
            sys.exit()

        for fn, yaml_dict in self.yaml_dicts.items():
            for section, attrs in attributes.items():
                for attr in attrs:
                    detected = False
                    # Lists of attributes are handled in the following way:
                    # One of the two keys has to have a value.
                    if isinstance(attr, list):
                        for sub_attr in attr:
                            val = yaml_dict[section][sub_attr]
                            if val is not None:
                                detected = True
                        if not detected:
                            passed_required_attributes = False
                            self.failed.append('Missing any of the following keys to describe the required meta ' +
                                               f'data {section}:{attr} in file {fn}')
                    else:
                        val = yaml_dict[section][attr]
                        if val is not None:
                            detected = True
                        if not detected:
                            passed_required_attributes = False
                            self.failed.append(f'Missing required meta data {section}:{attr} in file {fn}')

        if passed_required_attributes:
            self.passed.append('Passed required meta data checks.')

    def _print_results(self):
        console = rich.console.Console()
        console.print()
        console.rule("[bold green] LINT RESULTS")
        console.print()
        console.print(
            f'     [bold green][[\u2714]] {len(self.passed):>4} tests passed\n'
            f'     [bold yellow][[!]] {len(self.warned):>4} tests had warnings\n'
            f'     [bold red][[\u2717]] {len(self.failed):>4} tests failed',
            overflow="ellipsis",
            highlight=False,
        )

        def format_result(linting_results: dict, color):
            results = []
            for result in linting_results:
                results.append(f'[bold {color}]Result: {result}')
            return "\n".join(results)

        if len(self.passed) > 0:
            console.print()
            console.rule("[bold green][[\u2714]] Tests Passed", style='green')
            console.print(Panel(format_result(self.passed, 'green'), style='green'), no_wrap=False, overflow='ellipsis')
        if len(self.warned) > 0:
            console.print()
            console.rule("[bold yellow][[!]] Test Warnings", style='yellow')
            console.print(Panel(format_result(self.warned, 'yellow'), style="yellow"), no_wrap=False,
                          overflow='ellipsis')
        if len(self.failed) > 0:
            console.print()
            console.rule("[bold red][[\u2717]] Test Failures", style='red')
            console.print(Panel(format_result(self.failed, 'red'), style='red'), no_wrap=False, overflow='ellipsis')<|MERGE_RESOLUTION|>--- conflicted
+++ resolved
@@ -30,16 +30,10 @@
                             if str(x).endswith(".py") and str(x) != "__init__.py"]
         yaml_filenames = [x for x in os.listdir(os.path.join(path_loader, self._clean_doi))
                           if str(x).endswith(".yaml")]
-<<<<<<< HEAD
-        self.fns_loaders = loader_filenames
-        self.paths_yamls = [os.path.join(path_loader, self._clean_doi, x) for x in yaml_filenames]
-        self.yaml_dicts = []
-=======
         self.path_loader = path_loader
         self.fns_loaders = loader_filenames
         self.paths_yamls = [os.path.join(path_loader, self._clean_doi, x) for x in yaml_filenames]
         self.yaml_dicts = {}
->>>>>>> c1f20a9e
         self.passed = []
         self.warned = []
         self.failed = []
@@ -87,16 +81,10 @@
 
         for fn in self.fns_loaders:
             file_module = ".".join(fn.split(".")[:-1])
-<<<<<<< HEAD
-            pydoc_path = "sfaira.data.dataloaders.loaders." + self._clean_doi + "." + file_module
-            for x in elements:
-                query_element = pydoc.locate(pydoc_path + "." + x)
-=======
             _, pydoc_handle = get_pydoc(path_loader=self.path_loader, doi_sfaira_repr=self._clean_doi)
             pydoc_handle = pydoc_handle + "." + file_module
             for x in elements:
                 query_element = pydoc.locate(pydoc_handle + "." + x)
->>>>>>> c1f20a9e
                 if query_element is None:
                     passed_required_elements = False
                     self.failed.append(f'Missing element in namespace of {fn}.py file: {x}')
@@ -171,15 +159,9 @@
                 'individual',
                 'organ',
                 'organism',
-<<<<<<< HEAD
-                'primary_doi',
-                'sample_source',
-                'sex',
-=======
                 'sample_source',
                 'sex',
                 'source_doi',
->>>>>>> c1f20a9e
                 'state_exact',
                 'tech_sample',
                 'treatment']] for z in y],
@@ -187,21 +169,6 @@
                 'feature_id_var_key',
                 'feature_symbol_var_key'],
             'observation_wise': [
-<<<<<<< HEAD
-                'spatial_x_coord',
-                'spatial_y_coord',
-                'spatial_z_coord',
-                'vdj_c_call',
-                'vdj_consensus_count',
-                'vdj_d_call',
-                'vdj_duplicate_count',
-                'vdj_j_call',
-                'vdj_junction',
-                'vdj_junction_aa',
-                'vdj_locus',
-                'vdj_productive',
-                'vdj_v_call'],
-=======
                 'spatial_x_coord_obs_key',
                 'spatial_y_coord_obs_key',
                 'spatial_z_coord_obs_key',
@@ -219,7 +186,6 @@
                 'vdj_locus_obs_key_suffix',
                 'vdj_productive_obs_key_suffix',
                 'vdj_v_call_obs_key_suffix'],
->>>>>>> c1f20a9e
             'meta': [
                 'version'],
         }
@@ -251,10 +217,6 @@
                 'author',
                 ['doi_journal', 'doi_preprint'],
                 'download_url_data',
-<<<<<<< HEAD
-                'normalization',
-=======
->>>>>>> c1f20a9e
                 'primary_data',
                 'year'],
             'layers': [
@@ -262,11 +224,7 @@
             'dataset_or_feature_wise': [
                 ['feature_type', 'feature_type_var_key']],
             'feature_wise': [
-<<<<<<< HEAD
-                ['gene_id_ensembl_var_key', 'gene_id_symbols_var_key']],
-=======
                 ['feature_id_var_key', 'feature_symbol_var_key']],
->>>>>>> c1f20a9e
             'meta': [
                 'version'],
         }
@@ -278,10 +236,7 @@
             attributes['dataset_wise'].append("default_embedding")
             attributes['dataset_or_observation_wise'] = [[x, x + "_obs_key"] for x in [
                 'assay_sc',
-<<<<<<< HEAD
-=======
                 'cell_type',
->>>>>>> c1f20a9e
                 'development_stage',
                 'disease',
                 'ethnicity',
