--- conflicted
+++ resolved
@@ -83,22 +83,14 @@
                                     question='Author(s):',
                                     default='Einstein, Albert; Hawking, Stephen')
         self.template_attributes.author = author.split(';') if ';' in author else author
-<<<<<<< HEAD
         if self.doi:
             doi = self.doi
         else:
-=======
-        doi = sfaira_questionary(function='text',
-                                 question='DOI:',
-                                 default='10.1000/j.journal.2021.01.001')
-        while not re.match(r'\b10\.\d+/[\w.]+\b', doi):
-            print('[bold red]The entered DOI is malformed!')
->>>>>>> 7c92d877
             doi = sfaira_questionary(function='text',
                                      question='DOI:',
                                      default='10.1000/j.journal.2021.01.001')
             while not re.match(r'\b10\.\d+/[\w.]+\b', doi):
-                print('[bold red]The entered DOI is malformed!')  # noqa: W605
+                print('[bold red]The entered DOI is malformed!')
                 doi = sfaira_questionary(function='text',
                                          question='DOI:',
                                          default='10.1000/j.journal.2021.01.001')
@@ -165,17 +157,13 @@
         except KeyError:
             print('[bold yellow] First author was not in the expected format. Using full first author for the id.')
             first_author_lastname = first_author
-<<<<<<< HEAD
-        self.template_attributes.id_without_doi = f'{clean_id_str(self.template_attributes.organism)}_{clean_id_str(self.template_attributes.organ)}_' \
-                                                  f'{clean_id_str(self.template_attributes.year)}_{clean_id_str(self.template_attributes.assay)}_' \
+        self.template_attributes.id_without_doi = f'{clean_id_str(self.template_attributes.organism)}_' \
+                                                  f'{clean_id_str(self.template_attributes.organ)}_' \
+                                                  f'{clean_id_str(self.template_attributes.year)}_' \
+                                                  f'{clean_id_str(self.template_attributes.assay_sc)}_' \
                                                   f'{clean_id_str(first_author_lastname)}_001'
-        self.template_attributes.id = f'{self.template_attributes.id_without_doi}_{self.template_attributes.doi_sfaira_repr}'
-=======
-        self.template_attributes.id_without_doi = f'{self.template_attributes.organism}_{self.template_attributes.organ}_' \
-                                                  f'{self.template_attributes.year}_{self.template_attributes.assay_sc}_' \
-                                                  f'{first_author_lastname}_001'
-        self.template_attributes.id = self.template_attributes.id_without_doi + f'_{self.template_attributes.doi_sfaira_repr}'
->>>>>>> 7c92d877
+        self.template_attributes.id = self.template_attributes.id_without_doi + \
+                                      f'_{self.template_attributes.doi_sfaira_repr}'
         if self.template_attributes.dataloader_type == 'single_dataset':
             self.template_attributes.download_url_data = sfaira_questionary(function='text',
                                                                             question='URL to download the data',
