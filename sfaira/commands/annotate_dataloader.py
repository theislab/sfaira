--- conflicted
+++ resolved
@@ -159,25 +159,6 @@
                         protected_writing=True,
                         n_suggest=4,
                     )
-<<<<<<< HEAD
-                    tsvs_written.append(fn_tsv)
-        print("[bold blue]Completed annotation.")
-        print('[bold orange]Sfaira butler: "Up next:"')
-        self.action_counter = 1
-        tsv_file_overview = "\n".join(tsvs_written)
-        print(f'[bold orange]{self.action_counter}) Proceed to chose ontology symbols for each free text label in the'
-              f'tsv files:\n{tsv_file_overview}\n'
-              'Each tsv has two columns: free text labels found in the data on the left and suggestions on the right.'
-              'Each suggested symbol lies between two : characters.\n'
-              ': is a separator between suggested symbols and :|||: between symbol groups that were found via different'
-              'search strategies.\n'
-              'Take care to not remove the \\t separators in the table.\n'
-              'Note that ontology IDs are later automatically added to this table.')
-        self.action_counter += 1
-        print(f'[bold orange]{self.action_counter}) Then proceed to finish .yaml file if not already done.')
-        self.action_counter += 1
-        print(f'[bold orange]{self.action_counter}) Proceed to run \'sfaira test-dataloader\'')
-=======
                     if os.getenv('SFAIRA_DOCKER'):
                         written_output = (os.path.join("<PATCH_LOADER_YOU_MOUNTED_TO_THE_CONTAINER>", doi_sfaira_repr, f"{file_module}"), attrs)
                     else:
@@ -205,5 +186,4 @@
         self.action_counter += 1
         print(f'[bold orange]               "{self.action_counter}) Then proceed to phase 3 '
               f'sfaira finalize-dataloader."')
->>>>>>> c1f20a9e
         self.action_counter += 1