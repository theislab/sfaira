import abc
import anndata
import h5py
import numpy as np
import pandas as pd
import os
from os import PathLike
import pandas
import scipy.sparse
from typing import Dict, List, Union
import warnings

from .external import SuperGenomeContainer
from .external import ADATA_IDS_SFAIRA, META_DATA_FIELDS


class DatasetBase(abc.ABC):

    adata: Union[None, anndata.AnnData]
    class_maps: dict
    meta: Union[None, pandas.DataFrame]
    download_website_meta: Union[None, str]
    path: Union[None, str]
    id: Union[None, str]
    genome: Union[None, str]

    _annotated: str
    _author: str
    _doi: str
    _download: str
    _id: str
    _ncells: str
    _normalization: str
    _organ: str
    _protocol: str
    _species: str
    _year: str

    def __init__(
            self,
            path: Union[str, None] = None,
            meta_path: Union[str, None] = None,
            **kwargs
    ):
        self.adata = None
        self.download_website_meta = None
        self.meta = None
        self.genome = None
        self.path = path
        self.meta_path = meta_path
        self._load_raw = None

    @abc.abstractmethod
    def _load(self, fn):
        pass

    def load(
            self,
            celltype_version: Union[str, None] = None,
            fn: Union[str, None] = None,
            remove_gene_version: bool = True,
            match_to_reference: Union[str, None] = None,
            load_raw: bool = False
    ):
        """

        :param celltype_version: Version of cell type ontology to use. Uses most recent if None.
        :param fn: Optional target file name, otherwise infers from defined directory structure.
        :param remove_gene_version: Remove gene version string from ENSEMBL ID so that different versions in different
            data sets are superimposed.
        :param match_to_reference: Reference genomes name.
        :param load_raw: Loads unprocessed version of data if available in data loader.
        :return:
        """

        self._load_raw = load_raw

        if match_to_reference and not remove_gene_version:
            warnings.warn("it is not recommended to enable matching the feature space to a genomes reference"
                          "while not removing gene versions. this can lead to very poor matching performance")

        # set default genomes if none provided
        if match_to_reference:
            genome = match_to_reference
            self._set_genome(genome=genome)
        elif self.species == "human":
            genome = "Homo_sapiens_GRCh38_97"
            warnings.warn(f"using default genomes {genome}")
            self._set_genome(genome=genome)
        elif self.species == "mouse":
            genome = "Mus_musculus_GRCm38_97"
            warnings.warn(f"using default genomes {genome}")
            self._set_genome(genome=genome)

        self._load(fn=fn)

        if ADATA_IDS_SFAIRA.cell_ontology_id not in self.adata.obs.columns:
            self.adata.obs[ADATA_IDS_SFAIRA.cell_ontology_id] = None

<<<<<<< HEAD
        # Map cell type names from raw IDs to ontology maintained ones::
        self.adata.obs[ADATA_IDS_SFAIRA.cell_ontology_class] = self.map_ontology_class(
            raw_ids=self.adata.obs[ADATA_IDS_SFAIRA.cell_ontology_class].values,
            celltype_version=celltype_version
        )
=======
        # Map cell type names from raw IDs to ontology maintained ones:
        if "cell_ontology_class" in self.adata.obs.columns:
            self.adata.obs["cell_ontology_class"] = self.map_ontology_class(
                raw_ids=self.adata.obs["cell_ontology_class"].values,
                celltype_version=celltype_version
            )
>>>>>>> 631221e5

        # Remove version tag on ensembl gene ID so that different versions are superimposed downstream:
        if remove_gene_version:
            new_index = [x.split(".")[0] for x in self.adata.var_names.tolist()]
            # Collapse if necessary:
            new_index_collapsed = list(np.unique(new_index))
            if len(new_index_collapsed) < self.adata.n_vars:
                raise ValueError("duplicate features detected after removing gene versions."
                                 "the code to collapse these features is implemented but not tested.")
                idx_map = np.array([new_index_collapsed.index(x) for x in new_index])
                # Need reverse sorting to find index of last element in sorted list to split array using list index().
                idx_map_sorted_rev = np.argsort(idx_map)[::-1]
                n_genes = len(idx_map_sorted_rev)
                # 1. Sort array in non-reversed order: idx_map_sorted_rev[::-1]
                # 2. Split into chunks based on blocks of identical entries in idx_map, using the occurrence of the
                # last element of each block as block boundaries:
                # n_genes - 1 - idx_map_sorted_rev.index(x)
                # Note that the blocks are named as positive integers starting at 1, without gaps.
                counts = np.concatenate([
                    np.sum(x, axis=1, keepdims=True)
                    for x in np.split(
                        self.adata[:, idx_map_sorted_rev[::-1]].X,  # forward ordered data
                        indices_or_sections=[
                            n_genes - 1 - idx_map_sorted_rev.index(x)  # last occurrence of element in forward order
                            for x in np.arange(0, len(new_index_collapsed)-1)  # -1: do not need end of last partition
                        ],
                        axis=1
                    )
                ][::-1], axis=1)
                # Remove varm and populate var with first occurrence only:
                obs_names = self.adata.obs_names
                self.adata = anndata.AnnData(
                    X=counts,
                    obs=self.adata.obs,
                    obsm=self.adata.obsm,
                    var=self.adata.var.iloc[[new_index.index(x) for x in new_index_collapsed]],
                    uns=self.adata.uns
                )
                self.adata.obs_names = obs_names
                self.adata.var_names = new_index_collapsed
                new_index = new_index_collapsed
            self.adata.var[ADATA_IDS_SFAIRA.gene_id_ensembl] = new_index
            self.adata.var.index = self.adata.var[ADATA_IDS_SFAIRA.gene_id_ensembl].values

        # Match feature space to a genomes provided with sfaira
        if match_to_reference:
            # Convert data matrix to csc matrix
            if isinstance(self.adata.X, np.ndarray):
                # Change NaN to zero. This occurs for example in concatenation of anndata instances.
                if np.any(np.isnan(self.adata.X)):
                    self.adata.X[np.isnan(self.adata.X)] = 0
                x = scipy.sparse.csc_matrix(self.adata.X)
            elif isinstance(self.adata.X, scipy.sparse.spmatrix):
                x = self.adata.X.tocsc()
            else:
                raise ValueError(f"Data type {type(self.adata.X)} not recognized.")

            # Compute indices of genes to keep
            data_ids = self.adata.var[ADATA_IDS_SFAIRA.gene_id_ensembl].values
            idx_feature_kept = np.where([x in self.genome_container.ensembl for x in data_ids])[0]
            idx_feature_map = np.array([self.genome_container.ensembl.index(x)
                                        for x in data_ids[idx_feature_kept]])
            # Remove unmapped genes
            x = x[:, idx_feature_kept]

            # Create reordered feature matrix based on reference and convert to csr
            x_new = scipy.sparse.csc_matrix((x.shape[0], self.genome_container.ngenes), dtype=x.dtype)
            # copying this over to the new matrix in chunks of size `steps` prevents a strange scipy error:
            # ... scipy/sparse/compressed.py", line 922, in _zero_many i, j, offsets)
            # ValueError: could not convert integer scalar
            step = 2000
            if step < len(idx_feature_map):
                for i in range(0, len(idx_feature_map), step):
                    x_new[:, idx_feature_map[i:i + step]] = x[:, i:i + step]
                x_new[:, idx_feature_map[i + step:]] = x[:, i + step:]
            else:
                x_new[:, idx_feature_map] = x

            x_new = x_new.tocsr()

            self.adata = anndata.AnnData(
                    X=x_new,
                    obs=self.adata.obs,
                    obsm=self.adata.obsm,
                    var=pd.DataFrame(data={'names': self.genome_container.names,
                                           ADATA_IDS_SFAIRA.gene_id_ensembl: self.genome_container.ensembl},
                                     index=self.genome_container.ensembl),
                    uns=self.adata.uns
            )

        self.adata.uns['mapped_features'] = match_to_reference

    def _convert_and_set_var_names(
            self,
            symbol_col: str = None,
            ensembl_col: str = None,
            new_index: str = ADATA_IDS_SFAIRA.gene_id_ensembl
    ):
        if symbol_col and ensembl_col:
            if symbol_col == 'index':
                self.adata.var.index.name = 'index'
                self.adata.var = self.adata.var.reset_index().rename(
                    {'index': ADATA_IDS_SFAIRA.gene_id_names},
                    axis='columns'
                )
            else:
                self.adata.var = self.adata.var.rename(
                    {symbol_col:  ADATA_IDS_SFAIRA.gene_id_names},
                    axis='columns'
                )

            if ensembl_col == 'index':
                self.adata.var.index.name = 'index'
                self.adata.var = self.adata.var.reset_index().rename(
                    {'index': ADATA_IDS_SFAIRA.gene_id_ensembl},
                    axis='columns'
                )
            else:
                self.adata.var = self.adata.var.rename(
                    {ensembl_col: ADATA_IDS_SFAIRA.gene_id_ensembl},
                    axis='columns'
                )

        elif symbol_col:
            id_dict = self.genome_container.names_to_id_dict
            id_strip_dict = self.genome_container.strippednames_to_id_dict
            if symbol_col == 'index':
                self.adata.var.index.name = 'index'
                self.adata.var = self.adata.var.reset_index().rename(
                    {'index':  ADATA_IDS_SFAIRA.gene_id_names},
                    axis='columns'
                )
            else:
                self.adata.var = self.adata.var.rename(
                    {symbol_col:  ADATA_IDS_SFAIRA.gene_id_names},
                    axis='columns'
                )

            # Matching gene names to ensembl ids in the following way: if the gene is present in the ensembl dictionary,
            # match it straight away, if it is not in there we try to match everything in front of the first period in
            # the gene name with a dictionary that was modified in the same way, if there is still no match we append na
            ensids = []
            for n in self.adata.var[ADATA_IDS_SFAIRA.gene_id_names]:
                if n in id_dict.keys():
                    ensids.append(id_dict[n])
                elif n.split(".")[0] in id_strip_dict.keys():
                    ensids.append(id_strip_dict[n.split(".")[0]])
                else:
                    ensids.append('n/a')
            self.adata.var[ADATA_IDS_SFAIRA.gene_id_ensembl] = ensids

        elif ensembl_col:
            id_dict = self.genome_container.id_to_names_dict
            if ensembl_col == 'index':
                self.adata.var.index.name = 'index'
                self.adata.var = self.adata.var.reset_index().rename(
                    {'index': ADATA_IDS_SFAIRA.gene_id_ensembl},
                    axis='columns'
                )
            else:
                self.adata.var = self.adata.var.rename(
                    {ensembl_col: ADATA_IDS_SFAIRA.gene_id_names},
                    axis='columns'
                )

            self.adata.var[ADATA_IDS_SFAIRA.gene_id_names] = [
                id_dict[n.split(".")[0]] if n.split(".")[0] in id_dict.keys() else 'n/a'
                for n in self.adata.var[ADATA_IDS_SFAIRA.gene_id_ensembl]
            ]

        else:
            raise ValueError('Please provide the name of at least the name of the var column containing ensembl ids or'
                             'the name of the var column containing gene symbols')

        self.adata.var.index = self.adata.var[new_index].tolist()
        self.adata.var_names_make_unique()

    def subset_organs(self, subset: Union[None, List]):
        if self.organ == "mixed":
            self.organsubset = subset
        else:
            raise ValueError("Only data that contain multiple organs can be subset.")
        if self.adata is not None:
            warnings.warn("You are trying to subset organs after loading the dataset."
                          "This will have no effect unless the dataset is loaded again.")

    def load_tobacked(self, adata_backed: anndata.AnnData, genome: str, idx: np.ndarray, fn: Union[None, str] = None,
                      celltype_version: Union[str, None] = None):
        """
        Loads data set into slice of backed anndata object.

        Note: scatter updates to backed sparse arrays are not yet supported by anndata. Accordingly, we need to work
        around below using .append() of the backed matrix.

        :param adata_backed:
        :param genome: Genome name to use as refernce.
        :param idx: Indices in adata_backed to write observations to. This can be used to immediately create a
            shuffled object.
        :param keys:
        :param fn:
        :param celltype_version: Version of cell type ontology to use. Uses most recent if None.
        :return: New row index for next element to be written into backed anndata.
        """
        self.load(
            fn=fn,
            celltype_version=celltype_version,
            remove_gene_version=True,
            match_to_reference=genome
        )
        # Check if writing to sparse or dense matrix:
        if isinstance(adata_backed.X, np.ndarray) or \
                isinstance(adata_backed.X, h5py._hl.dataset.Dataset):  # backed dense
            if isinstance(self.adata.X, scipy.sparse.csr_matrix) or \
                    isinstance(self.adata.X, scipy.sparse.csc_matrix) or \
                    isinstance(self.adata.X, scipy.sparse.lil_matrix):
                # map to dense array
                x_new = self.adata.X.toarray()
            else:
                x_new = self.adata.X

            adata_backed.X[np.sort(idx), :] = x_new[np.argsort(idx), :]
            for k in adata_backed.obs.columns:
                if k == ADATA_IDS_SFAIRA.dataset:
                    adata_backed.obs.loc[np.sort(idx), ADATA_IDS_SFAIRA.dataset] = [self.id for i in range(len(idx))]
                elif k in self.adata.obs.columns:
                    adata_backed.obs.loc[np.sort(idx), k] = self.adata.obs[k].values[np.argsort(idx)]
                elif k in list(self.adata.uns.keys()):
                    adata_backed.obs.loc[np.sort(idx), k] = [self.adata.uns[k] for i in range(len(idx))]
                else:
                    # Need to fill this instead of throwing an exception as this condition can trigger for one element
                    # within a loop over multiple data sets (ie in data set groups).
                    adata_backed.obs.loc[idx, k] = ["key_not_found" for i in range(len(idx))]
        elif isinstance(adata_backed.X, anndata._core.sparse_dataset.SparseDataset):  # backed sparse
            # cannot scatter update on backed sparse yet! assert that updated block is meant to be appended:
            assert np.all(idx == np.arange(adata_backed.shape[0], adata_backed.shape[0] + len(idx)))
            if not isinstance(self.adata.X, scipy.sparse.csr_matrix):
                x_new = self.adata.X.tocsr()
            else:
                x_new = self.adata.X
            adata_backed.X.append(x_new[np.argsort(idx)])
            adata_backed._n_obs = adata_backed.X.shape[0]  # not automatically updated after append
            adata_backed.obs = adata_backed.obs.append(  # .obs was not broadcasted to the right shape!
                pandas.DataFrame(dict([
                    (k, [self.id for i in range(len(idx))]) if k == ADATA_IDS_SFAIRA.dataset
                    else (k, self.adata.obs[k].values[np.argsort(idx)]) if k in self.adata.obs.columns
                    else (k, [self.adata.uns[k] for i in range(len(idx))]) if k in list(self.adata.uns.keys())
                    else (k, ["key_not_found" for i in range(len(idx))])
                    for k in adata_backed.obs.columns
                ]))
            )
        else:
            raise ValueError(f"Did not reccognize backed AnnData.X format {type(adata_backed.X)}")

    def set_unkown_class_id(self, ids: list):
        """
        Sets list of custom identifiers of unknown cell types in adata.obs["cell_ontology_class"] to the target one.

        :param ids: IDs in adata.obs["cell_ontology_class"] to replace.
        :return:
        """
        target_id = "unknown"
        ontology_classes = [
            x if x not in ids else target_id
            for x in self.adata.obs[ADATA_IDS_SFAIRA.cell_ontology_class].tolist()
        ]
        self.adata.obs[ADATA_IDS_SFAIRA.cell_ontology_class] = ontology_classes

    def _set_genome(self,
                    genome: str
    ):

        if genome.lower().startswith("homo_sapiens"):
            g = SuperGenomeContainer(
                species="human",
                genome=genome
            )
        elif genome.lower().startswith("mus_musculus"):
            g = SuperGenomeContainer(
                species="mouse",
                genome=genome
            )
        else:
            raise ValueError(f"Genome {genome} not recognised. Needs to start with 'Mus_Musculus' or 'Homo_Sapiens'.")

        self.genome_container = g

    @property
    def doi_cleaned_id(self):
        return "_".join(self.id.split("_")[:-1])

    @property
    def available_type_versions(self):
        return np.array(list(self.class_maps.keys()))

    def set_default_type_version(self):
        """
        Choose most recent version.

        :return: Version key corresponding to most recent version.
        """
        return self.available_type_versions[np.argmax([int(x) for x in self.available_type_versions])]

    def assert_celltype_version_key(
            self,
            celltype_version
    ):
        if celltype_version not in self.available_type_versions:
            raise ValueError(
                "required celltype version %s not found. available are: %s" %
                (celltype_version, str(self.available_type_versions))
            )

    def map_ontology_class(
            self,
            raw_ids,
            celltype_version
    ):
        """

        :param raw_ids:
        :param class_maps:
        :param celltype_version: Version of cell type ontology to use. Uses most recent if None.
        :return:
        """
        if celltype_version is None:
            celltype_version = self.set_default_type_version()
        self.assert_celltype_version_key(celltype_version=celltype_version)
        return [
            self.class_maps[celltype_version][x] if x in self.class_maps[celltype_version].keys() else x
            for x in raw_ids
        ]

    @property
    def citation(self):
        """
        Return all information necessary to cite data set.

        :return:
        """
        return [self.author, self.year, self.doi]

    # Meta data handling code: Reading, writing and selected properties. Properties are either set in constructor
    # (and saved in self._somename) or accessed in self.meta.

    @property
    def meta_fn(self):
        if self.meta_path is None:
            return None
        else:
            return os.path.join(self.meta_path, self.doi_cleaned_id + "_meta.csv")

    def load_meta(self, fn: Union[PathLike, str]):
        if fn is None:
            if self.meta_fn is None:
                raise ValueError("provide either fn in load or path in constructor")
            fn = self.meta_fn
        else:
            if isinstance(fn, str):
                fn = os.path.normpath(fn)
        self.meta = pandas.read_csv(fn, usecols=META_DATA_FIELDS)

    def write_meta(
            self,
            fn_meta: Union[None, str] = None,
            fn_data: Union[None, str] = None,
            dir_out: Union[None, str] = None,
    ):
        if fn_meta is None:
            if self.path is None and dir_out is None:
                raise ValueError("provide either fn in load or path in constructor")
            if dir_out is None:
                dir_out = self.meta_path
            fn_meta = self.meta_fn
        if self.adata is None:
            self.load(fn=fn_data, remove_gene_version=False, match_to_reference=None)
        meta = pandas.DataFrame({
            "author": self.adata.uns[ADATA_IDS_SFAIRA.author],
            "annotated": self.adata.uns[ADATA_IDS_SFAIRA.annotated],
            "doi": self.adata.uns[ADATA_IDS_SFAIRA.doi],
            "download": self.adata.uns[ADATA_IDS_SFAIRA.download],
            "id": self.adata.uns[ADATA_IDS_SFAIRA.id],
            "ncells": self.adata.n_obs,
            "normalization": self.adata.uns[ADATA_IDS_SFAIRA.normalization] if ADATA_IDS_SFAIRA.normalization in self.adata.uns.keys() else None,
            "organ": self.adata.uns[ADATA_IDS_SFAIRA.organ],
            "protocol": self.adata.uns[ADATA_IDS_SFAIRA.protocol],
            "species": self.adata.uns[ADATA_IDS_SFAIRA.species],
            "year": self.adata.uns[ADATA_IDS_SFAIRA.year],
        }, index=range(1))
        meta.to_csv(fn_meta)

    @property
    def author(self):
        if self._author is not None:
            return self._author
        else:
            if self.meta is None:
                self.load_meta(fn=None)
            return self.meta["author"]

    @author.setter
    def author(self, x):
        self._author = x

    @property
    def doi(self):
        if self._doi is not None:
            return self._doi
        else:
            if self.meta is None:
                self.load_meta(fn=None)
            return self.meta["doi"]

    @doi.setter
    def doi(self, x):
        self._doi = x

    @property
    def download(self):
        if self._download is not None:
            return self._download
        else:
            if self.meta is None:
                self.load_meta(fn=None)
            return self.meta["download"]

    @download.setter
    def download(self, x):
        self._download = x

    @property
    def annotated(self):
        if self._annotated is not None:
            return self._annotated
        else:
            if self.meta is None:
                self.load_meta(fn=None)
            return self.meta["annotated"]

    @annotated.setter
    def annotated(self, x):
        self._annotated = x

    @property
    def id(self):
        if self._id is not None:
            return self._id
        else:
            if self.meta is None:
                self.load_meta(fn=None)
            return self.meta["id"]

    @id.setter
    def id(self, x):
        self._id = x

    @property
    def normalization(self):
        if self._normalization is not None:
            return self._normalization
        else:
            if self.meta is None:
                self.load_meta(fn=None)
            return self.meta["normalization"]

    @normalization.setter
    def normalization(self, x):
        self._normalization = x

    @property
    def organ(self):
        if self._organ is not None:
            return self._organ
        else:
            if self.meta is None:
                self.load_meta(fn=None)
            return self.meta["organ"]

    @organ.setter
    def organ(self, x):
        self._organ = x

    @property
    def protocol(self):
        if self._protocol is not None:
            return self._protocol
        else:
            if self.meta is None:
                self.load_meta(fn=None)
            return self.meta["protocol"]

    @protocol.setter
    def protocol(self, x):
        self._protocol = x

    @property
    def species(self):
        if self._species is not None:
            return self._species
        else:
            if self.meta is None:
                self.load_meta(fn=None)
            return self.meta["species"]

    @species.setter
    def species(self, x):
        self._species = x

    @property
    def year(self):
        if self._year is not None:
            return self._year
        else:
            if self.meta is None:
                self.load_meta(fn=None)
            return self.meta["year"]

    @year.setter
    def year(self, x):
        self._year = x


class DatasetGroupBase(abc.ABC):
    """

    Example:

    #query human lung
    #from sfaira.dev.data.human.lung import DatasetGroupLung as DatasetGroup
    #dsg_humanlung = DatasetGroupHuman(path='path/to/data')
    #dsg_humanlung.load_all(match_to_reference='Homo_sapiens_GRCh38_97')
    #dsg_humanlung[some_id]
    #dsg_humanlung.adata
    """
    datasets: Dict


    def subset_organs(self, subset: Union[None, List]):
        for i in self.ids:
            if self.datasets[i].organ == "mixed":
                self.datasets[i].subset_organs(subset)
            else:
                raise ValueError("Only data that contain multiple organs can be subset.")

    def load_all(
            self,
            celltype_version: Union[str, None] = None,
            annotated_only: bool = False,
            remove_gene_version: bool = True,
            match_to_reference: Union[str, None] = None,
            load_raw: bool = False
    ):
        """

        :param celltype_version: Version of cell type ontology to use. Uses most recent if None.
        :param annotated_only:
        :param remove_gene_version:
        :param match_to_reference:
        :param load_raw: Loads unprocessed version of data if available in data loader.
        :return:
        """
        for i in self.ids:
            if self.datasets[i].annotated or not annotated_only:
                self.datasets[i].load(
                    celltype_version=self.format_type_version(celltype_version),
                    remove_gene_version=remove_gene_version,
                    match_to_reference=match_to_reference,
                    load_raw=load_raw
                )

    def load_all_tobacked(self, adata_backed: anndata.AnnData, genome: str, idx: List[np.ndarray],
                          annotated_only: bool = False, celltype_version: Union[str, None] = None):
        """
        Loads data set group into slice of backed anndata object.

        :param adata_backed:
        :param genome: Genome container target genomes loaded.
        :param idx: Indices in adata_backed to write observations to. This can be used to immediately create a
            shuffled object. This has to be a list of the length of self.data, one index array for each dataset.
        :param keys:
        :param annotated_only:
        :param celltype_version: Version of cell type ontology to use. Uses most recent if None.
        :return: New row index for next element to be written into backed anndata.
        """
        i = 0
        for ident in self.ids:
            # if this is for celltype prediction, only load the data with have celltype annotation
            if self.datasets[ident].annotated or not annotated_only:
                self.datasets[ident].load_tobacked(
                    adata_backed=adata_backed, genome=genome, idx=idx[i],
                    celltype_version=self.format_type_version(celltype_version))
                i += 1

    @property
    def ids(self):
        return list(self.datasets.keys())

    @property
    def adata_ls(self):
        adata_ls = []
        for i in self.ids:
            if self.datasets[i] is not None:
                if self.datasets[i].adata is not None:
                    adata_ls.append(self.datasets[i].adata)
        return adata_ls

    @property
    def adata(self):
        if not self.adata_ls:
            return None
        adata_ls = self.adata_ls
        # Save uns attributes that are fixed for entire data set to .obs to retain during concatenation:
        for adata in adata_ls:
            adata.obs[ADATA_IDS_SFAIRA.author] = adata.uns[ADATA_IDS_SFAIRA.author]
            adata.obs[ADATA_IDS_SFAIRA.year] = adata.uns[ADATA_IDS_SFAIRA.year]
            adata.obs[ADATA_IDS_SFAIRA.protocol] = adata.uns[ADATA_IDS_SFAIRA.protocol]
            adata.obs[ADATA_IDS_SFAIRA.subtissue] = adata.uns[ADATA_IDS_SFAIRA.subtissue]
            if ADATA_IDS_SFAIRA.normalization in adata.uns.keys():
                adata.obs[ADATA_IDS_SFAIRA.normalization] = adata.uns[ADATA_IDS_SFAIRA.normalization]
            if ADATA_IDS_SFAIRA.dev_stage in adata.obs.columns:
                adata.obs[ADATA_IDS_SFAIRA.dev_stage] = adata.uns[ADATA_IDS_SFAIRA.dev_stage]
            adata.obs[ADATA_IDS_SFAIRA.annotated] = adata.uns[ADATA_IDS_SFAIRA.annotated]
        # Workaround related to anndata bugs:  # TODO remove this in future.
        for adata in adata_ls:
            # Fix 1:
            if adata.raw is not None:
                adata.raw._varm = None
            # Fix 2:
            if adata.uns is not None:
                keys_to_keep = [
                    'neighbors',
                    ADATA_IDS_SFAIRA.author,
                    ADATA_IDS_SFAIRA.year,
                    ADATA_IDS_SFAIRA.protocol,
                    ADATA_IDS_SFAIRA.subtissue,
                    ADATA_IDS_SFAIRA.normalization,
                    ADATA_IDS_SFAIRA.dev_stage,
                    ADATA_IDS_SFAIRA.annotated,
                    "mapped_features"
                ]
                for k in list(adata.uns.keys()):
                    if k not in keys_to_keep:
                        del adata.uns[k]
            # Fix 3:
            if not isinstance(adata.X, scipy.sparse.csr_matrix):
                adata.X = scipy.sparse.csr_matrix(adata.X)
        # .var entries are renamed and copied upon concatenation.
        # To preserve gene names in .var, the target gene names are copied into var_names and are then copied
        # back into .var.
        for adata in adata_ls:
            adata.var.index = adata.var[ADATA_IDS_SFAIRA.gene_id_ensembl].tolist()
        if len(adata_ls) > 1:
            # TODO: need to keep this? -> yes, still catching errors here (March 2020)
            # Fix for loading bug: sometime concatenating sparse matrices fails the first time but works on second try.
            try:
                adata_concat = adata_ls[0].concatenate(
                    *adata_ls[1:],
                    join="outer",
                    batch_key=ADATA_IDS_SFAIRA.dataset,
                    batch_categories=[i for i in self.ids if self.datasets[i].adata is not None]
                )
            except ValueError:
                adata_concat = adata_ls[0].concatenate(
                    *adata_ls[1:],
                    join="outer",
                    batch_key=ADATA_IDS_SFAIRA.dataset,
                    batch_categories=[i for i in self.ids if self.datasets[i].adata is not None]
                )

            adata_concat.var[ADATA_IDS_SFAIRA.gene_id_ensembl] = adata_concat.var.index

            if len(set([a.uns['mapped_features'] for a in adata_ls])) == 1:
                adata_concat.uns['mapped_features'] = adata_ls[0].uns['mapped_features']
            else:
                adata_concat.uns['mapped_features'] = False
        else:
            adata_concat = adata_ls[0]
            adata_concat.obs[ADATA_IDS_SFAIRA.dataset] = self.ids[0]

        adata_concat.var_names_make_unique()
        return adata_concat

    def obs_concat(self, keys: Union[list, None] = None):
        """
        Returns concatenation of all .obs.

        Uses union of all keys if keys is not provided.

        :param keys:
        :return:
        """
        if keys is None:
            keys = np.unique(np.concatenate([list(x.obs.columns) for x in self.adata_ls]))
        obs_concat = pandas.concat([pandas.DataFrame(dict(
            [
                (k, self.datasets[x].adata.obs[k]) if k in self.datasets[x].adata.obs.columns
                else (k, ["nan" for i in range(self.datasets[x].adata.obs.shape[0])])
                for k in keys
            ] + [(ADATA_IDS_SFAIRA.dataset, [x for i in range(self.datasets[x].adata.obs.shape[0])])]
        )) for x in self.ids if self.datasets[x].adata is not None])
        return obs_concat

    def ncells(self, annotated_only: bool = False):
        cells = []
        for ident in self.ids:
            # if this is for celltype prediction, only load the data with have celltype annotation
            if self.datasets[ident].has_celltypes or not annotated_only:
                cells.append(self.datasets[ident].ncells)
        return sum(cells)

    def ncells_bydataset(self, annotated_only: bool = False):
        cells = []
        for ident in self.ids:
            # if this is for celltype prediction, only load the data with have celltype annotation
            if self.datasets[ident].has_celltypes or not annotated_only:
                cells.append(self.datasets[ident].ncells)
        return cells

    def assert_celltype_version_key(
            self,
            celltype_version
    ):
        """
        Assert that version key exists in each data set.
        :param celltype_version:
        :return:
        """
        for x in self.ids:
            if celltype_version not in self.datasets[x].available_type_versions:
                raise ValueError(
                    "required celltype version %s not found in data set %s. available are: %s" %
                    (celltype_version, x, str(self.datasets[x].available_type_versions))
                )

    def format_type_version(self, version):
        """
        Choose most recent version available in each dataset if None, otherwise return input version after checking.

        :return: Version key corresponding to default version.
        """
        if version is None:
            versions = set(self.datasets[self.ids[0]].available_type_versions)
            for x in self.ids[1:]:
                versions = versions.intersection(set(self.datasets[x].available_type_versions))
            versions = np.array(list(versions))
            return versions[np.argmax([int(x) for x in versions])]
        else:
            self.assert_celltype_version_key()
            return version

    def subset(self, key, values):
        """
        Subset list of adata objects based on match to values in key property.

        These keys are properties that are available in lazy model.
        Subsetting happens on .datasets.

        :param key: Property to subset by.
        :param values: Classes to overlap to.
        :return:
        """
        ids_del = []
        if not isinstance(values, list):
            values = [values]
        for x in self.ids:
            try:
                values_found = getattr(self.datasets[x], key)
                if not isinstance(values_found, list):
                    values_found = [values_found]
                if not np.any([xx in values for xx in values_found]):
                    ids_del.append(x)
            except AttributeError:
                raise ValueError(f"{key} not a valid property of data set object")
        for x in ids_del:
            del self.datasets[x]


class DatasetSuperGroup:
    """
    Container for multiple DatasetGroup instances.

    Can be used to grid_searches models across organs. Supports backed anndata objects.
    """
    adata: Union[None, anndata.AnnData]
    fn_backed: Union[None, PathLike]
    dataset_groups: List[DatasetGroupBase]

    def __init__(self, dataset_groups: Union[None, List[DatasetGroupBase]]):
        self.adata = None
        self.fn_backed = None
        self.set_dataset_groups(dataset_groups=dataset_groups)

    def get_gc(
            self,
            genome: str = None
    ):
        if genome.lower().startswith("homo_sapiens"):
            g = SuperGenomeContainer(
                species="human",
                genome=genome
            )
        elif genome.lower().startswith("mus_musculus"):
            g = SuperGenomeContainer(
                species="mouse",
                genome=genome
            )
        else:
            raise ValueError(f"Genome {genome} not recognised. Needs to start with 'Mus_Musculus' or 'Homo_Sapiens'.")
        return g

    def ncells(self, annotated_only: bool = False):
        return sum([x.ncells(annotated_only=annotated_only) for x in self.dataset_groups])

    def ncells_bydataset(self, annotated_only: bool = False):
        """
        List of list of length of all data sets by data set group.
        :return:
        """
        return [x.ncells_bydataset(annotated_only=annotated_only) for x in self.dataset_groups]

    def ncells_bydataset_flat(self, annotated_only: bool = False):
        """
        Flattened list of length of all data sets.
        :return:
        """
        return [xx for x in self.dataset_groups for xx in x.ncells_bydataset(annotated_only=annotated_only)]

    def set_dataset_groups(self, dataset_groups: List[DatasetGroupBase]):
        self.dataset_groups = dataset_groups

    def subset_organs(self, subset: Union[None, List]):
        for x in self.dataset_groups:
            if x.datasets[0].organ == "mixed":
                x.subset_organs(subset)

    def load_all(
            self,
            celltype_version: Union[str, None] = None,
            match_to_reference: Union[str, None] = None,
            remove_gene_version: bool = True,
            annotated_only: bool = False,
            load_raw: bool = False
    ):
        """
        Loads data set groups into anndata object.

        :param celltype_version: Version of cell type ontology to use.
            Uses most recent within each DatasetGroup if None.
        """
        for x in self.dataset_groups:
            x.load_all(
                annotated_only=annotated_only,
                remove_gene_version=remove_gene_version,
                match_to_reference=match_to_reference,
                celltype_version=celltype_version,
                load_raw=load_raw
            )
        # making sure that concatenate is not used on a None adata object resulting from organ filtering
        for i in range(len(self.dataset_groups)):
            if self.dataset_groups[i].adata is not None:
                break
        self.adata = self.dataset_groups[i].adata.concatenate(
            *[x.adata for x in self.dataset_groups[1:] if x is not None],
            join="outer",
            batch_key=ADATA_IDS_SFAIRA.dataset_group
        )

    def load_all_tobacked(
            self,
            fn_backed: PathLike,
            genome: str,
            shuffled: bool = False,
            as_dense: bool = False,
            annotated_only: bool = False,
            celltype_version: Union[str, None] = None,
    ):
        """
        Loads data set groups into backed anndata object.

        Example usage:

            ds = DatasetSuperGroup([...])
            ds.load_all_tobacked(
                fn_backed="...",
                target_genome="...",
                annotated_only=False
            )
            adata_backed = anndata.read(ds.fn_backed, backed='r')
            adata_slice = ad_full[idx]

        :param fn_backed: File name to save backed anndata to temporarily.
        :param genome: ID of target genomes.
        :param shuffled: Whether to shuffle data when writing to backed.
        :param as_dense:
        :param annotated_only:
        :param celltype_version: Version of cell type ontology to use. Uses most recent if None.
        """
        if shuffled and not as_dense:
            raise ValueError("cannot write backed shuffled and sparse")
        scatter_update = shuffled or as_dense
        self.fn_backed = fn_backed
        n_cells = self.ncells(annotated_only=annotated_only)
        gc = self.get_gc(genome=genome)
        n_genes = gc.ngenes
        if scatter_update:
            self.adata = anndata.AnnData(
                scipy.sparse.csr_matrix((n_cells, n_genes), dtype=np.float32)
            )  # creates an empty anndata object with correct dimensions that can be filled with cells from data sets
        else:
            self.adata = anndata.AnnData(
                scipy.sparse.csr_matrix((0, n_genes), dtype=np.float32)
            )
        self.adata.filename = fn_backed  # setting this attribute switches this anndata to a backed object
        # Note that setting .filename automatically redefines .X as dense, so we have to redefine it as sparse:
        if not as_dense:
            X = scipy.sparse.csr_matrix(self.adata.X)  # redefines this backed anndata as sparse
            X.indices = X.indices.astype(np.int64)
            X.indptr = X.indptr.astype(np.int64)
            self.adata.X = X
        keys = [
            ADATA_IDS_SFAIRA.author,
            ADATA_IDS_SFAIRA.year,
            ADATA_IDS_SFAIRA.protocol,
            ADATA_IDS_SFAIRA.organ,
            ADATA_IDS_SFAIRA.subtissue,
            ADATA_IDS_SFAIRA.cell_ontology_class,
            ADATA_IDS_SFAIRA.state_exact,
            ADATA_IDS_SFAIRA.normalization,
            ADATA_IDS_SFAIRA.dev_stage,
            ADATA_IDS_SFAIRA.annotated,
            ADATA_IDS_SFAIRA.dataset
        ]
        if scatter_update:
            self.adata.obs = pandas.DataFrame({
                k: ["nan" for x in range(n_cells)] for k in keys
            })
        else:
            for k in keys:
                self.adata.obs[k] = []
        # Define index vectors to write to:
        idx_vector = np.arange(0, n_cells)
        if shuffled:
            np.random.shuffle(idx_vector)
        idx_ls = []
        row = 0
        for x in self.ncells_bydataset(annotated_only=annotated_only):
            temp_ls = []
            for y in x:
                temp_ls.append(idx_vector[row:(row+y)])
                row += y
            idx_ls.append(temp_ls)
        print("checking expected and received data set sizes, rerun meta data generation if mismatch is found:")
        print(self.ncells_bydataset(annotated_only=annotated_only))
        print([[len(x) for x in xx] for xx in idx_ls])
        for i, x in enumerate(self.dataset_groups):
            x.load_all_tobacked(adata_backed=self.adata, genome=genome, idx=idx_ls[i], annotated_only=annotated_only,
                                celltype_version=celltype_version)
        # If the sparse non-shuffled approach is used, make sure that self.adata.obs.index is unique() before saving
        if not scatter_update:
            self.adata.obs.index = pd.RangeIndex(0, len(self.adata.obs.index))
        # Explicitly write backed file to disk again to make sure that obs are included and that n_obs is set correctly
        self.adata.write()
        # Saving obs separately below is therefore no longer required (hence commented out)
        #fn_backed_obs = ".".join(self.fn_backed.split(".")[:-1]) + "_obs.csv"
        #self.adata.obs.to_csv(fn_backed_obs)

    def delete_backed(self):
        del self.adata
        self.adata = None
        os.remove(str(self.fn_backed))

    def load_cached_backed(self, fn: PathLike):
        self.adata = anndata.read(fn, backed='r')

    def subset(self, key, values):
        """
        Subset list of adata objects based on match to values in key property.

        These keys are properties that are available in lazy model.
        Subsetting happens on .datasets.

        :param key: Property to subset by.
        :param values: Classes to overlap to.
        :return:
        """
        for x in self.dataset_groups:
            x.subset(key=key, values=values)<|MERGE_RESOLUTION|>--- conflicted
+++ resolved
@@ -97,20 +97,12 @@
         if ADATA_IDS_SFAIRA.cell_ontology_id not in self.adata.obs.columns:
             self.adata.obs[ADATA_IDS_SFAIRA.cell_ontology_id] = None
 
-<<<<<<< HEAD
         # Map cell type names from raw IDs to ontology maintained ones::
-        self.adata.obs[ADATA_IDS_SFAIRA.cell_ontology_class] = self.map_ontology_class(
-            raw_ids=self.adata.obs[ADATA_IDS_SFAIRA.cell_ontology_class].values,
-            celltype_version=celltype_version
-        )
-=======
-        # Map cell type names from raw IDs to ontology maintained ones:
-        if "cell_ontology_class" in self.adata.obs.columns:
-            self.adata.obs["cell_ontology_class"] = self.map_ontology_class(
-                raw_ids=self.adata.obs["cell_ontology_class"].values,
+        if ADATA_IDS_SFAIRA.cell_ontology_class in self.adata.obs.columns:
+            self.adata.obs[ADATA_IDS_SFAIRA.cell_ontology_class] = self.map_ontology_class(
+                raw_ids=self.adata.obs[ADATA_IDS_SFAIRA.cell_ontology_class].values,
                 celltype_version=celltype_version
             )
->>>>>>> 631221e5
 
         # Remove version tag on ensembl gene ID so that different versions are superimposed downstream:
         if remove_gene_version:
