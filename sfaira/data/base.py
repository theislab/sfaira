from __future__ import annotations

import abc
import anndata
import h5py
import multiprocessing
import numpy as np
import pandas as pd
import os
from os import PathLike
import pandas
import pydoc
import scipy.sparse
from typing import Dict, List, Tuple, Union
import warnings
import urllib.parse
import urllib.request
import cgi

from sfaira.versions.genome_versions import SuperGenomeContainer
from sfaira.consts import ADATA_IDS_SFAIRA, META_DATA_FIELDS

UNS_STRING_META_IN_OBS = "__obs__"


def map_fn(inputs):
    ds, formatted_version, remove_gene_version, match_to_reference, load_raw, allow_caching, func, \
        kwargs_func = inputs
    try:
        ds.load(
            celltype_version=formatted_version,
            remove_gene_version=remove_gene_version,
            match_to_reference=match_to_reference,
            load_raw=load_raw,
            allow_caching=allow_caching,
        )
        if func is not None:
            x = func(ds, **kwargs_func)
            ds.clear()
            return x
        else:
            return None
    except FileNotFoundError as e:
        return ds.id, e,


class DatasetBase(abc.ABC):

    adata: Union[None, anndata.AnnData]
    class_maps: dict
    _meta: Union[None, pandas.DataFrame]
    path: Union[None, str]
    meta_path: Union[None, str]
    cache_path: Union[None, str]
    id: Union[None, str]
    genome: Union[None, str]

    _age: Union[None, str]
    _author: Union[None, str]
    _dev_stage: Union[None, str]
    _doi: Union[None, str]
    _download_url_data: Union[Tuple[List[None]], Tuple[List[str]], None]
    _download_url_meta: Union[Tuple[List[None]], Tuple[List[str]], None]
    _ethnicity: Union[None, str]
    _healthy: Union[None, bool]
    _id: Union[None, str]
    _ncells: Union[None, int]
    _normalization: Union[None, str]
    _organ: Union[None, str]
    _organism: Union[None, str]
    _protocol: Union[None, str]
    _sex: Union[None, str]
    _source: Union[None, str]
    _state_exact: Union[None, str]
    _year: Union[None, int]

    _obs_key_age: Union[None, str]
    _obs_key_cellontology_id: Union[None, str]
    _obs_key_cellontology_original: Union[None, str]
    _obs_key_dev_stage: Union[None, str]
    _obs_key_ethnicity: Union[None, str]
    _obs_key_healthy: Union[None, str]
    _obs_key_healthy: Union[None, str]
    _obs_key_organ: Union[None, str]
    _obs_key_organism: Union[None, str]
    _obs_key_protocol: Union[None, str]
    _obs_key_sample: Union[None, str]
    _obs_key_sex: Union[None, str]
    _obs_key_state_exact: Union[None, str]

    _healthy_state_healthy: Union[None, str]

    _var_symbol_col: Union[None, str]
    _var_ensembl_col: Union[None, str]

    def __init__(
            self,
            path: Union[str, None] = None,
            meta_path: Union[str, None] = None,
            cache_path: Union[str, None] = None,
            **kwargs
    ):
        self._ADATA_IDS_SFAIRA = ADATA_IDS_SFAIRA()
        self._META_DATA_FIELDS = META_DATA_FIELDS

        self.adata = None
        self.meta = None
        self.genome = None
        self.path = path
        self.meta_path = meta_path
        self.cache_path = cache_path

        self._age = None
        self._author = None
        self._dev_stage = None
        self._doi = None
        self._download_url_data = None
        self._download_url_meta = None
        self._ethnicity = None
        self._healthy = None
        self._id = None
        self._ncells = None
        self._normalization = None
        self._organ = None
        self._organism = None
        self._protocol = None
        self._sex = None
        self._source = None
        self._state_exact = None
        self._year = None

        self._obs_key_age = None
        self._obs_key_cellontology_id = None
        self._obs_key_cellontology_original = None
        self._obs_key_dev_stage = None
        self._obs_key_ethnicity = None
        self._obs_key_healthy = None
        self._obs_key_organ = None
        self._obs_key_organism = None
        self._obs_key_protocol = None
        self._obs_key_sample = None
        self._obs_key_sex = None
        self._obs_key_state_exact = None

        self._healthy_state_healthy = None

        self._var_symbol_col = None
        self._var_ensembl_col = None

        self.class_maps = {"0": {}}
        self._unknown_celltype_identifiers = self._ADATA_IDS_SFAIRA.unknown_celltype_identifiers

    @abc.abstractmethod
    def _load(self, fn):
        pass

    @property
    def _directory_formatted_id(self) -> str:
        return "_".join("_".join(self.id.split("/")).split("."))

    def clear(self):
        """
        Remove loaded .adata to reduce memory footprint.

        :return:
        """
        import gc
        self.adata = None
        gc.collect()

    def download(self, savedir):
        assert self.download_url_data is not None, f"Download_url_data for dataset {self.id} is None, cannot download dataset."
        urls = [self.download_url_data] if isinstance(self.download_url_data, str) else self.download_url_data

        if isinstance(self.download_url_meta, str):
            urls.append(self.download_url_meta)
        elif isinstance(self.download_url_meta, list):
            urls += self.download_url_meta

        for url in urls:
            if url.split(",")[0] == 'private':
                if "," in url:
                    print(f"Warning: Dataset {self.id} is not available for automatic download, please manually copy "
                          f"the file {','.join(url.split(',')[1:])} to the following location: {savedir}")
                else:
                    print(f"Warning: A file for dataset {self.id} is not available for automatic download, please"
                          f"manually copy the associated file to the following location: {savedir}")
                continue

            if url.split(",")[0] == 'synapse':
                fn = ",".join(url.split(",")[1:])
                self._download_synapse(url.split(",")[0], savedir + fn)
                continue

            url = urllib.parse.unquote(url)
            if 'Content-Disposition' in urllib.request.urlopen(url).info().keys():
                fn = cgi.parse_header(urllib.request.urlopen(url).info()['Content-Disposition'])[1]["filename"]
            else:
                fn = url.split("/")[-1]

            urllib.request.urlretrieve(url, savedir + fn)

    def _download_synapse(self, synapse_entity, savepath):
        try:
            import synapseclient
        except ImportError:
            raise ImportError("synapseclient not found. This package is required to download some of the selected "
                              "datasets. Run `pip install synapseclient` to install it.")
        import shutil
        syn = synapseclient.Synapse()
        syn.login("synapse_username", "password")  # TODO: add a way to store these values in sfaira
        dataset = syn.get(entity=synapse_entity)
        shutil.move(dataset.path, savepath)

    def set_raw_full_group_object(self, fn=None, adata_group: Union[None, anndata.AnnData] = None) -> bool:
        """
        Only relevant for DatasetBaseGroupLoading but has to be a method of this class
        because it is used in DatasetGroup.

        :param fn:
        :param adata_group:
        :return: Whether group loading is used.
        """
        return False

    def _load_cached(
            self,
            fn: str,
            load_raw: bool,
            allow_caching: bool,
    ):
        """
        Wraps data set specific load and allows for caching.

        Cache is written into director named after doi and h5ad named after data set id.

        :param load_raw: Loads unprocessed version of data if available in data loader.
        :param allow_caching: Whether to allow method to cache adata object for faster re-loading.
        :return:
        """
        def _get_cache_fn():
            if None in [
                self.cache_path,
                self.directory_formatted_doi,
                self._directory_formatted_id
            ]:
                if self.cache_path is None:
                    w = "cache path"
                elif self.directory_formatted_doi is None:
                    w = "self.doi"
                else:  # self._directory_formatted_id is None
                    w = "self.id"
                warnings.warn(f"Caching enabled, but cannot find caching directory. Set {w} first. "
                              f"Disabling caching for now.")
                return None

            cache = os.path.join(
                self.cache_path,
                self.directory_formatted_doi,
                self._directory_formatted_id + ".h5ad"
            )
            return cache

        def _cached_reading(fn, fn_cache):
            if fn_cache is not None:
                if os.path.exists(fn_cache):
                    self.adata = anndata.read_h5ad(fn_cache)
                else:
                    warnings.warn(f"Cached loading enabled, but cache file {fn_cache} not found. "
                                  f"Loading from raw files.")
                    self._load(fn=fn)
            else:
                self._load(fn=fn)

        def _cached_writing(fn_cache):
            if fn_cache is not None:
                dir_cache = os.path.dirname(fn_cache)
                if not os.path.exists(dir_cache):
                    os.makedirs(dir_cache)
                self.adata.write_h5ad(fn_cache)

        if fn is None and self.path is None:
            raise ValueError("provide either fn in load or path in constructor")

        if load_raw and allow_caching:
            self._load(fn=fn)
            fn_cache = _get_cache_fn()
            _cached_writing(fn_cache)
        elif load_raw and not allow_caching:
            self._load(fn=fn)
        elif not load_raw and allow_caching:
            fn_cache = _get_cache_fn()
            _cached_reading(fn, fn_cache)
            _cached_writing(fn_cache)
        else:  # not load_raw and not allow_caching
            fn_cache = _get_cache_fn()
            _cached_reading(fn, fn_cache)

    def load(
            self,
            celltype_version: Union[str, None] = None,
            fn: Union[str, None] = None,
            remove_gene_version: bool = True,
            match_to_reference: Union[str, None] = None,
            load_raw: bool = False,
            allow_caching: bool = True,
    ):
        """

        :param celltype_version: Version of cell type ontology to use. Uses most recent if None.
        :param fn: Optional target file name, otherwise infers from defined directory structure.
        :param remove_gene_version: Remove gene version string from ENSEMBL ID so that different versions in different
            data sets are superimposed.
        :param match_to_reference: Reference genomes name.
        :param load_raw: Loads unprocessed version of data if available in data loader.
        :param allow_caching: Whether to allow method to cache adata object for faster re-loading.
        :return:
        """
        if match_to_reference and not remove_gene_version:
            warnings.warn("it is not recommended to enable matching the feature space to a genomes reference"
                          "while not removing gene versions. this can lead to very poor matching results")

        # Set default genomes per organism if none provided:
        if match_to_reference:
            genome = match_to_reference
        elif self.organism == "human":
            genome = "Homo_sapiens_GRCh38_97"
            warnings.warn(f"using default genome {genome}")
        elif self.organism == "mouse":
            genome = "Mus_musculus_GRCm38_97"
            warnings.warn(f"using default genome {genome}")
        else:
            raise ValueError(f"genome was not supplied and organism {self.organism} "
                             f"was not matched to a default choice")
        self._set_genome(genome=genome)

        # Run data set-specific loading script:
        self._load_cached(fn=fn, load_raw=load_raw, allow_caching=allow_caching)
        # Set data-specific meta data in .adata:
        self._set_metadata_in_adata(celltype_version=celltype_version)
        # Set loading hyper-parameter-specific meta data:
        self.adata.uns[self._ADATA_IDS_SFAIRA.load_raw] = load_raw
        self.adata.uns[self._ADATA_IDS_SFAIRA.mapped_features] = match_to_reference
        self.adata.uns[self._ADATA_IDS_SFAIRA.remove_gene_version] = remove_gene_version
        # Streamline feature space:
        self._convert_and_set_var_names()
        self._collapse_gene_versions(remove_gene_version=remove_gene_version)
        self._match_features_to_reference(match_to_reference=match_to_reference)

    def _convert_and_set_var_names(
            self,
            symbol_col: str = None,
            ensembl_col: str = None,
    ):
        # Use defaults defined in data loader if none given to this function.
        if symbol_col is None:
            symbol_col = self.var_symbol_col
        if ensembl_col is None:
            ensembl_col = self.var_ensembl_col
        if not ensembl_col and not symbol_col:
            raise ValueError('Please provide the name of at least the name of the var column containing ensembl ids or'
                             'the name of the var column containing gene symbols')
        # Process given gene names: Full gene names ("symbol") or ENSEMBL IDs ("ensembl").
        # Below the .var column that contain the target IDs are renamed to follow streamlined naming.
        # If the IDs were contained in the index, a new column is added to .var.
        if symbol_col:
            if symbol_col == 'index':
                self.adata.var[self._ADATA_IDS_SFAIRA.gene_id_names] = self.adata.var.index.values.tolist()
            else:
                assert symbol_col in self.adata.var.columns, f"symbol_col {symbol_col} not found in .var"
                self.adata.var = self.adata.var.rename(
                    {symbol_col: self._ADATA_IDS_SFAIRA.gene_id_names},
                    axis='columns'
                )
        if ensembl_col:
            if ensembl_col == 'index':
                self.adata.var[self._ADATA_IDS_SFAIRA.gene_id_ensembl] = self.adata.var.index.values.tolist()
            else:
                assert ensembl_col in self.adata.var.columns, f"ensembl_col {ensembl_col} not found in .var"
                self.adata.var = self.adata.var.rename(
                    {ensembl_col: self._ADATA_IDS_SFAIRA.gene_id_ensembl},
                    axis='columns'
                )
        # If only symbol or ensembl was supplied, the other one is inferred ia a genome mapping dictionary.
        if not ensembl_col:
            id_dict = self.genome_container.names_to_id_dict
            id_strip_dict = self.genome_container.strippednames_to_id_dict
            # Matching gene names to ensembl ids in the following way: if the gene is present in the ensembl dictionary,
            # match it straight away, if it is not in there we try to match everything in front of the first period in
            # the gene name with a dictionary that was modified in the same way, if there is still no match we append na
            ensids = []
            for n in self.adata.var[self._ADATA_IDS_SFAIRA.gene_id_names]:
                if n in id_dict.keys():
                    ensids.append(id_dict[n])
                elif n.split(".")[0] in id_strip_dict.keys():
                    ensids.append(id_strip_dict[n.split(".")[0]])
                else:
                    ensids.append('n/a')
            self.adata.var[self._ADATA_IDS_SFAIRA.gene_id_ensembl] = ensids

        if not symbol_col:
            id_dict = self.genome_container.id_to_names_dict
            self.adata.var[self._ADATA_IDS_SFAIRA.gene_id_names] = [
                id_dict[n.split(".")[0]] if n.split(".")[0] in id_dict.keys() else 'n/a'
                for n in self.adata.var[self._ADATA_IDS_SFAIRA.gene_id_ensembl]
            ]

        # Lastly, the index of .var is set to ensembl IDs.
        try:  # debugging
            self.adata.var.index = self.adata.var[self._ADATA_IDS_SFAIRA.gene_id_index].values.tolist()
        except KeyError as e:
            raise KeyError(e)

        self.adata.var_names_make_unique()

    def _collapse_gene_versions(self, remove_gene_version):
        """
        Remove version tag on ensembl gene ID so that different versions are superimposed downstream.

        :param remove_gene_version:
        :return:
        """
        if remove_gene_version:
            new_index = [x.split(".")[0] for x in self.adata.var_names.tolist()]
            # Collapse if necessary:
            new_index_collapsed = list(np.unique(new_index))
            if len(new_index_collapsed) < self.adata.n_vars:
                print("WARNING: duplicate features detected after removing gene versions."
                      "the code to collapse these features is implemented but not tested.")
                idx_map = np.array([new_index_collapsed.index(x) for x in new_index])
                # Need reverse sorting to find index of last element in sorted list to split array using list index().
                idx_map_sorted_fwd = np.argsort(idx_map)
                idx_map_sorted_rev = idx_map_sorted_fwd[::-1].tolist()
                n_genes = len(idx_map_sorted_rev)
                # 1. Sort array in non-reversed order: idx_map_sorted_rev[::-1]
                # 2. Split into chunks based on blocks of identical entries in idx_map, using the occurrence of the
                # last element of each block as block boundaries:
                # n_genes - 1 - idx_map_sorted_rev.index(x)
                # Note that the blocks are named as positive integers starting at 1, without gaps.
                counts = np.concatenate([
                    np.sum(x, axis=1, keepdims=True)
                    for x in np.split(
                        self.adata[:, idx_map_sorted_fwd].X,  # forward ordered data
                        indices_or_sections=[
                            n_genes - 1 - idx_map_sorted_rev.index(x)  # last occurrence of element in forward order
                            for x in np.arange(0, len(new_index_collapsed) - 1)  # -1: do not need end of last partition
                        ],
                        axis=1
                    )
                ][::-1], axis=1)
                # Remove varm and populate var with first occurrence only:
                obs_names = self.adata.obs_names
                self.adata = anndata.AnnData(
                    X=counts,
                    obs=self.adata.obs,
                    obsm=self.adata.obsm,
                    var=self.adata.var.iloc[[new_index.index(x) for x in new_index_collapsed]],
                    uns=self.adata.uns
                )
                self.adata.obs_names = obs_names
                self.adata.var_names = new_index_collapsed
                new_index = new_index_collapsed
            self.adata.var[self._ADATA_IDS_SFAIRA.gene_id_ensembl] = new_index
            self.adata.var.index = self.adata.var[self._ADATA_IDS_SFAIRA.gene_id_ensembl].values

    def _match_features_to_reference(self, match_to_reference):
        """
        Match feature space to a genomes provided with sfaira

        :param match_to_reference:
        :return:
        """
        if match_to_reference:
            # Convert data matrix to csc matrix
            if isinstance(self.adata.X, np.ndarray):
                # Change NaN to zero. This occurs for example in concatenation of anndata instances.
                if np.any(np.isnan(self.adata.X)):
                    self.adata.X[np.isnan(self.adata.X)] = 0
                x = scipy.sparse.csc_matrix(self.adata.X)
            elif isinstance(self.adata.X, scipy.sparse.spmatrix):
                x = self.adata.X.tocsc()
            else:
                raise ValueError(f"Data type {type(self.adata.X)} not recognized.")

            # Compute indices of genes to keep
            data_ids = self.adata.var[self._ADATA_IDS_SFAIRA.gene_id_ensembl].values
            idx_feature_kept = np.where([x in self.genome_container.ensembl for x in data_ids])[0]
            idx_feature_map = np.array([self.genome_container.ensembl.index(x)
                                        for x in data_ids[idx_feature_kept]])
            # Remove unmapped genes
            x = x[:, idx_feature_kept]

            # Create reordered feature matrix based on reference and convert to csr
            x_new = scipy.sparse.csc_matrix((x.shape[0], self.genome_container.ngenes), dtype=x.dtype)
            # copying this over to the new matrix in chunks of size `steps` prevents a strange scipy error:
            # ... scipy/sparse/compressed.py", line 922, in _zero_many i, j, offsets)
            # ValueError: could not convert integer scalar
            step = 2000
            if step < len(idx_feature_map):
                for i in range(0, len(idx_feature_map), step):
                    x_new[:, idx_feature_map[i:i + step]] = x[:, i:i + step]
                x_new[:, idx_feature_map[i + step:]] = x[:, i + step:]
            else:
                x_new[:, idx_feature_map] = x

            x_new = x_new.tocsr()

            self.adata = anndata.AnnData(
                X=x_new,
                obs=self.adata.obs,
                obsm=self.adata.obsm,
                var=pd.DataFrame(data={'names': self.genome_container.names,
                                       self._ADATA_IDS_SFAIRA.gene_id_ensembl: self.genome_container.ensembl},
                                 index=self.genome_container.ensembl),
                uns=self.adata.uns
            )

    def _set_metadata_in_adata(self, celltype_version):
        """
        Copy meta data from dataset class in .anndata.

        :param celltype_version:
        :return:
        """
        # Set data set-wide attributes (.uns):
        self.adata.uns[self._ADATA_IDS_SFAIRA.annotated] = self.annotated
        self.adata.uns[self._ADATA_IDS_SFAIRA.author] = self.author
        self.adata.uns[self._ADATA_IDS_SFAIRA.doi] = self.doi
        self.adata.uns[self._ADATA_IDS_SFAIRA.download_url_data] = self.download_url_data
        self.adata.uns[self._ADATA_IDS_SFAIRA.download_url_meta] = self.download_url_meta
        self.adata.uns[self._ADATA_IDS_SFAIRA.id] = self.id
        self.adata.uns[self._ADATA_IDS_SFAIRA.normalization] = self.normalization
        self.adata.uns[self._ADATA_IDS_SFAIRA.year] = self.year

        # Set cell-wise or data set-wide attributes (.uns / .obs):
        # These are saved in .uns if they are data set wide to save memory.
        for x, y, z in (
                [self.age, self._ADATA_IDS_SFAIRA.age, self.obs_key_age],
                [self.dev_stage, self._ADATA_IDS_SFAIRA.dev_stage, self.obs_key_dev_stage],
                [self.ethnicity, self._ADATA_IDS_SFAIRA.ethnicity, self.obs_key_ethnicity],
                [self.healthy, self._ADATA_IDS_SFAIRA.healthy, self.obs_key_healthy],
                [self.organ, self._ADATA_IDS_SFAIRA.organ, self.obs_key_organ],
                [self.protocol, self._ADATA_IDS_SFAIRA.protocol, self.obs_key_protocol],
                [self.sex, self._ADATA_IDS_SFAIRA.sex, self.obs_key_sex],
                [self.organism, self._ADATA_IDS_SFAIRA.organism, self.obs_key_organism],
                [self.state_exact, self._ADATA_IDS_SFAIRA.state_exact, self.obs_key_state_exact],
        ):
            if x is None and z is None:
                self.adata.uns[y] = None
            elif x is not None and z is not None:
                raise ValueError(f"attribute {y} of data set {self.id} was set both for full data set and per cell, "
                                 f"only set one of the two or neither.")
            elif x is not None and z is None:
                # Attribute supplied per data set: Write into .uns.
                self.adata.uns[y] = x
            elif x is None and z is not None:
                # Attribute supplied per cell: Write into .obs.
                # Search for direct match of the sought-after column name or for attribute specific obs key.
                if z not in self.adata.obs.keys():
                    # This should not occur in single data set loaders (see warning below) but can occur in
                    # streamlined data loaders if not all instances of the streamlined data sets have all columns
                    # in .obs set.
                    self.adata.uns[y] = None
                    print(f"WARNING: attribute {y} of data set {self.id} was not found in column {z}")  # debugging
                else:
                    # Include flag in .uns that this attribute is in .obs:
                    self.adata.uns[y] = UNS_STRING_META_IN_OBS
                    # Remove potential pd.Categorical formatting:
                    self.adata.obs[y] = self.adata.obs[z].values.tolist()
            else:
                assert False, "switch option should not occur"
        # Set cell-wise attributes (.obs):
        # None so far other than celltypes.
        # Set cell types:
        if self._ADATA_IDS_SFAIRA.cell_ontology_id not in self.adata.obs.columns:
            self.adata.obs[self._ADATA_IDS_SFAIRA.cell_ontology_id] = None
        # Map cell type names from raw IDs to ontology maintained ones::
        if self._ADATA_IDS_SFAIRA.cell_ontology_class in self.adata.obs.columns:
            self.adata.obs[self._ADATA_IDS_SFAIRA.cell_ontology_class] = self.map_ontology_class(
                raw_ids=self.adata.obs[self._ADATA_IDS_SFAIRA.cell_ontology_class].values,
                celltype_version=celltype_version
            )

    def load_tobacked(
            self,
            adata_backed: anndata.AnnData,
            genome: str,
            idx: np.ndarray,
            fn: Union[None, str] = None,
            celltype_version: Union[str, None] = None,
            load_raw: bool = False,
            allow_caching: bool = True
    ):
        """
        Loads data set into slice of backed anndata object.

        Note: scatter updates to backed sparse arrays are not yet supported by anndata. Accordingly, we need to work
        around below using .append() of the backed matrix.

        :param adata_backed:
        :param genome: Genome name to use as refernce.
        :param idx: Indices in adata_backed to write observations to. This can be used to immediately create a
            shuffled object.
        :param keys:
        :param fn:
        :param celltype_version: Version of cell type ontology to use. Uses most recent if None.
        :param load_raw: See .load().
        :param allow_caching: See .load().
        :return: New row index for next element to be written into backed anndata.
        """
        self.load(
            fn=fn,
            celltype_version=celltype_version,
            remove_gene_version=True,
            match_to_reference=genome,
            load_raw=load_raw,
            allow_caching=allow_caching
        )
        # Check if writing to sparse or dense matrix:
        if isinstance(adata_backed.X, np.ndarray) or \
                isinstance(adata_backed.X, h5py._hl.dataset.Dataset):  # backed dense
            if isinstance(self.adata.X, scipy.sparse.csr_matrix) or \
                    isinstance(self.adata.X, scipy.sparse.csc_matrix) or \
                    isinstance(self.adata.X, scipy.sparse.lil_matrix):
                # map to dense array
                x_new = self.adata.X.toarray()
            else:
                x_new = self.adata.X

            adata_backed.X[np.sort(idx), :] = x_new[np.argsort(idx), :]
            for k in adata_backed.obs.columns:
                if k == self._ADATA_IDS_SFAIRA.dataset:
                    adata_backed.obs.loc[np.sort(idx), self._ADATA_IDS_SFAIRA.dataset] = [self.id for i in range(len(idx))]
                elif k in self.adata.obs.columns:
                    adata_backed.obs.loc[np.sort(idx), k] = self.adata.obs[k].values[np.argsort(idx)]
                elif k in list(self.adata.uns.keys()):
                    adata_backed.obs.loc[np.sort(idx), k] = [self.adata.uns[k] for i in range(len(idx))]
                else:
                    # Need to fill this instead of throwing an exception as this condition can trigger for one element
                    # within a loop over multiple data sets (ie in data set human).
                    adata_backed.obs.loc[idx, k] = ["key_not_found" for i in range(len(idx))]
        elif isinstance(adata_backed.X, anndata._core.sparse_dataset.SparseDataset):  # backed sparse
            # cannot scatter update on backed sparse yet! assert that updated block is meant to be appended:
            assert np.all(idx == np.arange(adata_backed.shape[0], adata_backed.shape[0] + len(idx)))
            if not isinstance(self.adata.X, scipy.sparse.csr_matrix):
                x_new = self.adata.X.tocsr()
            else:
                x_new = self.adata.X
            adata_backed.X.append(x_new[np.argsort(idx)])
            adata_backed._n_obs = adata_backed.X.shape[0]  # not automatically updated after append
            adata_backed.obs = adata_backed.obs.append(  # .obs was not broadcasted to the right shape!
                pandas.DataFrame(dict([
                    (k, [self.id for i in range(len(idx))]) if k == self._ADATA_IDS_SFAIRA.dataset
                    else (k, self.adata.obs[k].values[np.argsort(idx)]) if k in self.adata.obs.columns
                    else (k, [self.adata.uns[k] for _ in range(len(idx))]) if k in list(self.adata.uns.keys())
                    else (k, ["key_not_found" for _ in range(len(idx))])
                    for k in adata_backed.obs.columns
                ]))
            )
            self.clear()
        else:
            raise ValueError(f"Did not recognize backed AnnData.X format {type(adata_backed.X)}")

    def set_unkown_class_id(self, ids: List[str]):
        """
        Sets list of custom identifiers of unknown cell types data annotation.

        :param ids: IDs in cell type name column to replace by "unknown identifier.
        :return:
        """
        self._unknown_celltype_identifiers.extend(
            [x for x in ids if x not in self._ADATA_IDS_SFAIRA.unknown_celltype_identifiers]
        )

    def _set_genome(self, genome: str):

        if genome.lower().startswith("homo_sapiens"):
            g = SuperGenomeContainer(
                organism="human",
                genome=genome
            )
        elif genome.lower().startswith("mus_musculus"):
            g = SuperGenomeContainer(
                organism="mouse",
                genome=genome
            )
        else:
            raise ValueError(f"Genome {genome} not recognised. Needs to start with 'Mus_Musculus' or 'Homo_Sapiens'.")

        self.genome_container = g

    @property
    def doi_cleaned_id(self):
        return "_".join(self.id.split("_")[:-1])

    @property
    def available_type_versions(self):
        return np.array(list(self.class_maps.keys()))

    def set_default_type_version(self):
        """
        Choose most recent version.

        :return: Version key corresponding to most recent version.
        """
        return self.available_type_versions[np.argmax([int(x) for x in self.available_type_versions])]

    def assert_celltype_version_key(
            self,
            celltype_version
    ):
        if celltype_version not in self.available_type_versions:
            raise ValueError(
                "required celltype version %s not found. available are: %s" %
                (celltype_version, str(self.available_type_versions))
            )

    def map_ontology_class(
            self,
            raw_ids,
            celltype_version
    ):
        """

        :param raw_ids:
        :param celltype_version: Version of cell type ontology to use. Uses most recent if None.
        :return:
        """
        if celltype_version is None:
            celltype_version = self.set_default_type_version()
        self.assert_celltype_version_key(celltype_version=celltype_version)
        return [
            self.class_maps[celltype_version][x] if x in self.class_maps[celltype_version].keys()
            else self._ADATA_IDS_SFAIRA.unknown_celltype_name if x.lower() in self._unknown_celltype_identifiers else x
            for x in raw_ids
        ]

    @property
    def citation(self):
        """
        Return all information necessary to cite data set.

        :return:
        """
        return [self.author, self.year, self.doi]

    # Meta data handling code: Reading, writing and selected properties. Properties are either set in constructor
    # (and saved in self._somename) or accessed in self.meta.

    @property
    def meta_fn(self):
        if self.meta_path is None:
            return None
        else:
            return os.path.join(self.meta_path, self.doi_cleaned_id + "_meta.csv")

    def load_meta(self, fn: Union[PathLike, str, None]):
        if fn is None:
            if self.meta_fn is None:
                raise ValueError("provide either fn in load or path in constructor")
            fn = self.meta_fn
        else:
            if isinstance(fn, str):
                fn = os.path.normpath(fn)
        # Only load meta data if file exists:
        if os.path.isfile(fn):
            meta = pandas.read_csv(
                fn,
                usecols=list(self._META_DATA_FIELDS.keys()),
                dtype=self._META_DATA_FIELDS,
            )
            self.meta = meta.fillna("None").replace({"None": None})

    def write_meta(
            self,
            fn_meta: Union[None, str] = None,
            dir_out: Union[None, str] = None,
            fn_data: Union[None, str] = None,
    ):
        """
        Write meta data object for data set.

        Does not cache data and attempts to load raw data.

        :param fn_meta: File to write to, selects automatically based on self.meta_path and self.id otherwise.
        :param dir_out: Path to write to, file name is selected automatically based on self.id.
        :param fn_data: See .load()
        :return:
        """
        if fn_meta is not None and dir_out is not None:
            raise ValueError("supply either fn_meta or dir_out but not both")
        elif fn_meta is None and dir_out is None:
            if self.meta_fn is None:
                raise ValueError("provide either fn in load or via constructor (meta_path)")
            fn_meta = self.meta_fn
        elif fn_meta is None and dir_out is not None:
            fn_meta = os.path.join(dir_out, self.doi_cleaned_id + "_meta.csv")
        elif fn_meta is not None and dir_out is None:
            pass  # fn_meta is used
        else:
            assert False, "bug in switch"

        if self.adata is None:
            self.load(
                fn=fn_data,
                remove_gene_version=False,
                match_to_reference=None,
                load_raw=True,
                allow_caching=False,
            )
        # Add data-set wise meta data into table:
        meta = pandas.DataFrame({
            self._ADATA_IDS_SFAIRA.annotated: self.adata.uns[self._ADATA_IDS_SFAIRA.annotated],
            self._ADATA_IDS_SFAIRA.author: self.adata.uns[self._ADATA_IDS_SFAIRA.author],
            self._ADATA_IDS_SFAIRA.doi: self.adata.uns[self._ADATA_IDS_SFAIRA.doi],
            self._ADATA_IDS_SFAIRA.download_url_data: self.adata.uns[self._ADATA_IDS_SFAIRA.download_url_data],
            self._ADATA_IDS_SFAIRA.download_url_meta: self.adata.uns[self._ADATA_IDS_SFAIRA.download_url_meta],
            self._ADATA_IDS_SFAIRA.id: self.adata.uns[self._ADATA_IDS_SFAIRA.id],
            self._ADATA_IDS_SFAIRA.ncells: self.adata.n_obs,
            self._ADATA_IDS_SFAIRA.normalization: self.adata.uns[self._ADATA_IDS_SFAIRA.normalization],
            self._ADATA_IDS_SFAIRA.year: self.adata.uns[self._ADATA_IDS_SFAIRA.year],
        }, index=range(1))
        # Expand table by variably cell-wise or data set-wise meta data:
        for x in [
            self._ADATA_IDS_SFAIRA.age,
            self._ADATA_IDS_SFAIRA.dev_stage,
            self._ADATA_IDS_SFAIRA.ethnicity,
            self._ADATA_IDS_SFAIRA.healthy,
            self._ADATA_IDS_SFAIRA.organ,
            self._ADATA_IDS_SFAIRA.protocol,
            self._ADATA_IDS_SFAIRA.sex,
            self._ADATA_IDS_SFAIRA.organism,
            self._ADATA_IDS_SFAIRA.state_exact,
        ]:
            if self.adata.uns[x] == UNS_STRING_META_IN_OBS:
                meta[x] = (np.sort(np.unique(self.adata.obs[x].values)),)
            else:
                meta[x] = self.adata.uns[x]
        # Add cell types into table if available:
        if self._ADATA_IDS_SFAIRA.cell_ontology_class in self.adata.obs.keys():
            meta[self._ADATA_IDS_SFAIRA.cell_ontology_class] = str((
                np.sort(np.unique(self.adata.obs[self._ADATA_IDS_SFAIRA.cell_ontology_class].values)),
            ))
        else:
            meta[self._ADATA_IDS_SFAIRA.cell_ontology_class] = " "
        meta.to_csv(fn_meta)

    # Properties:

    @property
    def age(self) -> Union[None, str]:
        if self._age is not None:
            return self._age
        else:
            if self.meta is None:
                self.load_meta(fn=None)
            if self.meta is not None and self._ADATA_IDS_SFAIRA.age in self.meta.columns:
                return self.meta[self._ADATA_IDS_SFAIRA.age]
            else:
                return None

    @age.setter
    def age(self, x: str):
        self.__erasing_protection(attr="age", val_old=self._age, val_new=x)
        self.__value_protection(attr="age", allowed=self._ADATA_IDS_SFAIRA.age_allowed_entries, attempted=x)
        self._age = x

    @property
    def annotated(self) -> Union[bool, None]:
        if self.obs_key_cellontology_id is not None or self.obs_key_cellontology_original is not None:
            return True
        else:
            if self.meta is None:
                self.load_meta(fn=None)
            if self.meta is not None and self._ADATA_IDS_SFAIRA.annotated in self.meta.columns:
                return self.meta[self._ADATA_IDS_SFAIRA.annotated]
            elif self.loaded:
                # If data set was loaded and there is still no annotation indicated, it is declared unannotated.
                return False
            else:
                # If data set was not yet loaded, it is unclear if annotation would be loaded in ._load(),
                # if also no meta data is available, we do not know the status of the data set.
                return None

    @property
    def author(self) -> str:
        if self._author is not None:
            return self._author
        else:
            if self.meta is None:
                self.load_meta(fn=None)
            if self.meta is None or self._ADATA_IDS_SFAIRA.author not in self.meta.columns:
                raise ValueError("author must be set but was neither set in constructor nor in meta data")
            return self.meta[self._ADATA_IDS_SFAIRA.author]

    @author.setter
    def author(self, x: str):
        self.__erasing_protection(attr="author", val_old=self._author, val_new=x)
        self._author = x

    @property
    def dev_stage(self) -> Union[None, str]:
        if self._dev_stage is not None:
            return self._dev_stage
        else:
            if self.meta is None:
                self.load_meta(fn=None)
            if self.meta is not None and self._ADATA_IDS_SFAIRA.dev_stage in self.meta.columns:
                return self.meta[self._ADATA_IDS_SFAIRA.dev_stage]
            else:
                return None

    @dev_stage.setter
    def dev_stage(self, x: str):
        self.__erasing_protection(attr="dev_stage", val_old=self._dev_stage, val_new=x)
        self.__value_protection(attr="dev_stage", allowed=self._ADATA_IDS_SFAIRA.dev_stage_allowed_entries, attempted=x)
        self._dev_stage = x

    @property
    def doi(self) -> str:
        if self._doi is not None:
            return self._doi
        else:
            if self.meta is None:
                self.load_meta(fn=None)
            if self.meta is None or self._ADATA_IDS_SFAIRA.healthy not in self.meta.columns:
                raise ValueError("doi must be set but was neither set in constructor nor in meta data")
            return self.meta[self._ADATA_IDS_SFAIRA.doi]

    @doi.setter
    def doi(self, x: str):
        self.__erasing_protection(attr="doi", val_old=self._doi, val_new=x)
        self._doi = x

    @property
    def directory_formatted_doi(self) -> str:
        return "d" + "_".join("_".join("_".join(self.doi.split("/")).split(".")).split("-"))

    @property
    def download_url_data(self) -> Union[Tuple[List[str]], Tuple[List[None]]]:
        """
        Data download website(s).

        Save as tuple with single element, which is a list of all download websites relevant to dataset.
        :return:
        """
        if self._download_url_data is not None:
            x = self._download_url_data
        else:
            if self.meta is None:
                self.load_meta(fn=None)
            x = self.meta[self._ADATA_IDS_SFAIRA.download_url_data]
        if isinstance(x, str) or x is None:
            x = [x]
        if isinstance(x, list):
            x = (x,)
        return x

    @download_url_data.setter
    def download_url_data(self, x: Union[str, None, List[str], Tuple[str], List[None], Tuple[None]]):
        self.__erasing_protection(attr="download_url_data", val_old=self._download_url_data, val_new=x)
        # Formats to tuple with single element, which is a list of all download websites relevant to dataset,
        # which can be used as a single element column in a pandas data frame.
        if isinstance(x, str) or x is None:
            x = [x]
        if isinstance(x, list):
            x = (x,)
        self._download_url_data = (x,)

    @property
    def download_url_meta(self) -> Union[Tuple[List[str]], Tuple[List[None]]]:
        """
        Meta data download website(s).

        Save as tuple with single element, which is a list of all download websites relevant to dataset.
        :return:
        """
<<<<<<< HEAD
        x = self._download_url_meta
        # if self._download_url_meta is not None:  # TODO add this back in once download_meta is set in all datasets
        #    x = self._download_url_meta
=======
        x = self._download_meta
        # if self._download_meta is not None:  # TODO add this back in once download_meta is routinely set in datasets
        #    x = self._download_meta
>>>>>>> d0a4b1ff
        # else:
        #    if self.meta is None:
        #        self.load_meta(fn=None)
        #    x = self.meta[self._ADATA_IDS_SFAIRA.download_url_meta]
        if isinstance(x, str) or x is None:
            x = [x]
        if isinstance(x, list):
            x = (x,)
        return x

    @download_url_meta.setter
    def download_url_meta(self, x: Union[str, None, List[str], Tuple[str], List[None], Tuple[None]]):
        self.__erasing_protection(attr="download_url_meta", val_old=self._download_url_meta, val_new=x)
        # Formats to tuple with single element, which is a list of all download websites relevant to dataset,
        # which can be used as a single element column in a pandas data frame.
        if isinstance(x, str) or x is None:
            x = [x]
        if isinstance(x, list):
            x = (x,)
        self._download_url_meta = (x,)

    @property
    def ethnicity(self) -> Union[None, str]:
        if self._ethnicity is not None:
            return self._ethnicity
        else:
            if self.meta is None:
                self.load_meta(fn=None)
            if self.meta is not None and self._ADATA_IDS_SFAIRA.ethnicity in self.meta.columns:
                return self.meta[self._ADATA_IDS_SFAIRA.ethnicity]
            else:
                return None

    @ethnicity.setter
    def ethnicity(self, x: str):
        self.__erasing_protection(attr="ethnicity", val_old=self._ethnicity, val_new=x)
        self.__value_protection(attr="ethnicity", allowed=self._ADATA_IDS_SFAIRA.ethnicity_allowed_entries, attempted=x)
        self._ethnicity = x

    @property
    def healthy(self) -> Union[None, bool]:
        if self._healthy is not None:
            return self._healthy
        else:
            if self.meta is None:
                self.load_meta(fn=None)
            if self.meta is not None and self._ADATA_IDS_SFAIRA.healthy in self.meta.columns:
                return self.meta[self._ADATA_IDS_SFAIRA.healthy]
            else:
                return None

    @healthy.setter
    def healthy(self, x: bool):
        self.__erasing_protection(attr="healthy", val_old=self._healthy, val_new=x)
        self._healthy = x

    @property
    def healthy_state_healthy(self) -> str:
        return self._healthy_state_healthy

    @healthy_state_healthy.setter
    def healthy_state_healthy(self, x: str):
        self.__erasing_protection(attr="healthy_state_healthy", val_old=self._healthy_state_healthy, val_new=x)
        self._healthy_state_healthy = x

    @property
    def id(self) -> str:
        if self._id is not None:
            return self._id
        else:
            if self.meta is None:
                self.load_meta(fn=None)
            return self.meta[self._ADATA_IDS_SFAIRA.id]

    @id.setter
    def id(self, x: str):
        self.__erasing_protection(attr="id", val_old=self._id, val_new=x)
        self._id = x

    @property
    def loaded(self) -> bool:
        """
        :return: Whether DataSet was loaded into memory.
        """
        return self.adata is not None

    @property
    def meta(self) -> Union[None, pd.DataFrame]:
        return self._meta

    @meta.setter
    def meta(self, x: Union[None, pd.DataFrame]):
        # Make sure formatting is correct:
        if x is not None:
            for k, v in x.items():
                v = v.tolist()  # avoid numpy data types
                if k not in self._META_DATA_FIELDS.keys():
                    raise ValueError(f"did not find {k} in format look up table")
                else:
                    if x[k] is not None:  # None is always allowed.
                        if not isinstance(v[0], self._META_DATA_FIELDS[k]):
                            raise ValueError(f"key '{k}' of value `{v[0]}` and signature `{type(v[0])}` "
                                             f"in meta data table did not match signature "
                                             f"{str(self._META_DATA_FIELDS[k])}")
        self._meta = x

    @property
    def ncells(self) -> int:
        if self.adata is not None:
            x = self.adata.n_obs
        elif self._ncells is not None:
            x = self._ncells
        else:
            if self.meta is None:
                self.load_meta(fn=None)
            x = self.meta[self._ADATA_IDS_SFAIRA.ncells]
        return int(x)

    @property
    def normalization(self) -> Union[None, str]:
        if self._normalization is not None:
            return self._normalization
        else:
            if self.meta is None:
                self.load_meta(fn=None)
            if self.meta is not None and self._ADATA_IDS_SFAIRA.normalization in self.meta.columns:
                return self.meta[self._ADATA_IDS_SFAIRA.normalization]
            else:
                return None

    @normalization.setter
    def normalization(self, x: str):
        self.__erasing_protection(attr="normalization", val_old=self._normalization, val_new=x)
        self.__value_protection(attr="normalization", allowed=self._ADATA_IDS_SFAIRA.normalization_allowed_entries,
                                attempted=x)
        self._normalization = x

    @property
    def obs_key_age(self) -> str:
        return self._obs_key_age

    @obs_key_age.setter
    def obs_key_age(self, x: str):
        self.__erasing_protection(attr="obs_key_age", val_old=self._obs_key_age, val_new=x)
        self._obs_key_age = x

    @property
    def obs_key_cellontology_id(self) -> str:
        return self._obs_key_cellontology_id

    @obs_key_cellontology_id.setter
    def obs_key_cellontology_id(self, x: str):
        self.__erasing_protection(attr="obs_key_cellontology_id", val_old=self._obs_key_cellontology_id, val_new=x)
        self._obs_key_cellontology_id = x

    @property
    def obs_key_cellontology_original(self) -> str:
        return self._obs_key_cellontology_original

    @obs_key_cellontology_original.setter
    def obs_key_cellontology_original(self, x: str):
        self.__erasing_protection(attr="obs_key_cellontology_original", val_old=self._obs_key_cellontology_original,
                                  val_new=x)
        self._obs_key_cellontology_original = x

    @property
    def obs_key_dev_stage(self) -> str:
        return self._obs_key_dev_stage

    @obs_key_dev_stage.setter
    def obs_key_dev_stage(self, x: str):
        self.__erasing_protection(attr="obs_key_dev_stage", val_old=self._obs_key_dev_stage, val_new=x)
        self._obs_key_dev_stage = x

    @property
    def obs_key_ethnicity(self) -> str:
        return self._obs_key_ethnicity

    @obs_key_ethnicity.setter
    def obs_key_ethnicity(self, x: str):
        self.__erasing_protection(attr="obs_key_ethnicity", val_old=self._obs_key_ethnicity, val_new=x)
        self._obs_key_ethnicity = x

    @property
    def obs_key_healthy(self) -> str:
        return self._obs_key_healthy

    @obs_key_healthy.setter
    def obs_key_healthy(self, x: str):
        self.__erasing_protection(attr="obs_key_healthy", val_old=self._obs_key_healthy, val_new=x)
        self._obs_key_healthy = x

    @property
    def obs_key_organ(self) -> str:
        return self._obs_key_organ

    @obs_key_organ.setter
    def obs_key_organ(self, x: str):
        self.__erasing_protection(attr="obs_key_organ", val_old=self._obs_key_organ, val_new=x)
        self._obs_key_organ = x

    @property
    def obs_key_organism(self) -> str:
        return self._obs_key_organism

    @obs_key_organism.setter
    def obs_key_organism(self, x: str):
        self.__erasing_protection(attr="obs_key_organism", val_old=self._obs_key_organism, val_new=x)
        self._obs_key_organism = x

    @property
    def obs_key_protocol(self) -> str:
        return self._obs_key_protocol

    @obs_key_protocol.setter
    def obs_key_protocol(self, x: str):
        self.__erasing_protection(attr="obs_key_protocol", val_old=self._obs_key_protocol, val_new=x)
        self._obs_key_protocol = x

    @property
    def obs_key_sample(self) -> str:
        return self._obs_key_sample

    @obs_key_sample.setter
    def obs_key_sample(self, x: str):
        self.__erasing_protection(attr="obs_key_sample", val_old=self._obs_key_sample, val_new=x)
        self._obs_key_sample = x

    @property
    def obs_key_sex(self) -> str:
        return self._obs_key_sex

    @obs_key_sex.setter
    def obs_key_sex(self, x: str):
        self.__erasing_protection(attr="obs_key_sex", val_old=self._obs_key_sex, val_new=x)
        self._obs_key_sex = x

    @property
    def obs_key_state_exact(self) -> str:
        return self._obs_key_state_exact

    @obs_key_state_exact.setter
    def obs_key_state_exact(self, x: str):
        self.__erasing_protection(attr="obs_key_state_exact", val_old=self._obs_key_state_exact, val_new=x)
        self._obs_key_state_exact = x

    @property
    def organ(self) -> Union[None, str]:
        if self._organ is not None:
            return self._organ
        else:
            if self.meta is None:
                self.load_meta(fn=None)
            if self.meta is not None and self._ADATA_IDS_SFAIRA.organ in self.meta.columns:
                return self.meta[self._ADATA_IDS_SFAIRA.organ]
            else:
                return None

    @organ.setter
    def organ(self, x: str):
        self.__erasing_protection(attr="organ", val_old=self._organ, val_new=x)
        self.__value_protection(attr="organ", allowed=self._ADATA_IDS_SFAIRA.organ_allowed_entries, attempted=x)
        self._organ = x

    @property
    def organism(self) -> Union[None, str]:
        if self._organism is not None:
            return self._organism
        else:
            if self.meta is None:
                self.load_meta(fn=None)
            if self.meta is not None and self._ADATA_IDS_SFAIRA.organism in self.meta.columns:
                return self.meta[self._ADATA_IDS_SFAIRA.organism]
            else:
                return None

    @organism.setter
    def organism(self, x: str):
        self.__erasing_protection(attr="organism", val_old=self._organism, val_new=x)
        self.__value_protection(attr="organism", allowed=self._ADATA_IDS_SFAIRA.organism_allowed_entries, attempted=x)
        self._organism = x

    @property
    def protocol(self) -> Union[None, str]:
        if self._protocol is not None:
            return self._protocol
        else:
            if self.meta is None:
                self.load_meta(fn=None)
            if self.meta is not None and self._ADATA_IDS_SFAIRA.protocol in self.meta.columns:
                return self.meta[self._ADATA_IDS_SFAIRA.protocol]
            else:
                return None

    @protocol.setter
    def protocol(self, x: str):
        self.__erasing_protection(attr="protocol", val_old=self._protocol, val_new=x)
        self.__value_protection(attr="protocol", allowed=self._ADATA_IDS_SFAIRA.protocol_allowed_entries, attempted=x)
        self._protocol = x

    @property
    def sex(self) -> Union[None, str]:
        if self._sex is not None:
            return self._sex
        else:
            if self.meta is None:
                self.load_meta(fn=None)
            if self.meta is not None and self._ADATA_IDS_SFAIRA.sex in self.meta.columns:
                return self.meta[self._ADATA_IDS_SFAIRA.sex]
            else:
                return None

    @sex.setter
    def sex(self, x: str):
        self.__erasing_protection(attr="sex", val_old=self._sex, val_new=x)
        self.__value_protection(attr="sex", allowed=self._ADATA_IDS_SFAIRA.sex_allowed_entries, attempted=x)
        self._sex = x

    @property
    def source(self) -> str:
        return self._source

    @source.setter
    def source(self, x: Union[str, None]):
        self.__erasing_protection(attr="source", val_old=self._source, val_new=x)
        self._source = x

    @property
    def state_exact(self) -> Union[None, str]:
        if self._state_exact is not None:
            return self._state_exact
        else:
            if self.meta is None:
                self.load_meta(fn=None)
            if self.meta is not None and self._ADATA_IDS_SFAIRA.state_exact in self.meta.columns:
                return self.meta[self._ADATA_IDS_SFAIRA.state_exact]
            else:
                return None

    @state_exact.setter
    def state_exact(self, x: str):
        self.__erasing_protection(attr="state_exact", val_old=self._state_exact, val_new=x)
        self._state_exact = x

    @property
    def var_ensembl_col(self) -> str:
        return self._var_ensembl_col

    @var_ensembl_col.setter
    def var_ensembl_col(self, x: str):
        self.__erasing_protection(attr="var_ensembl_col", val_old=self._var_ensembl_col, val_new=x)
        self._var_ensembl_col = x

    @property
    def var_symbol_col(self) -> str:
        return self._var_symbol_col

    @var_symbol_col.setter
    def var_symbol_col(self, x: str):
        self.__erasing_protection(attr="var_symbol_col", val_old=self._var_symbol_col, val_new=x)
        self._var_symbol_col = x

    @property
    def year(self) -> Union[None, int]:
        if self._year is not None:
            return self._year
        else:
            if self.meta is None:
                self.load_meta(fn=None)
            if self.meta is not None and self._ADATA_IDS_SFAIRA.year in self.meta.columns:
                return self.meta[self._ADATA_IDS_SFAIRA.year]
            else:
                return None

    @year.setter
    def year(self, x: int):
        self.__erasing_protection(attr="year", val_old=self._year, val_new=x)
        self.__value_protection(attr="year", allowed=self._ADATA_IDS_SFAIRA.year_allowed_entries, attempted=x)
        self._year = x

    # Private methods:

    def __erasing_protection(self, attr, val_old, val_new):
        """
        This is called when a erasing protected attribute is set to check whether it was set before.

        :param attr: Attribute to be set.
        :param val_old: Old value for attribute to be set.
        :param val_new: New value for attribute to be set.
        """
        if val_old is not None:
            raise ValueError(f"attempted to set erasing protected attribute {attr}: "
                             f"previously was {str(val_old)}, attempted to set {str(val_new)}")

    def __value_protection(self, attr, allowed, attempted):
        """
        Check whether value is from set of allowed values.

        Does not check if allowed is None.

        :param attr:
        :param allowed:
        :param attempted:
        :return:
        """
        if allowed is not None:
            if not isinstance(attempted, list) and not isinstance(attempted, tuple):
                attempted = [attempted]
            for x in attempted:
                if x not in allowed:
                    raise ValueError(f"{x} is not a valid entry for {attr}, choose from: {str(allowed)}")

    def subset_cells(self, key, values):
        """
        Subset list of adata objects based on cell-wise properties.

        These keys are properties that are not available in lazy model and require loading first because the
        subsetting works on the cell-level: .adata are maintained but reduced to matches.

        :param key: Property to subset by. Options:

            - "age" points to self.obs_key_age
            - "cell_ontology_class" points to self.obs_key_cellontology_original
            - "dev_stage" points to self.obs_key_dev_stage
            - "ethnicity" points to self.obs_key_ethnicity
            - "healthy" points to self.obs_key_healthy
            - "organ" points to self.obs_key_organ
            - "organism" points to self.obs_key_organism
            - "protocol" points to self.obs_key_protocol
            - "sex" points to self.obs_key_sex
            - "state_exact" points to self.obs_key_state_exact
        :param values: Classes to overlap to.
        :return:
        """
        if not isinstance(values, list):
            values = [values]

        def get_subset_idx(samplewise_key, cellwise_key):
            obs_key = getattr(self, cellwise_key)
            sample_attr = getattr(self, samplewise_key)
            if sample_attr is not None and obs_key is None:
                if not isinstance(sample_attr, list):
                    sample_attr = [sample_attr]
                if np.any([x in values for x in sample_attr]):
                    idx = np.arange(1, self.ncells)
                else:
                    idx = np.array([])
            elif sample_attr is None and obs_key is not None:
                assert self.adata is not None, "adata was not yet loaded"
                values_found = self.adata.obs[obs_key].values
                idx = np.where([x in values for x in values_found])
            elif sample_attr is not None and obs_key is not None:
                assert False, f"both cell-wise and sample-wise attribute {samplewise_key} given"
            else:
                assert False, "no subset chosen"
            return idx

        idx_keep = get_subset_idx(samplewise_key="obs_key_" + key, cellwise_key=key)
        self.adata = self.adata[idx_keep, :].copy()


class DatasetBaseGroupLoadingOneFile(DatasetBase):
    """
    Container class specific to datasets which come in groups and in which data sets are saved in a single file.
    """
    _unprocessed_full_group_object: bool
    _sample_id: str

    def __init__(
            self,
            sample_id: str,
            path: Union[str, None],
            meta_path: Union[str, None] = None,
            cache_path: Union[str, None] = None,
            **kwargs
    ):
        super().__init__(path=path, meta_path=meta_path, cache_path=cache_path, **kwargs)
        self._unprocessed_full_group_object = False
        self._sample_id = sample_id

    @property
    def sample_id(self):
        return self._sample_id

    @abc.abstractmethod
    def _load_full(self, fn=None) -> anndata.AnnData:
        """
        Loads a raw anndata object that correponds to a superset of the data belonging to this Dataset.

        Override this method in the Dataset if this is relevant.
        :return: adata_group
        """
        pass

    def set_raw_full_group_object(self, fn=None, adata_group: Union[None, anndata.AnnData] = None):
        if self.adata is None and adata_group is not None:
            self.adata = adata_group
        elif self.adata is None and adata_group is not None:
            self.adata = self._load_full(fn=fn)
        elif self.adata is not None and self._unprocessed_full_group_object:
            pass
        else:
            assert False, "switch error"
        self._unprocessed_full_group_object = True
        return True

    def _load_from_group(self):
        """
        Sets .adata based on a raw anndata object that correponds to a superset of the data belonging to this Dataset,
        including subsetting.

        Override this method in the Dataset if this is relevant.
        """
        assert self.obs_key_sample is not None, "self.obs_key_sample needs to be set"
        self._subset_from_group(subset_items={self.obs_key_sample: self.sample_id})

    def _subset_from_group(
            self,
            subset_items: dict,
    ):
        """
        Subsets a raw anndata object to the data corresponding to this Dataset.

        :param subset_items: Key-value pairs for subsetting: Keys are columns in .obs, values are entries that should
            be kept. If the dictionary has multiple entries, these are sequentially subsetted (AND-gate).
        :return:
        """
        assert self.adata is not None, "this method should only be called if .adata is not None"
        for k, v in subset_items:
            self.adata = self.adata[[x in v for x in self.adata.obs[k].values], :]

    def _load(self, fn):
        _ = self.set_raw_full_group_object(fn=fn, adata_group=None)
        if self._unprocessed_full_group_object:
            self._load_from_group()
        self._unprocessed_full_group_object = False


class DatasetBaseGroupLoadingManyFiles(DatasetBase, abc.ABC):
    """
    Container class specific to datasets which come in groups and in which data sets are saved in separate but
    streamlined files.
    """
    _sample_fn: str

    def __init__(
            self,
            sample_fn: str,
            path: Union[str, None] = None,
            meta_path: Union[str, None] = None,
            cache_path: Union[str, None] = None,
            **kwargs
    ):
        super().__init__(path=path, meta_path=meta_path, cache_path=cache_path, **kwargs)
        self._sample_fn = sample_fn

    @property
    def sample_fn(self):
        return self._sample_fn


class DatasetGroup:
    """
    Container class that co-manages multiple data sets, removing need to call Dataset() methods directly through
    wrapping them.

    Example:

    #query loaders lung
    #from sfaira.dev.data.loaders.lung import DatasetGroupLung as DatasetGroup
    #dsg_humanlung = DatasetGroupHuman(path='path/to/data')
    #dsg_humanlung.load_all(match_to_reference='Homo_sapiens_GRCh38_97')
    #dsg_humanlung[some_id]
    #dsg_humanlung.adata
    """
    datasets: Dict

    def __init__(self, datasets: dict):
        self.datasets = datasets
        self._ADATA_IDS_SFAIRA = ADATA_IDS_SFAIRA()

    def _load_group(self, load_raw: bool):
        """

        :param load_raw: See .load().
        :return:
        """
        return None

    def load(
            self,
            annotated_only: bool = False,
            celltype_version: Union[str, None] = None,
            remove_gene_version: bool = True,
            match_to_reference: Union[str, None] = None,
            load_raw: bool = False,
            allow_caching: bool = True,
            processes: int = 1,
            func=None,
            kwargs_func: Union[None, dict] = None,
    ):
        """
        Load all datasets in group (option for temporary loading).

        Note: This method automatically subsets to the group to the data sets for which input files were found.

        This method also allows temporarily loading data sets to execute function on loaded data sets (supply func).
        In this setting, datasets are removed from memory after the function has been executed.

        :param annotated_only:
        :param celltype_version:  See .load().
        :param remove_gene_version: See .load().
        :param match_to_reference: See .load().
        :param load_raw: See .load().
        :param allow_caching: See .load().
        :param processes: Processes to parallelise loading over. Uses python multiprocessing if > 1, for loop otherwise.
        :param func: Function to run on loaded datasets. map_fun should only take one argument, which is a Dataset
            instance. The return can be empty:

                def func(dataset, **kwargs_func):
                    # code manipulating dataset and generating output x.
                    return x
        :param kwargs_func: Kwargs of func.
        :return:
        """
        formatted_version = self.format_type_version(celltype_version)
        args = [
            formatted_version,
            remove_gene_version,
            match_to_reference,
            load_raw,
            allow_caching,
            func,
            kwargs_func
        ]

        if processes > 1 and len(self.datasets.items()) > 1:  # multiprocessing parallelisation
            print(f"using python multiprocessing (processes={processes}), "
                  f"for easier debugging revert to sequential execution (processes=1)")
            with multiprocessing.Pool(processes=processes) as pool:
                res = pool.starmap(map_fn, [
                    (tuple([v] + args),)
                    for k, v in self.datasets.items() if v.annotated or not annotated_only
                ])
            # Clear data sets that were not successfully loaded because of missing data:
            for x in res:
                if x is not None:
                    print(x[1])
                    del self.datasets[x[0]]
        else:  # for loop
            adata_group = None
            for k, v in self.datasets.items():
                print(f"loading {k}")
                group_loading = v.set_raw_full_group_object(fn=None, adata_group=adata_group)
                if adata_group is None and group_loading:  # cache full adata object for subsequent Datasets
                    adata_group = v.adata.copy()
                x = map_fn(tuple([v] + args))
                # Clear data sets that were not successfully loaded because of missing data:
                if x is not None:
                    print(x[1])
                    del self.datasets[x[0]]
            del adata_group

    def load_tobacked(
            self,
            adata_backed: anndata.AnnData,
            genome: str,
            idx: List[np.ndarray],
            annotated_only: bool = False,
            celltype_version: Union[str, None] = None,
            load_raw: bool = False,
            allow_caching: bool = True,
    ):
        """
        Loads data set group into slice of backed anndata object.

        Subsets self.datasets to the data sets that were found. Note that feature space is automatically formatted as
        this is necessary for concatenation.

        :param adata_backed: Anndata instance to load into.
        :param genome: Genome container target genomes loaded.
        :param idx: Indices in adata_backed to write observations to. This can be used to immediately create a
            shuffled object. This has to be a list of the length of self.data, one index array for each dataset.
        :param annotated_only:
        :param celltype_version:  See .load().
        :param load_raw: See .load().
        :param allow_caching: See .load().
        :return: New row index for next element to be written into backed anndata.
        """
        i = 0
        for x in self.ids:
            # if this is for celltype prediction, only load the data with have celltype annotation
            try:
                if self.datasets[x].annotated or not annotated_only:
                    self.datasets[x].load_tobacked(
                        adata_backed=adata_backed,
                        genome=genome,
                        idx=idx[i],
                        celltype_version=self.format_type_version(celltype_version),
                        load_raw=load_raw,
                        allow_caching=allow_caching
                    )
                    i += 1
            except FileNotFoundError:
                del self.datasets[x]

    @property
    def ids(self):
        return list(self.datasets.keys())

    @property
    def adata_ls(self):
        adata_ls = []
        for i in self.ids:
            if self.datasets[i] is not None:
                if self.datasets[i].adata is not None:
                    adata_ls.append(self.datasets[i].adata)
        return adata_ls

    @property
    def adata(self):
        if not self.adata_ls:
            return None
        adata_ls = self.adata_ls
        # Save uns attributes that are fixed for entire data set to .obs to retain during concatenation:
        for adata in adata_ls:
            adata.obs[self._ADATA_IDS_SFAIRA.author] = adata.uns[self._ADATA_IDS_SFAIRA.author]
            adata.obs[self._ADATA_IDS_SFAIRA.year] = adata.uns[self._ADATA_IDS_SFAIRA.year]
            adata.obs[self._ADATA_IDS_SFAIRA.protocol] = adata.uns[self._ADATA_IDS_SFAIRA.protocol]
            if self._ADATA_IDS_SFAIRA.normalization in adata.uns.keys():
                adata.obs[self._ADATA_IDS_SFAIRA.normalization] = adata.uns[self._ADATA_IDS_SFAIRA.normalization]
            if self._ADATA_IDS_SFAIRA.dev_stage in adata.obs.columns:
                adata.obs[self._ADATA_IDS_SFAIRA.dev_stage] = adata.uns[self._ADATA_IDS_SFAIRA.dev_stage]
            adata.obs[self._ADATA_IDS_SFAIRA.annotated] = adata.uns[self._ADATA_IDS_SFAIRA.annotated]
        # Workaround related to anndata bugs:  # TODO remove this in future.
        for adata in adata_ls:
            # Fix 1:
            if adata.raw is not None:
                adata.raw._varm = None
            # Fix 2:
            if adata.uns is not None:
                keys_to_keep = [
                    'neighbors',
                    self._ADATA_IDS_SFAIRA.author,
                    self._ADATA_IDS_SFAIRA.year,
                    self._ADATA_IDS_SFAIRA.protocol,
                    self._ADATA_IDS_SFAIRA.normalization,
                    self._ADATA_IDS_SFAIRA.dev_stage,
                    self._ADATA_IDS_SFAIRA.annotated,
                    self._ADATA_IDS_SFAIRA.mapped_features,
                ]
                for k in list(adata.uns.keys()):
                    if k not in keys_to_keep:
                        del adata.uns[k]
            # Fix 3:
            if not isinstance(adata.X, scipy.sparse.csr_matrix):
                adata.X = scipy.sparse.csr_matrix(adata.X)
        # .var entries are renamed and copied upon concatenation.
        # To preserve gene names in .var, the target gene names are copied into var_names and are then copied
        # back into .var.
        for adata in adata_ls:
            adata.var.index = adata.var[self._ADATA_IDS_SFAIRA.gene_id_ensembl].tolist()
        if len(adata_ls) > 1:
            # TODO: need to keep this? -> yes, still catching errors here (March 2020)
            # Fix for loading bug: sometime concatenating sparse matrices fails the first time but works on second try.
            try:
                adata_concat = adata_ls[0].concatenate(
                    *adata_ls[1:],
                    join="outer",
                    batch_key=self._ADATA_IDS_SFAIRA.dataset,
                    batch_categories=[i for i in self.ids if self.datasets[i].adata is not None]
                )
            except ValueError:
                adata_concat = adata_ls[0].concatenate(
                    *adata_ls[1:],
                    join="outer",
                    batch_key=self._ADATA_IDS_SFAIRA.dataset,
                    batch_categories=[i for i in self.ids if self.datasets[i].adata is not None]
                )

            adata_concat.var[self._ADATA_IDS_SFAIRA.gene_id_ensembl] = adata_concat.var.index

            if len(set([a.uns[self._ADATA_IDS_SFAIRA.mapped_features] for a in adata_ls])) == 1:
                adata_concat.uns[self._ADATA_IDS_SFAIRA.mapped_features] = \
                    adata_ls[0].uns[self._ADATA_IDS_SFAIRA.mapped_features]
            else:
                adata_concat.uns[self._ADATA_IDS_SFAIRA.mapped_features] = False
        else:
            adata_concat = adata_ls[0]
            adata_concat.obs[self._ADATA_IDS_SFAIRA.dataset] = self.ids[0]

        adata_concat.var_names_make_unique()
        return adata_concat

    def obs_concat(self, keys: Union[list, None] = None):
        """
        Returns concatenation of all .obs.

        Uses union of all keys if keys is not provided.

        :param keys:
        :return:
        """
        if keys is None:
            keys = np.unique(np.concatenate([list(x.obs.columns) for x in self.adata_ls]))
        obs_concat = pandas.concat([pandas.DataFrame(dict(
            [
                (k, self.datasets[x].adata.obs[k]) if k in self.datasets[x].adata.obs.columns
                else (k, ["nan" for i in range(self.datasets[x].adata.obs.shape[0])])
                for k in keys
            ] + [(self._ADATA_IDS_SFAIRA.dataset, [x for i in range(self.datasets[x].adata.obs.shape[0])])]
        )) for x in self.ids if self.datasets[x].adata is not None])
        return obs_concat

    def ncells_bydataset(self, annotated_only: bool = False) -> np.ndarray:
        cells = []
        for x in self.ids:
            # if this is for celltype prediction, only load the data with have celltype annotation
            try:
                if self.datasets[x].annotated or not annotated_only:
                    cells.append(self.datasets[x].ncells)
            except FileNotFoundError:
                del self.datasets[x]
        return np.asarray(cells)

    def ncells(self, annotated_only: bool = False):
        cells = self.ncells_bydataset(annotated_only=annotated_only)
        return np.sum(cells)

    def assert_celltype_version_key(
            self,
            celltype_version
    ):
        """
        Assert that version key exists in each data set.
        :param celltype_version:
        :return:
        """
        for x in self.ids:
            if celltype_version not in self.datasets[x].available_type_versions:
                raise ValueError(
                    "required celltype version %s not found in data set %s. available are: %s" %
                    (celltype_version, x, str(self.datasets[x].available_type_versions))
                )

    def format_type_version(self, version):
        """
        Choose most recent version available in each dataset if None, otherwise return input version after checking.

        :return: Version key corresponding to default version.
        """
        if version is None:
            versions = set(self.datasets[self.ids[0]].available_type_versions)
            for x in self.ids[1:]:
                versions = versions.intersection(set(self.datasets[x].available_type_versions))
            versions = np.array(list(versions))
            return versions[np.argmax([int(x) for x in versions])]
        else:
            self.assert_celltype_version_key(celltype_version=version)
            return version

    def subset(self, key, values):
        """
        Subset list of adata objects based on sample-wise properties.

        These keys are properties that are available in lazy model.
        Subsetting happens on .datasets.

        :param key: Property to subset by.
        :param values: Classes to overlap to.
        :return:
        """
        ids_del = []
        if not isinstance(values, list):
            values = [values]
        for x in self.ids:
            try:
                values_found = getattr(self.datasets[x], key)
                if not isinstance(values_found, list):
                    values_found = [values_found]
                if not np.any([xx in values for xx in values_found]):
                    ids_del.append(x)
            except AttributeError:
                raise ValueError(f"{key} not a valid property of data set object")
        for x in ids_del:
            del self.datasets[x]

    def subset_cells(self, key, values: Union[str, List[str]]):
        """
        Subset list of adata objects based on cell-wise properties.

        These keys are properties that are not available in lazy model and require loading first because the
        subsetting works on the cell-level: .adata are maintained but reduced to matches.

        :param key: Property to subset by. Options:

            - "age" points to self.obs_key_age
            - "cell_ontology_class" points to self.obs_key_cellontology_original
            - "dev_stage" points to self.obs_key_dev_stage
            - "ethnicity" points to self.obs_key_ethnicity
            - "healthy" points to self.obs_key_healthy
            - "organ" points to self.obs_key_organ
            - "organism" points to self.obs_key_organism
            - "protocol" points to self.obs_key_protocol
            - "sex" points to self.obs_key_sex
            - "state_exact" points to self.obs_key_state_exact
        :param values: Classes to overlap to.
        :return:
        """
        for x in self.ids:
            self.datasets[x].subset_cells(key=key, values=values)
            if self.datasets[x].ncells == 0:  # none left
                del self.datasets[x]


class DatasetGroupDirectoryOriented(DatasetGroup):

    def __init__(
            self,
            file_base: str,
            path: Union[str, None] = None,
            meta_path: Union[str, None] = None,
            cache_path: Union[str, None] = None,
    ):
        """
        Automatically collects Datasets from python files in directory.

        Uses a pre-built DatasetGroup if this is defined in a group.py file, otherwise, the DatasetGroup is initialised
        here.

        :param file_base:
        :param path:
        :param meta_path:
        :param cache_path:
        """
        # Collect all data loaders from files in directory:
        datasets = []
        cwd = os.path.dirname(file_base)
        dataset_module = str(cwd.split("/")[-1])
        if "group.py" in os.listdir(cwd):
            DatasetGroupFound = pydoc.locate(
                "sfaira.data.dataloaders.loaders." + dataset_module + ".group.DatasetGroup")
            dsg = DatasetGroupFound(path=path, meta_path=meta_path, cache_path=cache_path)
            datasets.extend(list(dsg.datasets.values))
        else:
            for f in os.listdir(cwd):
                if os.path.isfile(os.path.join(cwd, f)):  # only files
                    # Narrow down to data set files:
                    if f.split(".")[-1] == "py" and f.split(".")[0] not in ["__init__", "base", "group"]:
                        file_module = ".".join(f.split(".")[:-1])
                        DatasetFound = pydoc.locate(
                            "sfaira.data.dataloaders.loaders." + dataset_module + "." +
                            file_module + ".Dataset")
                        # Check if global objects are available:
                        # - SAMPLE_FNS: for DatasetBaseGroupLoadingManyFiles
                        # - SAMPLE_IDS: for DatasetBaseGroupLoadingOneFile
                        sample_fns = pydoc.locate(
                            "sfaira.data.dataloaders.loaders." + dataset_module + "." +
                            file_module + ".SAMPLE_FNS")
                        sample_ids = pydoc.locate(
                            "sfaira.data.dataloaders.loaders." + dataset_module + "." +
                            file_module + ".SAMPLE_IDS")
                        if sample_fns is not None and sample_ids is None:
                            # DatasetBaseGroupLoadingManyFiles:
                            datasets.extend([
                                DatasetFound(
                                    sample_fn=x,
                                    path=path,
                                    meta_path=meta_path,
                                    cache_path=cache_path,
                                )
                                for x in sample_fns
                            ])
                        elif sample_fns is None and sample_ids is not None:
                            # DatasetBaseGroupLoadingManyFiles:
                            datasets.extend([
                                DatasetFound(
                                    sample_id=x,
                                    path=path,
                                    meta_path=meta_path,
                                    cache_path=cache_path,
                                )
                                for x in sample_ids
                            ])
                        elif sample_fns is not None and sample_ids is not None:
                            raise ValueError(f"sample_fns and sample_ids both found for {f}")
                        else:
                            datasets.append(DatasetFound(path=path, meta_path=meta_path, cache_path=cache_path))

        keys = [x.id for x in datasets]
        super().__init__(datasets=dict(zip(keys, datasets)))


class DatasetSuperGroup:
    """
    Container for multiple DatasetGroup instances.

    Used to manipulate structured dataset collections. Primarly designed for this manipulation, convert to DatasetGroup
    via flatten() for more functionalities.
    """
    adata: Union[None, anndata.AnnData]
    fn_backed: Union[None, PathLike]
    dataset_groups: Union[List[DatasetGroup], List[DatasetSuperGroup]]

    def __init__(self, dataset_groups: Union[None, List[DatasetGroup], List[DatasetSuperGroup]]):
        self.adata = None
        self.fn_backed = None
        self.set_dataset_groups(dataset_groups=dataset_groups)

        self._ADATA_IDS_SFAIRA = ADATA_IDS_SFAIRA()

    def set_dataset_groups(self, dataset_groups: Union[List[DatasetGroup], List[DatasetSuperGroup]]):
        if isinstance(dataset_groups[0], DatasetGroup):
            self.dataset_groups = dataset_groups
        elif isinstance(dataset_groups[0], DatasetSuperGroup):
            # Decompose super groups first
            dataset_groups_proc = []
            for x in dataset_groups:
                dataset_groups_proc.extend(x.dataset_groups)
            self.dataset_groups = dataset_groups_proc
        else:
            assert False

    def extend_dataset_groups(self, dataset_groups: Union[List[DatasetGroup], List[DatasetSuperGroup]]):
        if isinstance(dataset_groups[0], DatasetGroup):
            self.dataset_groups.extend(dataset_groups)
        elif isinstance(dataset_groups[0], DatasetSuperGroup):
            # Decompose super groups first
            dataset_groups_proc = []
            for x in dataset_groups:
                dataset_groups_proc.extend(x.dataset_groups)
            self.dataset_groups.extend(dataset_groups_proc)
        else:
            assert False

    def get_gc(
            self,
            genome: str = None
    ):
        if genome.lower().startswith("homo_sapiens"):
            g = SuperGenomeContainer(
                organism="human",
                genome=genome
            )
        elif genome.lower().startswith("mus_musculus"):
            g = SuperGenomeContainer(
                organism="mouse",
                genome=genome
            )
        else:
            raise ValueError(f"Genome {genome} not recognised. Needs to start with 'Mus_Musculus' or 'Homo_Sapiens'.")
        return g

    def ncells_bydataset(self, annotated_only: bool = False):
        """
        List of list of length of all data sets by data set group.
        :return:
        """
        return [x.ncells_bydataset(annotated_only=annotated_only) for x in self.dataset_groups]

    def ncells_bydataset_flat(self, annotated_only: bool = False):
        """
        Flattened list of length of all data sets.
        :return:
        """
        return [xx for x in self.ncells_bydataset(annotated_only=annotated_only) for xx in x]

    def ncells(self, annotated_only: bool = False):
        return np.sum(self.ncells_bydataset_flat(annotated_only=annotated_only))

    def flatten(self) -> DatasetGroup:
        """
        Returns DatasetGroup (rather than self = DatasetSuperGroup) containing all listed data sets.

        :return:
        """
        ds = {}
        for x in self.dataset_groups:
            for k, v in x.datasets.items():
                assert k not in ds.keys(), f"{k} was duplicated in super group, purge duplicates before flattening"
                ds[k] = v
        return DatasetGroup(datasets=ds)

    def load_all(
            self,
            celltype_version: Union[str, None] = None,
            annotated_only: bool = False,
            match_to_reference: Union[str, None] = None,
            remove_gene_version: bool = True,
            load_raw: bool = False,
            allow_caching: bool = True,
            processes: int = 1,
    ):
        """
        Loads data set human into anndata object.

        :param celltype_version: Version of cell type ontology to use.
            Uses most recent within each DatasetGroup if None.
        :param annotated_only:
        :param match_to_reference: See .load().
        :param remove_gene_version: See .load().
        :param load_raw: See .load().
        :param allow_caching: See .load().
        :param processes: Processes to parallelise loading over. Uses python multiprocessing if > 1, for loop otherwise.
            Note: parallelises loading of each dataset group, but not across groups.
        :return:
        """
        for x in self.dataset_groups:
            x.load(
                annotated_only=annotated_only,
                remove_gene_version=remove_gene_version,
                match_to_reference=match_to_reference,
                celltype_version=celltype_version,
                load_raw=load_raw,
                allow_caching=allow_caching,
                processes=processes,
            )
        # making sure that concatenate is not used on a None adata object resulting from organ filtering
        for i in range(len(self.dataset_groups)):
            if self.dataset_groups[i].adata is not None:
                break
        self.adata = self.dataset_groups[i].adata.concatenate(
            *[x.adata for x in self.dataset_groups[1:] if x is not None],
            join="outer",
            batch_key=self._ADATA_IDS_SFAIRA.dataset_group
        )

    def load_all_tobacked(
            self,
            fn_backed: PathLike,
            genome: str,
            shuffled: bool = False,
            as_dense: bool = False,
            annotated_only: bool = False,
            celltype_version: Union[str, None] = None,
            load_raw: bool = False,
            allow_caching: bool = True,
    ):
        """
        Loads data set human into backed anndata object.

        Example usage:

            ds = DatasetSuperGroup([...])
            ds.load_all_tobacked(
                fn_backed="...",
                target_genome="...",
                annotated_only=False
            )
            adata_backed = anndata.read(ds.fn_backed, backed='r')
            adata_slice = ad_full[idx]

        :param fn_backed: File name to save backed anndata to temporarily.
        :param genome: ID of target genomes.
        :param shuffled: Whether to shuffle data when writing to backed.
        :param as_dense: Whether to load into dense count matrix.
        :param annotated_only:
        :param celltype_version: Version of cell type ontology to use. Uses most recent if None.
        :param load_raw: See .load().
        :param allow_caching: See .load().
        """
        if shuffled and not as_dense:
            raise ValueError("cannot write backed shuffled and sparse")
        scatter_update = shuffled or as_dense
        self.fn_backed = fn_backed
        n_cells = self.ncells(annotated_only=annotated_only)
        gc = self.get_gc(genome=genome)
        n_genes = gc.ngenes
        if scatter_update:
            self.adata = anndata.AnnData(
                scipy.sparse.csr_matrix((n_cells, n_genes), dtype=np.float32)
            )  # creates an empty anndata object with correct dimensions that can be filled with cells from data sets
        else:
            self.adata = anndata.AnnData(
                scipy.sparse.csr_matrix((0, n_genes), dtype=np.float32)
            )
        self.adata.filename = fn_backed  # setting this attribute switches this anndata to a backed object
        # Note that setting .filename automatically redefines .X as dense, so we have to redefine it as sparse:
        if not as_dense:
            X = scipy.sparse.csr_matrix(self.adata.X)  # redefines this backed anndata as sparse
            X.indices = X.indices.astype(np.int64)
            X.indptr = X.indptr.astype(np.int64)
            self.adata.X = X
        keys = [
            self._ADATA_IDS_SFAIRA.annotated,
            self._ADATA_IDS_SFAIRA.author,
            self._ADATA_IDS_SFAIRA.dataset,
            self._ADATA_IDS_SFAIRA.cell_ontology_class,
            self._ADATA_IDS_SFAIRA.dev_stage,
            self._ADATA_IDS_SFAIRA.normalization,
            self._ADATA_IDS_SFAIRA.organ,
            self._ADATA_IDS_SFAIRA.protocol,
            self._ADATA_IDS_SFAIRA.state_exact,
            self._ADATA_IDS_SFAIRA.year,
        ]
        if scatter_update:
            self.adata.obs = pandas.DataFrame({
                k: ["nan" for x in range(n_cells)] for k in keys
            })
        else:
            for k in keys:
                self.adata.obs[k] = []
        # Define index vectors to write to:
        idx_vector = np.arange(0, n_cells)
        if shuffled:
            np.random.shuffle(idx_vector)
        idx_ls = []
        row = 0
        ncells = self.ncells_bydataset(annotated_only=annotated_only)
        if np.all([len(x) == 0 for x in ncells]):
            raise ValueError("no datasets found")
        for x in ncells:
            temp_ls = []
            for y in x:
                temp_ls.append(idx_vector[row:(row + y)])
                row += y
            idx_ls.append(temp_ls)
        print("checking expected and received data set sizes, rerun meta data generation if mismatch is found:")
        print(self.ncells_bydataset(annotated_only=annotated_only))
        print([[len(x) for x in xx] for xx in idx_ls])
        for i, x in enumerate(self.dataset_groups):
            x.load_tobacked(
                adata_backed=self.adata,
                genome=genome,
                idx=idx_ls[i],
                annotated_only=annotated_only,
                celltype_version=celltype_version,
                load_raw=load_raw,
                allow_caching=allow_caching,
            )
        # If the sparse non-shuffled approach is used, make sure that self.adata.obs.index is unique() before saving
        if not scatter_update:
            self.adata.obs.index = pd.RangeIndex(0, len(self.adata.obs.index))
        # Explicitly write backed file to disk again to make sure that obs are included and that n_obs is set correctly
        self.adata.write()
        # Saving obs separately below is therefore no longer required (hence commented out)
        # fn_backed_obs = ".".join(self.fn_backed.split(".")[:-1]) + "_obs.csv"
        # self.adata.obs.to_csv(fn_backed_obs)

    def delete_backed(self):
        del self.adata
        self.adata = None
        os.remove(str(self.fn_backed))

    def load_cached_backed(self, fn: PathLike):
        self.adata = anndata.read(fn, backed='r')

    def subset(self, key, values):
        """
        Subset list of adata objects based on match to values in key property.

        These keys are properties that are available in lazy model.
        Subsetting happens on .datasets.

        :param key: Property to subset by.
        :param values: Classes to overlap to.
        :return:
        """
        for x in self.dataset_groups:
            x.subset(key=key, values=values)
        self.dataset_groups = [x for x in self.dataset_groups if x.datasets]  # Delete empty DatasetGroups

    def subset_cells(self, key, values: Union[str, List[str]]):
        """
        Subset list of adata objects based on cell-wise properties.

        These keys are properties that are not available in lazy model and require loading first because the
        subsetting works on the cell-level: .adata are maintained but reduced to matches.

        :param key: Property to subset by. Options:

            - "age" points to self.obs_key_age
            - "cell_ontology_class" points to self.obs_key_cellontology_original
            - "dev_stage" points to self.obs_key_dev_stage
            - "ethnicity" points to self.obs_key_ethnicity
            - "healthy" points to self.obs_key_healthy
            - "organ" points to self.obs_key_organ
            - "organism" points to self.obs_key_organism
            - "protocol" points to self.obs_key_protocol
            - "sex" points to self.obs_key_sex
            - "state_exact" points to self.obs_key_state_exact
        :param values: Classes to overlap to.
        :return:
        """
        for x in self.dataset_groups.ids:
            self.dataset_groups[x].subset_cells(key=key, values=values)<|MERGE_RESOLUTION|>--- conflicted
+++ resolved
@@ -975,15 +975,9 @@
         Save as tuple with single element, which is a list of all download websites relevant to dataset.
         :return:
         """
-<<<<<<< HEAD
         x = self._download_url_meta
         # if self._download_url_meta is not None:  # TODO add this back in once download_meta is set in all datasets
         #    x = self._download_url_meta
-=======
-        x = self._download_meta
-        # if self._download_meta is not None:  # TODO add this back in once download_meta is routinely set in datasets
-        #    x = self._download_meta
->>>>>>> d0a4b1ff
         # else:
         #    if self.meta is None:
         #        self.load_meta(fn=None)
