--- conflicted
+++ resolved
@@ -92,11 +92,7 @@
 for organism, organs in configs_to_write.items():
     for organ in organs:
         print(f"Writing {organism} {organ}")
-<<<<<<< HEAD
-        dsgs = DatasetSuperGroupSfaira(
-=======
         dsgs = Universe(
->>>>>>> ad390791
             data_path=".",
             meta_path=".",
             cache_path="."
