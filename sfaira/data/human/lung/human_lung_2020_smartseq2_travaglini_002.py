--- conflicted
+++ resolved
@@ -102,10 +102,9 @@
             self.adata.X = self.adata.X.multiply(scipy.sparse.csc_matrix(self.adata.obs['nReads'].values[:, None])) \
                 .multiply(1 / 1000000)
 
-<<<<<<< HEAD
         self.adata.uns[ADATA_IDS_SFAIRA.author] = 'Krasnow'
         self.adata.uns[ADATA_IDS_SFAIRA.year] = 2020
-        self.adata.uns[ADATA_IDS_SFAIRA.doi] = "10.1101/742320"
+        self.adata.uns[ADATA_IDS_SFAIRA.doi] = "10.1038/s41586-020-2922-4"
         self.adata.uns[ADATA_IDS_SFAIRA.protocol] = 'smartseq2'
         self.adata.uns[ADATA_IDS_SFAIRA.organ] = self.organ
         self.adata.uns[ADATA_IDS_SFAIRA.subtissue] = self.sub_tissue
@@ -114,19 +113,6 @@
         self.adata.uns[ADATA_IDS_SFAIRA.download] = self.download_website
         self.adata.uns[ADATA_IDS_SFAIRA.annotated] = self.has_celltypes
         self.adata.uns[ADATA_IDS_SFAIRA.normalization] = 'raw'
-=======
-        self.adata.uns["lab"] = 'Krasnow'
-        self.adata.uns["year"] = 2020
-        self.adata.uns["doi"] = "10.1038/s41586-020-2922-4"
-        self.adata.uns["protocol"] = 'smartseq2'
-        self.adata.uns["organ"] = self.organ
-        self.adata.uns["subtissue"] = self.sub_tissue
-        self.adata.uns["animal"] = "human"
-        self.adata.uns["id"] = self.id
-        self.adata.uns["wget_download"] = self.download_website
-        self.adata.uns["has_celltypes"] = self.has_celltypes
-        self.adata.uns["counts"] = 'raw'
->>>>>>> 631221e5
 
         self.adata.obs[ADATA_IDS_SFAIRA.cell_ontology_class] = ["_".join(i.split('_')[:-1]) for i in self.adata.obs['free_annotation']]
         self.adata.obs[ADATA_IDS_SFAIRA.cell_ontology_class] = self.adata.obs[ADATA_IDS_SFAIRA.cell_ontology_class].astype('category')
