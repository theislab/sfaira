import os
from typing import Union
import pandas as pd
import anndata

from sfaira.data import DatasetBaseGroupLoadingManyFiles

SAMPLE_FNS = [
    "E-MTAB-6678.processed",
    "E-MTAB-6701.processed",
]


class Dataset(DatasetBaseGroupLoadingManyFiles):

    def __init__(
            self,
            sample_fn: str,
            path: Union[str, None] = None,
            meta_path: Union[str, None] = None,
            cache_path: Union[str, None] = None,
            **kwargs
    ):
        super().__init__(sample_fn=sample_fn, path=path, meta_path=meta_path, cache_path=cache_path, **kwargs)
        protocol = "10x" if self.sample_fn == "E-MTAB-6678.processed" else "smartseq2"
        self.id = f"human_placenta_2018_{protocol}_ventotormo_{str(SAMPLE_FNS.index(self.sample_fn)).zfill(3)}_" \
                  f"10.1038/s41586-018-0698-6"

<<<<<<< HEAD
        self.download_url_data = "https://www.ebi.ac.uk/arrayexpress/files/E-MTAB-6701/E-MTAB-6701.processed.1.zip"
        self.download_url_meta = "https://www.ebi.ac.uk/arrayexpress/files/E-MTAB-6701/E-MTAB-6701.processed.2.zip"
=======
        self.download = f"https://www.ebi.ac.uk/arrayexpress/files/E-MTAB-6701/{self.sample_fn}.1.zip"
        self.download_meta = f"https://www.ebi.ac.uk/arrayexpress/files/E-MTAB-6701/{self.sample_fn}.2.zip"
>>>>>>> d0a4b1ff

        self.author = "Teichmann"
        self.healthy = True
        self.normalization = "raw"
        self.organ = "placenta,decidua,blood"  # ToDo: move this into .obs_key_organ?
        self.organism = "human"
        self.doi = "10.1038/s41586-018-0698-6"
        self.protocol = protocol
        self.state_exact = "healthy"
        self.year = 2018

        self.var_symbol_col = "names"
        self.var_ensembl_col = "ensembl"

        self.obs_key_cellontology_original = "annotation"
        # ToDo: further anatomical information for subtissue in "location"

        self.class_maps = {
            "0": {
                "DC1": "Dendritic Cells 1",
                "DC2": "Dendritic Cells 2",
                "EVT": "Extravillous Trophoblasts",
                "Endo (f)": "Endothelial Cells f",
                "Endo (m)": "Endothelial Cells m",
                "Endo L": "Endothelial Cells L",
                "Epi1": "Epithelial Glandular Cells 1",
                "Epi2": "Epithelial Glandular Cells 2",
                "Granulocytes": "Granulocytes",
                "HB": "Hofbauer Cells",
                "ILC3": "ILC3",
                "MO": "Monocyte",
                "NK CD16+": "NK Cells CD16+",
                "NK CD16-": "NK Cells CD16-",
                "Plasma": "B cell (Plasmocyte)",
                "SCT": "Syncytiotrophoblasts",
                "Tcells": "T cell",
                "VCT": "Villous Cytotrophoblasts",
                "dM1": "Decidual Macrophages 1",
                "dM2": "Decidual Macrophages 2",
                "dM3": "Decidual Macrophages 3",
                "dNK p": "Decidual NK Cells p",
                "dNK1": "Decidual NK Cells 1",
                "dNK2": "Decidual NK Cells 2",
                "dNK3": "Decidual NK Cells 3",
                "dP1": "Perivascular Cells 1",
                "dP2": "Perivascular Cells 2",
                "dS1": "Decidual Stromal Cells 1",
                "dS2": "Decidual Stromal Cells 2",
                "dS3": "Decidual Stromal Cells 3",
                "fFB1": "Fibroblasts 1",
                "fFB2": "Fibroblasts 2",
            },
        }

    def _load(self, fn=None):
        base_path = os.path.join(self.path, "human", "placenta")
        fn = [
            os.path.join(base_path, f"{self.sample_fn}.1.zip"),
            os.path.join(base_path, f"{self.sample_fn}.2.zip"),
        ]
        self.adata = anndata.AnnData(pd.read_csv(fn[0], sep="\t", index_col="Gene").T)
        df = pd.read_csv(fn[1], sep="\t")
        for i in df.columns:
            self.adata.obs[i] = [df.loc[j][i] for j in self.adata.obs.index]

        self.adata.var["ensembl"] = [i.split("_")[1] for i in self.adata.var.index]
        self.adata.var["names"] = [i.split("_")[0] for i in self.adata.var.index]
        self.adata.var = self.adata.var.reset_index().reset_index().drop("index", axis=1)
        self.adata = self.adata[:, ~self.adata.var.index.isin(
            ["", "-1", "-10", "-11", "-2", "-3", "-4", "-5", "-6", "-7", "-8", "-9", "A.2", "A.3"])].copy()<|MERGE_RESOLUTION|>--- conflicted
+++ resolved
@@ -26,13 +26,8 @@
         self.id = f"human_placenta_2018_{protocol}_ventotormo_{str(SAMPLE_FNS.index(self.sample_fn)).zfill(3)}_" \
                   f"10.1038/s41586-018-0698-6"
 
-<<<<<<< HEAD
-        self.download_url_data = "https://www.ebi.ac.uk/arrayexpress/files/E-MTAB-6701/E-MTAB-6701.processed.1.zip"
-        self.download_url_meta = "https://www.ebi.ac.uk/arrayexpress/files/E-MTAB-6701/E-MTAB-6701.processed.2.zip"
-=======
-        self.download = f"https://www.ebi.ac.uk/arrayexpress/files/E-MTAB-6701/{self.sample_fn}.1.zip"
-        self.download_meta = f"https://www.ebi.ac.uk/arrayexpress/files/E-MTAB-6701/{self.sample_fn}.2.zip"
->>>>>>> d0a4b1ff
+        self.download_url_data = f"https://www.ebi.ac.uk/arrayexpress/files/E-MTAB-6701/{self.sample_fn}.1.zip"
+        self.download_url_meta = f"https://www.ebi.ac.uk/arrayexpress/files/E-MTAB-6701/{self.sample_fn}.2.zip"
 
         self.author = "Teichmann"
         self.healthy = True
