import anndata
import os
from typing import Union
import pandas as pd

from sfaira.data import DatasetBase


class Dataset(DatasetBase):

    def __init__(
            self,
            data_path: Union[str, None] = None,
            meta_path: Union[str, None] = None,
            cache_path: Union[str, None] = None,
            **kwargs
    ):
        super().__init__(data_path=data_path, meta_path=meta_path, cache_path=cache_path, **kwargs)
        self.download_url_data = "https://ftp.ncbi.nlm.nih.gov/geo/series/GSE121nnn/GSE121862/suppl/" \
            "GSE121862%5FUCSD%2DWU%5FSingle%5FNuclei%5FCluster%5FAnnotated%5FRaw%5FUMI%5FMatrix%2Etsv%2Egz"
        self.download_url_meta = "https://ftp.ncbi.nlm.nih.gov/geo/series/GSE121nnn/GSE121862/suppl/" \
            "GSE121862%5FUCSD%2DWU%5FSingle%5FNuclei%5FCluster%5FAnnotations%2Ecsv%2Egz"

        self.author = "Lake"
        self.doi = "10.1038/s41467-019-10861-2"
        self.healthy = True
        self.normalization = "raw"
        self.organ = "kidney"
        self.organism = "human"
        self.protocol = "DroNc-seq"
        self.state_exact = "healthy"
        self.year = 2019

        self.var_symbol_col = "index"
        self.obs_key_cellontology_original = "celltype"

<<<<<<< HEAD
        self.set_dataset_id(idx=1)

        self.class_maps = {
            "0": {
                "Collecting Duct - Intercalated Cells Type A (cortex)": "Collecting Duct - Intercalated Cells Type A (cortex)",
                "Collecting Duct - Intercalated Cells Type A (medulla)": "Collecting Duct - Intercalated Cells Type A (medulla)",
                "Collecting Duct - Intercalated Cells Type B": "Collecting Duct - Intercalated Cells Type B",
                "Collecting Duct - PCs - Stressed Dissoc Subset": "Collecting Duct - PCs - Stressed Dissoc Subset",
                "Collecting Duct - Principal Cells (cortex)": "Collecting Duct - Principal Cells (cortex)",
                "Collecting Duct - Principal Cells (medulla)": "Collecting Duct - Principal Cells (medulla)",
                "Connecting Tubule": "Connecting tubule",
                "Decending Limb": "Decending Limb",
                "Distal Convoluted Tubule": "Distal Convoluted Tubule",
                "Endothelial Cells (unassigned)": "Endothelial Cells (unassigned)",
                "Endothelial Cells - AEA & DVR ": "Endothelial Cells - AEA & DVR",
                "Endothelial Cells - AVR": "Endothelial Cells - AVR",
                "Endothelial Cells - glomerular capillaries": "Endothelial Cells - glomerular capillaries",
                "Epithelial Cells (unassigned)": "Epithelial Cells (unassigned)",
                "Immune Cells - Macrophages": "Macrophage",
                "Interstitium": "Interstitium",
                "Mesangial Cells": "Mesangial Cells",
                "Podocytes": "Podocyte",
                "Proximal Tubule Epithelial Cells (S1)": "Proximal Tubule Epithelial Cells (S1)",
                "Proximal Tubule Epithelial Cells (S2)": "Proximal Tubule Epithelial Cells (S2)",
                "Proximal Tubule Epithelial Cells (S3)": "Proximal Tubule Epithelial Cells (S3)",
                "Proximal Tubule Epithelial Cells - Fibrinogen+ (S3 )": "Proximal Tubule Epithelial Cells - Fibrinogen+ (S3)",
                "Proximal Tubule Epithelial Cells - Stress/Inflam": "Proximal Tubule Epithelial Cells - Stress/Inflam",
                "Thick Ascending Limb": "Thick ascending limb of Loop of Henle",
                "Thin ascending limb": "Thin ascending limb",
                "Unknown - Novel PT CFH+ Subpopulation (S2)": "Unknown - Novel PT CFH+ Subpopulation (S2)",
                "Vascular Smooth Muscle Cells and pericytes": "Vascular Smooth Muscle Cells and pericytes",
            },
        }

=======
>>>>>>> fb430d09
    def _load(self):
        fn = [
            os.path.join(self.data_dir, "GSE121862_UCSD-WU_Single_Nuclei_Cluster_Annotated_Raw_UMI_Matrix.tsv.gz"),
            os.path.join(self.data_dir, "GSE121862_UCSD-WU_Single_Nuclei_Cluster_Annotations.csv.gz")
        ]
        adata = anndata.AnnData(pd.read_csv(fn[0], sep="\t").T)
        annot = pd.read_csv(fn[1], index_col=0, dtype="category")
        adata.obs["celltype"] = [annot.loc[i.split("_")[0][1:]]["Annotation"] for i in adata.obs.index]

        self.set_unknown_class_id(ids=["Unknown"])

        return adata<|MERGE_RESOLUTION|>--- conflicted
+++ resolved
@@ -34,43 +34,8 @@
         self.var_symbol_col = "index"
         self.obs_key_cellontology_original = "celltype"
 
-<<<<<<< HEAD
         self.set_dataset_id(idx=1)
 
-        self.class_maps = {
-            "0": {
-                "Collecting Duct - Intercalated Cells Type A (cortex)": "Collecting Duct - Intercalated Cells Type A (cortex)",
-                "Collecting Duct - Intercalated Cells Type A (medulla)": "Collecting Duct - Intercalated Cells Type A (medulla)",
-                "Collecting Duct - Intercalated Cells Type B": "Collecting Duct - Intercalated Cells Type B",
-                "Collecting Duct - PCs - Stressed Dissoc Subset": "Collecting Duct - PCs - Stressed Dissoc Subset",
-                "Collecting Duct - Principal Cells (cortex)": "Collecting Duct - Principal Cells (cortex)",
-                "Collecting Duct - Principal Cells (medulla)": "Collecting Duct - Principal Cells (medulla)",
-                "Connecting Tubule": "Connecting tubule",
-                "Decending Limb": "Decending Limb",
-                "Distal Convoluted Tubule": "Distal Convoluted Tubule",
-                "Endothelial Cells (unassigned)": "Endothelial Cells (unassigned)",
-                "Endothelial Cells - AEA & DVR ": "Endothelial Cells - AEA & DVR",
-                "Endothelial Cells - AVR": "Endothelial Cells - AVR",
-                "Endothelial Cells - glomerular capillaries": "Endothelial Cells - glomerular capillaries",
-                "Epithelial Cells (unassigned)": "Epithelial Cells (unassigned)",
-                "Immune Cells - Macrophages": "Macrophage",
-                "Interstitium": "Interstitium",
-                "Mesangial Cells": "Mesangial Cells",
-                "Podocytes": "Podocyte",
-                "Proximal Tubule Epithelial Cells (S1)": "Proximal Tubule Epithelial Cells (S1)",
-                "Proximal Tubule Epithelial Cells (S2)": "Proximal Tubule Epithelial Cells (S2)",
-                "Proximal Tubule Epithelial Cells (S3)": "Proximal Tubule Epithelial Cells (S3)",
-                "Proximal Tubule Epithelial Cells - Fibrinogen+ (S3 )": "Proximal Tubule Epithelial Cells - Fibrinogen+ (S3)",
-                "Proximal Tubule Epithelial Cells - Stress/Inflam": "Proximal Tubule Epithelial Cells - Stress/Inflam",
-                "Thick Ascending Limb": "Thick ascending limb of Loop of Henle",
-                "Thin ascending limb": "Thin ascending limb",
-                "Unknown - Novel PT CFH+ Subpopulation (S2)": "Unknown - Novel PT CFH+ Subpopulation (S2)",
-                "Vascular Smooth Muscle Cells and pericytes": "Vascular Smooth Muscle Cells and pericytes",
-            },
-        }
-
-=======
->>>>>>> fb430d09
     def _load(self):
         fn = [
             os.path.join(self.data_dir, "GSE121862_UCSD-WU_Single_Nuclei_Cluster_Annotated_Raw_UMI_Matrix.tsv.gz"),
