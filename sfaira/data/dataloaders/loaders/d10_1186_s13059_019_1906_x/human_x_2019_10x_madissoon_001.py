--- conflicted
+++ resolved
@@ -25,12 +25,8 @@
         super().__init__(sample_fn=sample_fn, data_path=data_path, meta_path=meta_path, cache_path=cache_path, **kwargs)
         organ = "lung parenchyma" if self.sample_fn == "madissoon19_lung.processed.h5ad" else \
             "esophagus" if self.sample_fn == "oesophagus.cellxgene.h5ad" else "spleen"
-<<<<<<< HEAD
-        self.id = f'human_{"".join(organ.split(" "))}_2019_10x_madissoon_{str(SAMPLE_FNS.index(self.sample_fn)).zfill(3)}_10.1186/s13059-019-1906-x'
-=======
         self.id = f"human_{''.join(organ.split(' '))}_2019_10x_madissoon_" \
                   f"{str(SAMPLE_FNS.index(self.sample_fn)).zfill(3)}_10.1186/s13059-019-1906-x"
->>>>>>> 94562c74
 
         if self.sample_fn == "madissoon19_lung.processed.h5ad":
             self.download_url_data = "https://covid19.cog.sanger.ac.uk/madissoon19_lung.processed.h5ad"
