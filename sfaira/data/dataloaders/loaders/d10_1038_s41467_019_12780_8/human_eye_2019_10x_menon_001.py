--- conflicted
+++ resolved
@@ -31,25 +31,8 @@
         self.var_symbol_col = "index"
         self.obs_key_cellontology_original = "CellType"
 
-<<<<<<< HEAD
         self.set_dataset_id(idx=1)
 
-        self.class_maps = {
-            "0": {
-                "ACs": "Amacrine cell",
-                "BPs": "BPs",
-                "Cones": "Retinal cone cell",
-                "Endo": "Endothelial cell",
-                "HCs": "Horizontal cells",
-                "Macroglia": "Macroglia",
-                "Microglia": "Microglia",
-                "RGCs": "Retinal ganglion cell",
-                "Rods": "Rods",
-            },
-        }
-
-=======
->>>>>>> c1447451
     def _load(self):
         fn = os.path.join(self.data_dir, "menon19.processed.h5ad")
         adata = anndata.read(fn)
