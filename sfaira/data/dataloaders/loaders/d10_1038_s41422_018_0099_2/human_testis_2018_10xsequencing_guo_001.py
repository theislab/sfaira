import anndata
import os
from typing import Union
import numpy as np
import scipy.sparse

from sfaira.data import DatasetBase


class Dataset(DatasetBase):

    def __init__(
            self,
            data_path: Union[str, None] = None,
            meta_path: Union[str, None] = None,
            cache_path: Union[str, None] = None,
            **kwargs
    ):
        super().__init__(data_path=data_path, meta_path=meta_path, cache_path=cache_path, **kwargs)
        self.download_url_data = "https://covid19.cog.sanger.ac.uk/guo18_donor.processed.h5ad"
        self.download_url_meta = None

        self.author = "Guo"
        self.doi = "10.1038/s41422-018-0099-2"
        self.healthy = True
        self.normalization = "raw"
        self.organ = "testis"
        self.organism = "human"
        self.protocol = "10X sequencing"
        self.state_exact = "healthy"
        self.year = 2018

        self.var_symbol_col = "index"
        self.obs_key_cellontology_original = "CellType"

<<<<<<< HEAD
        self.set_dataset_id(idx=1)

        self.class_maps = {
            "0": {
                "Elongated Spermatids": "Elongated Spermatids",
                "Leydig cells": "Leydig cells",
                "Early Primary Spermatocytes": "Early Primary Spermatocytes",
                "Round Spermatids": "Round Spermatids",
                "Endothelial cells": "Endothelial cells",
                "Macrophages": "Macrophages",
                "Myoid cells": "Myoid cells",
                "Differentiating Spermatogonia": "Differentiating Spermatogonia",
                "Late primary Spermatocytes": "Late primary Spermatocytes",
                "Spermatogonial Stem cell": "Spermatogonial Stem cell",
                "Sertoli cells": "Sertoli cells",
            },
        }

=======
>>>>>>> c1447451
    def _load(self):
        fn = os.path.join(self.data_dir, "guo18_donor.processed.h5ad")
        adata = anndata.read(fn)
        adata.X = np.expm1(adata.X)
        adata.X = adata.X.multiply(scipy.sparse.csc_matrix(adata.obs["n_counts"].values[:, None])).multiply(1 / 10000)

        return adata<|MERGE_RESOLUTION|>--- conflicted
+++ resolved
@@ -33,27 +33,8 @@
         self.var_symbol_col = "index"
         self.obs_key_cellontology_original = "CellType"
 
-<<<<<<< HEAD
         self.set_dataset_id(idx=1)
 
-        self.class_maps = {
-            "0": {
-                "Elongated Spermatids": "Elongated Spermatids",
-                "Leydig cells": "Leydig cells",
-                "Early Primary Spermatocytes": "Early Primary Spermatocytes",
-                "Round Spermatids": "Round Spermatids",
-                "Endothelial cells": "Endothelial cells",
-                "Macrophages": "Macrophages",
-                "Myoid cells": "Myoid cells",
-                "Differentiating Spermatogonia": "Differentiating Spermatogonia",
-                "Late primary Spermatocytes": "Late primary Spermatocytes",
-                "Spermatogonial Stem cell": "Spermatogonial Stem cell",
-                "Sertoli cells": "Sertoli cells",
-            },
-        }
-
-=======
->>>>>>> c1447451
     def _load(self):
         fn = os.path.join(self.data_dir, "guo18_donor.processed.h5ad")
         adata = anndata.read(fn)
