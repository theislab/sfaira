<<<<<<< HEAD
source	target
Bcells	B cell
Cholangiocytes	intrahepatic cholangiocyte
Endothelia	endothelial cell
Hepatocytes	hepatocyte
ILCs	innate lymphoid cell
MPs	mononuclear phagocyte
Mast cells	mast cell
Mesenchyme	mesenchymal cell
Mesothelia	mesothelial cell
Plasma Bcells	plasma cell
Tcells	T cell
pDCs	plasmacytoid dendritic cell
=======
source	target	target_id
Bcells	B cell	CL:0000236
Cholangiocytes	intrahepatic cholangiocyte	CL:0002538
Endothelia	endothelial cell	CL:0000115
Hepatocytes	hepatocyte	CL:0000182
ILCs	innate lymphoid cell	CL:0001065
MPs	mononuclear phagocyte	CL:0000113
Mast cells	mast cell	CL:0000097
Mesenchyme	mesenchymal cell	CL:0008019
Mesothelia	mesothelial cell	CL:0000077
Plasma Bcells	plasma cell	CL:0000786
Tcells	T cell	CL:0000084
pDCs	plasmacytoid dendritic cell	CL:0000784
>>>>>>> 051dbed5
<|MERGE_RESOLUTION|>--- conflicted
+++ resolved
@@ -1,18 +1,3 @@
-<<<<<<< HEAD
-source	target
-Bcells	B cell
-Cholangiocytes	intrahepatic cholangiocyte
-Endothelia	endothelial cell
-Hepatocytes	hepatocyte
-ILCs	innate lymphoid cell
-MPs	mononuclear phagocyte
-Mast cells	mast cell
-Mesenchyme	mesenchymal cell
-Mesothelia	mesothelial cell
-Plasma Bcells	plasma cell
-Tcells	T cell
-pDCs	plasmacytoid dendritic cell
-=======
 source	target	target_id
 Bcells	B cell	CL:0000236
 Cholangiocytes	intrahepatic cholangiocyte	CL:0002538
@@ -25,5 +10,4 @@
 Mesothelia	mesothelial cell	CL:0000077
 Plasma Bcells	plasma cell	CL:0000786
 Tcells	T cell	CL:0000084
-pDCs	plasmacytoid dendritic cell	CL:0000784
->>>>>>> 051dbed5
+pDCs	plasmacytoid dendritic cell	CL:0000784