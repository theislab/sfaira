import anndata
import os
from typing import Union

from sfaira.data import DatasetBaseGroupLoadingManyFiles

SAMPLE_FNS = [
    "tabula-muris-senis-droplet-processed-official-annotations-Fat.h5ad",
    "tabula-muris-senis-facs-processed-official-annotations-BAT.h5ad",
    "tabula-muris-senis-facs-processed-official-annotations-GAT.h5ad",
    "tabula-muris-senis-facs-processed-official-annotations-MAT.h5ad",
    "tabula-muris-senis-facs-processed-official-annotations-SCAT.h5ad",
    "tabula-muris-senis-droplet-processed-official-annotations-Bladder.h5ad",
    "tabula-muris-senis-facs-processed-official-annotations-Bladder.h5ad",
    "tabula-muris-senis-droplet-processed-official-annotations-Marrow.h5ad",
    "tabula-muris-senis-facs-processed-official-annotations-Marrow.h5ad",
    "tabula-muris-senis-facs-processed-official-annotations-Brain_Non-Myeloid.h5ad",
    "tabula-muris-senis-facs-processed-official-annotations-Brain_Myeloid.h5ad",
    "tabula-muris-senis-droplet-processed-official-annotations-Large_Intestine.h5ad",
    "tabula-muris-senis-facs-processed-official-annotations-Large_Intestine.h5ad",
    "tabula-muris-senis-facs-processed-official-annotations-Diaphragm.h5ad",
    "tabula-muris-senis-droplet-processed-official-annotations-Heart_and_Aorta.h5ad",
    "tabula-muris-senis-facs-processed-official-annotations-Heart.h5ad",
    "tabula-muris-senis-facs-processed-official-annotations-Aorta.h5ad",
    "tabula-muris-senis-droplet-processed-official-annotations-Kidney.h5ad",
    "tabula-muris-senis-facs-processed-official-annotations-Kidney.h5ad",
    "tabula-muris-senis-droplet-processed-official-annotations-Liver.h5ad",
    "tabula-muris-senis-facs-processed-official-annotations-Liver.h5ad",
    "tabula-muris-senis-droplet-processed-official-annotations-Lung.h5ad",
    "tabula-muris-senis-facs-processed-official-annotations-Lung.h5ad",
    "tabula-muris-senis-droplet-processed-official-annotations-Mammary_Gland.h5ad",
    "tabula-muris-senis-facs-processed-official-annotations-Mammary_Gland.h5ad",
    "tabula-muris-senis-droplet-processed-official-annotations-Limb_Muscle.h5ad",
    "tabula-muris-senis-facs-processed-official-annotations-Limb_Muscle.h5ad",
    "tabula-muris-senis-droplet-processed-official-annotations-Pancreas.h5ad",
    "tabula-muris-senis-facs-processed-official-annotations-Pancreas.h5ad",
    "tabula-muris-senis-droplet-processed-official-annotations-Skin.h5ad",
    "tabula-muris-senis-facs-processed-official-annotations-Skin.h5ad",
    "tabula-muris-senis-facs-processed-official-annotations-Spleen.h5ad",
    "tabula-muris-senis-facs-processed-official-annotations-Spleen.h5ad",
    "tabula-muris-senis-droplet-processed-official-annotations-Thymus.h5ad",
    "tabula-muris-senis-facs-processed-official-annotations-Thymus.h5ad",
    "tabula-muris-senis-droplet-processed-official-annotations-Tongue.h5ad",
    "tabula-muris-senis-facs-processed-official-annotations-Tongue.h5ad",
    "tabula-muris-senis-droplet-processed-official-annotations-Trachea.h5ad",
    "tabula-muris-senis-facs-processed-official-annotations-Trachea.h5ad",
]


class Dataset(DatasetBaseGroupLoadingManyFiles):

    def __init__(
            self,
            sample_fn: str,
            data_path: Union[str, None] = None,
            meta_path: Union[str, None] = None,
            cache_path: Union[str, None] = None,
            **kwargs
    ):
        super().__init__(sample_fn=sample_fn, data_path=data_path, meta_path=meta_path, cache_path=cache_path, **kwargs)
        protocol = "10x" if sample_fn.split("-")[3] == "droplet" else "smartseq2"
        organ = "-".join(sample_fn.split("-")[7:]).split(".")[0].lower()
        organ = "adipose tissue" if organ in ["fat", "bat", "gat", "mat", "scat"] else \
            "aorta" if organ in ["aorta"] else \
            "urinary bladder" if organ in ["bladder"] else \
            "bone marrow" if organ in ["marrow"] else \
            "brain" if organ in ["brain_non-myeloid", "brain_myeloid"] else \
            "colon" if organ in ["large_intestine"] else \
            "diaphragm" if organ in ["diaphragm"] else \
            "heart" if organ in ["heart_and_aorta", "heart"] else \
            "kidney" if organ in ["kidney"] else \
            "liver" if organ in ["liver"] else \
            "lung" if organ in ["lung"] else \
            "mammary gland" if organ in ["mammary_gland"] else \
            "muscle organ" if organ in ["limb_muscle"] else \
            "pancreas" if organ in ["pancreas"] else \
            "skin of body" if organ in ["skin"] else \
            "spleen" if organ in ["spleen"] else \
            "thymus" if organ in ["thymus"] else \
            "tongue" if organ in ["tongue"] else \
            "trachea" if organ in ["trachea"] else organ
        # ToDo: heart_and_aorta could be a distinct UBERON term, e.g. cardiovascular system?

        self.id = f"mouse_{''.join(organ.split(' '))}_2019_{protocol}_pisco_" \
                  f"{str(SAMPLE_FNS.index(self.sample_fn)).zfill(3)}_10.1101/661728"

        self.download_url_data = f"https://czb-tabula-muris-senis.s3-us-west-2.amazonaws.com/Data-objects/{sample_fn}"
        self.download_url_meta = None

        self.obs_key_cellontology_original = "free_annotation"
        self.obs_key_age = "age"
        self.obs_key_dev_stage = "development_stage"  # not given in all data sets
        self.obs_key_sex = "sex"
        # ToDo: further anatomical information for subtissue in "subtissue"?

        self.author = "Quake"
        self.doi = "10.1101/661728"
        self.healthy = True
        self.normalization = "norm"
        self.organism = "mouse"
        self.organ = organ
        self.protocol = "10X sequencing" if sample_fn.split("-")[3] == "droplet" else "Smart-seq2"
        self.state_exact = "healthy"
        self.year = 2019

        self.var_ensembl_col = None
        self.var_symbol_col = "index"

    def _load(self):
        fn = os.path.join(self.data_dir, self.sample_fn)
<<<<<<< HEAD
        self.adata = anndata.read_h5ad(fn)
        self.adata.X = self.adata.raw.X
        self.adata.var = self.adata.raw.var
        del self.adata.raw
        self.adata.obsm = {}
        self.adata.varm = {}
        self.adata.uns = {}
        self.set_unkown_class_id(ids=["proliferating"])
=======
        adata = anndata.read_h5ad(fn)
        adata.X = adata.raw.X
        adata.var = adata.raw.var
        del adata.raw
        adata.obsm = {}
        adata.varm = {}
        adata.uns = {}

        return adata
>>>>>>> 61547eb7
<|MERGE_RESOLUTION|>--- conflicted
+++ resolved
@@ -108,16 +108,6 @@
 
     def _load(self):
         fn = os.path.join(self.data_dir, self.sample_fn)
-<<<<<<< HEAD
-        self.adata = anndata.read_h5ad(fn)
-        self.adata.X = self.adata.raw.X
-        self.adata.var = self.adata.raw.var
-        del self.adata.raw
-        self.adata.obsm = {}
-        self.adata.varm = {}
-        self.adata.uns = {}
-        self.set_unkown_class_id(ids=["proliferating"])
-=======
         adata = anndata.read_h5ad(fn)
         adata.X = adata.raw.X
         adata.var = adata.raw.var
@@ -125,6 +115,6 @@
         adata.obsm = {}
         adata.varm = {}
         adata.uns = {}
+        self.set_unkown_class_id(ids=["proliferating"])
 
-        return adata
->>>>>>> 61547eb7
+        return adata