import os
from typing import Union
from .base import Dataset_d10_1016_j_cell_2018_02_001


class Dataset(Dataset_d10_1016_j_cell_2018_02_001):

    def __init__(
            self,
            path: Union[str, None] = None,
            meta_path: Union[str, None] = None,
            cache_path: Union[str, None] = None,
            **kwargs
    ):
        super().__init__(path=path, meta_path=meta_path, cache_path=cache_path, **kwargs)
<<<<<<< HEAD
        self.id = "mouse_malegonad_2018_microwell-seq_han_002_10.1016/j.cell.2018.02.001"
        self.download_url_data = "https://ndownloader.figshare.com/articles/5435866?private_link=865e694ad06d5857db4b"
        self.organ = "malegonad"
=======
        self.id = "mouse_testis_2018_microwell-seq_han_002_10.1016/j.cell.2018.02.001"
        self.download = "https://ndownloader.figshare.com/articles/5435866?private_link=865e694ad06d5857db4b"
        self.organ = "testis"
>>>>>>> 3d89f688

        self.class_maps = {
            "0": {
                "Elongating spermatid(Testis)": "elongating spermatid",
                "Erythroblast_Hbb-bs high(Testis)": "erythroblast",
                "Leydig cell(Testis)": "leydig cell",
                "Macrophage_Lyz2 high(Testis)": "macrophage",
                "Pre-Sertoli cell_Cst9 high(Testis)": "pre-sertoli cell",
                "Pre-Sertoli cell_Ctsl high(Testis)": "pre-sertoli cell",
                "Preleptotene spermatogonia(Testis)": "preleptotene spermatogonia",
                "Sertoli cell(Testis)": "sertoli cell",
                "Spermatids_1700016P04Rik high(Testis)": "spermatid",
                "Spermatids_Cst13 high(Testis)": "spermatid",
                "Spermatids_Hmgb4 high(Testis)": "spermatid",
                "Spermatids_Tnp1 high(Testis)": "spermatid",
                "Spermatocyte_1700001F09Rik high(Testis)": "spermatocyte",
                "Spermatocyte_Cabs1 high(Testis)": "spermatocyte",
                "Spermatocyte_Calm2 high(Testis)": "spermatocyte",
                "Spermatocyte_Mesp1 high(Testis)": "spermatocyte",
                "Spermatocyte_Slc2a3 high(Testis)": "spermatocyte",
                "Spermatogonia_1700001P01Rik high(Testis)": "spermatogonia",
                "Spermatogonia_Tbc1d23 high(Testis)": "spermatogonia"
            },
        }

    def _load(self, fn=None):
        if fn is None:
            if self.path is None:
                raise ValueError("provide either fn in load or path in constructor")
            fn = os.path.join(self.path, "mouse", "temp_mouse_atlas/500more_dge", "Testis2_dge.txt.gz")
            fn_meta = os.path.join(self.path, "mouse", "temp_mouse_atlas", "MCA_CellAssignments.csv")

        self._load_generalized(fn=fn, fn_meta=fn_meta)<|MERGE_RESOLUTION|>--- conflicted
+++ resolved
@@ -13,15 +13,9 @@
             **kwargs
     ):
         super().__init__(path=path, meta_path=meta_path, cache_path=cache_path, **kwargs)
-<<<<<<< HEAD
-        self.id = "mouse_malegonad_2018_microwell-seq_han_002_10.1016/j.cell.2018.02.001"
+        self.id = "mouse_testis_2018_microwell-seq_han_002_10.1016/j.cell.2018.02.001"
         self.download_url_data = "https://ndownloader.figshare.com/articles/5435866?private_link=865e694ad06d5857db4b"
-        self.organ = "malegonad"
-=======
-        self.id = "mouse_testis_2018_microwell-seq_han_002_10.1016/j.cell.2018.02.001"
-        self.download = "https://ndownloader.figshare.com/articles/5435866?private_link=865e694ad06d5857db4b"
         self.organ = "testis"
->>>>>>> 3d89f688
 
         self.class_maps = {
             "0": {
