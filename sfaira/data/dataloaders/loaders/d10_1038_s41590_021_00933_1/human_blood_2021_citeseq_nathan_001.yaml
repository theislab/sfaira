dataset_structure:
    dataset_index: 1
    sample_fns:
        - "GSE158769_exprs_raw.tsv.gz"
dataset_wise:
    author: "Nathan, Aparna"
    default_embedding: "X_umap"
    doi_preprint:
    doi_journal: "10.1038/s41590-021-00933-1"
    download_url_data: "https://www.ncbi.nlm.nih.gov/geo/download/?acc=GSE158769&format=file&file=GSE158769%5Fexprs%5Fraw%2Etsv%2Egz"
    download_url_meta: "https://www.ncbi.nlm.nih.gov/geo/download/?acc=GSE158769&format=file&file=GSE158769%5Fmeta%5Fdata%2Etxt%2Egz"
    primary_data: True
    year: 2021
layers:
    layer_counts: "X"
    layer_processed:
    layer_spliced_counts:
    layer_spliced_processed:
    layer_unspliced_counts:
    layer_unspliced_processed:
    layer_velocity:
dataset_or_feature_wise:
    feature_reference:
    feature_reference_var_key:
    feature_type: "rna"
    feature_type_var_key:
dataset_or_observation_wise:
    assay_sc: "CITE-seq (cell surface protein profiling)"
    assay_sc_obs_key:
    assay_differentiation:
    assay_differentiation_obs_key:
    assay_type_differentiation:
    assay_type_differentiation_obs_key:
    bio_sample:
    bio_sample_obs_key:
    cell_line:
    cell_line_obs_key:
    cell_type:
    cell_type_obs_key: "cluster_name"
    development_stage:
    development_stage_obs_key:
    disease: 
    disease_obs_key: "disease"
    ethnicity:
    ethnicity_obs_key:
    gm:
    gm_obs_key:
    individual:
    individual_obs_key:
    organ: "blood"
    organ_obs_key:
    organism: "Homo sapiens"
    organism_obs_key:
    sample_source: "primary_tissue"
    sample_source_obs_key:
    sex:
    sex_obs_key:
    source_doi:
    source_doi_obs_key:
    state_exact: 
    state_exact_obs_key: 
    tech_sample:
    tech_sample_obs_key:
    treatment:
    treatment_obs_key:
feature_wise:
    feature_id_var_key: 
    feature_symbol_var_key: "index"
observation_wise:
<<<<<<< HEAD
    spatial_x_coord:
    spatial_y_coord:
    spatial_z_coord:
    vdj_c_call:
    vdj_consensus_count:
    vdj_d_call:
    vdj_duplicate_count:
    vdj_j_call:
    vdj_junction:
    vdj_junction_aa:
    vdj_locus:
    vdj_productive:
    vdj_v_call:
=======
    spatial_x_coord_obs_key:
    spatial_y_coord_obs_key:
    spatial_z_coord_obs_key:
    vdj_vj_1_obs_key_prefix:
    vdj_vj_2_obs_key_prefix:
    vdj_vdj_1_obs_key_prefix:
    vdj_vdj_2_obs_key_prefix:
    vdj_c_call_obs_key_suffix:
    vdj_consensus_count_obs_key_suffix:
    vdj_d_call_obs_key_suffix:
    vdj_duplicate_count_obs_key_suffix:
    vdj_j_call_obs_key_suffix:
    vdj_junction_obs_key_suffix:
    vdj_junction_aa_obs_key_suffix:
    vdj_locus_obs_key_suffix:
    vdj_productive_obs_key_suffix:
    vdj_v_call_obs_key_suffix:
>>>>>>> c1f20a9e
meta:
    version: "1.2"<|MERGE_RESOLUTION|>--- conflicted
+++ resolved
@@ -67,21 +67,6 @@
     feature_id_var_key: 
     feature_symbol_var_key: "index"
 observation_wise:
-<<<<<<< HEAD
-    spatial_x_coord:
-    spatial_y_coord:
-    spatial_z_coord:
-    vdj_c_call:
-    vdj_consensus_count:
-    vdj_d_call:
-    vdj_duplicate_count:
-    vdj_j_call:
-    vdj_junction:
-    vdj_junction_aa:
-    vdj_locus:
-    vdj_productive:
-    vdj_v_call:
-=======
     spatial_x_coord_obs_key:
     spatial_y_coord_obs_key:
     spatial_z_coord_obs_key:
@@ -99,6 +84,5 @@
     vdj_locus_obs_key_suffix:
     vdj_productive_obs_key_suffix:
     vdj_v_call_obs_key_suffix:
->>>>>>> c1f20a9e
 meta:
     version: "1.2"