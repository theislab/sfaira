--- conflicted
+++ resolved
@@ -45,13 +45,9 @@
     disease: "healthy"
     disease_obs_key:
     ethnicity:
-<<<<<<< HEAD
     ethnicity_obs_key: "Ethnicity"
-=======
-    ethnicity_obs_key:
     gm:
     gm_obs_key:
->>>>>>> 1d6f0227
     individual:
     individual_obs_key: "donor"
     organ: "bone marrow"
@@ -61,13 +57,9 @@
     sample_source: "primary_tissue"
     sample_source_obs_key:
     sex:
-<<<<<<< HEAD
     sex_obs_key: "DonorGender"
-=======
-    sex_obs_key:
     source_doi:
     source_doi_obs_key:
->>>>>>> 1d6f0227
     state_exact:
     state_exact_obs_key: "DonorSmoker"
     tech_sample:
