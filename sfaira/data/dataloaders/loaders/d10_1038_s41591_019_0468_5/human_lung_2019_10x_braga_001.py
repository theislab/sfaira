import anndata
import os
from typing import Union
import numpy as np

from sfaira.data import DatasetBaseGroupLoadingManyFiles

SAMPLE_FNS = [
    "vieira19_Alveoli_and_parenchyma_anonymised.processed.h5ad",
    "vieira19_Bronchi_anonymised.processed.h5ad",
]


class Dataset(DatasetBaseGroupLoadingManyFiles):

    def __init__(
            self,
            sample_fn: str,
            path: Union[str, None] = None,
            meta_path: Union[str, None] = None,
            cache_path: Union[str, None] = None,
            **kwargs
    ):
        super().__init__(sample_fn=sample_fn, path=path, meta_path=meta_path, cache_path=cache_path, **kwargs)
        self.id = f"human_lung_2019_10x_braga_{str(SAMPLE_FNS.index(self.sample_fn)).zfill(3)}_" \
                  f"10.1038/s41591-019-0468-5"

<<<<<<< HEAD
        self.download_url_data = "https://covid19.cog.sanger.ac.uk/vieira19_Alveoli_and_parenchyma_anonymised.processed.h5ad"
        self.download_url_meta = None
=======
        self.download = f"https://covid19.cog.sanger.ac.uk/{self.sample_fn}"
>>>>>>> d0a4b1ff

        self.author = "Teichmann"
        self.doi = "10.1038/s41591-019-0468-5"
        self.healthy = True
        self.organ = "lung"
        # ToDo: 1->"alveoli, parenchyma"
        # ToDo: 2->"bronchi"
        self.organism = "human"
        self.protocol = "10x"
        self.state_exact = "healthy"
        self.year = 2019
        self.normalization = "norm"

        self.var_symbol_col = "index"

        self.obs_key_cellontology_original = "CellType"

        if self.sample_fn == "vieira19_Alveoli_and_parenchyma_anonymised.processed.h5ad":
            self.class_maps = {
                "0": {
                    "Ciliated 2": "Multiciliated lineage",
                    "Luminal_Macrophages": "Macrophages",
                    "Basal 1": "Basal",
                    "Dendritic cells": "Dendritic cells",
                    "Endothelial": "1_Endothelial",
                    "Lymphatic": "Lymphatic EC",
                    "Ciliated 1": "Multiciliated lineage",
                    "Smooth muscle": "2_Smooth Muscle",
                    "Type_1_alveolar": "AT1",
                    "Neutrophils": "Monocytes",
                    "Club": "Secretory",
                    "Basal 2": "Basal",
                    "B cells": "B cell lineage",
                    "T and NK": "2_Lymphoid",
                    "Mesothelium": "Mesothelium",
                    "Mast cells": "Mast cells",
                    "Fibroblasts": "2_Fibroblast lineage",
                    "Type 2 alveolar": "AT2",
                },
            }
        else:
            self.class_maps = {
                "0": {
                    "Ciliated 1": "Multiciliated lineage",
                    "Club": "Secretory",
                    "Ciliated 2": "Multiciliated lineage",
                    "Ionocytes": "Rare",
                    "Basal 2": "Basal",
                    "Goblet_1": "Secretory",
                    "Goblet 2": "Secretory",
                    "Basal 1": "Basal",
                    "Dendritic cells": "Dendritic cells",
                    "B cells": "B cell lineage",
                    "Luminal_Macrophages": "Macrophages",
                    "Neutrophils": "Monocytes",
                    "Endothelial": "1_Endothelial",
                    "Smooth muscle": "2_Smooth Muscle",
                    "T and NK": "2_Lymphoid",
                    "Fibroblasts": "2_Fibroblast lineage",
                    "Lymphatic": "Lymphatic EC",
                    "Mast cells": "Mast cells",
                },
            }

    def _load(self, fn=None):
        base_path = os.path.join(self.path, "human", "placenta")
        fn = os.path.join(base_path, self.sample_fn)
        self.adata = anndata.read(fn)
        self.adata.X = np.expm1(self.adata.X)

        self.set_unkown_class_id(ids=["1_Unicorns and artifacts"])<|MERGE_RESOLUTION|>--- conflicted
+++ resolved
@@ -25,12 +25,8 @@
         self.id = f"human_lung_2019_10x_braga_{str(SAMPLE_FNS.index(self.sample_fn)).zfill(3)}_" \
                   f"10.1038/s41591-019-0468-5"
 
-<<<<<<< HEAD
-        self.download_url_data = "https://covid19.cog.sanger.ac.uk/vieira19_Alveoli_and_parenchyma_anonymised.processed.h5ad"
+        self.download_url_data = f"https://covid19.cog.sanger.ac.uk/{self.sample_fn}"
         self.download_url_meta = None
-=======
-        self.download = f"https://covid19.cog.sanger.ac.uk/{self.sample_fn}"
->>>>>>> d0a4b1ff
 
         self.author = "Teichmann"
         self.doi = "10.1038/s41591-019-0468-5"
