--- conflicted
+++ resolved
@@ -128,12 +128,7 @@
             **kwargs
     ):
 
-<<<<<<< HEAD
         super().__init__(sample_id=sample_id, data_path=data_path, meta_path=meta_path, cache_path=cache_path, **kwargs)
-=======
-        super().__init__(sample_id=sample_id, sample_ids=SAMPLE_IDS, data_path=data_path, meta_path=meta_path,
-                         cache_path=cache_path, **kwargs)
->>>>>>> bb68ca5a
 
         sample_organ_dict = {
             'AdultAdipose_1': 'adipose tissue of abdominal region',
@@ -328,9 +323,6 @@
             "sample", "sub_tissue", "n_genes", "n_counts", "cluster_global", "dev_stage", "donor", "celltype_global",
             "age", "celltype_specific", "cluster_specific", "gender", "protocol", "source"]
 
-<<<<<<< HEAD
-        self.set_unknown_class_id(ids=["0", "Unknown1", "Unknown2"])
-=======
         self.set_unknown_class_id(
             ids=[
                 "0",
@@ -354,6 +346,5 @@
                 "Proliferating cell_UBE2C_high"
             ]
         )
->>>>>>> bb68ca5a
 
         return adata