import anndata
import numpy as np
import os
import pandas as pd
import scipy.sparse
import zipfile

from sfaira.data import DatasetBase


class Dataset(DatasetBase):

    def __init__(self, **kwargs):
        super().__init__(**kwargs)
        self.download_url_data = "https://ndownloader.figshare.com/files/17727365"
        self.download_url_meta = [
            "https://ndownloader.figshare.com/files/21758835",
            "https://ndownloader.figshare.com/files/22447898",
        ]

        self.author = "Han"
        self.doi = "10.1038/s41586-020-2157-4"
        self.healthy = True
        self.normalization = "raw"
        self.organism = "human"
        self.assay_sc = "microwell-seq"
        self.state_exact = "healthy"
        self.year = 2020
        self.sample_source = "primary_tissue"

        self.bio_sample_obs_key = "sample"
        self.cellontology_original_obs_key = "celltype_specific"
        self.development_stage_obs_key = "dev_stage"
        self.organ_obs_key = "organ"
        self.sex_obs_key = "gender"
        self.age_obs_key = "age"

        self.var_symbol_col = "index"

        self.set_dataset_id(idx=1)


def load(data_dir, **kwargs):
    sample_organ_dict = {
        'AdultAdipose_1': 'adipose tissue of abdominal region',
        'AdultAdrenalGland_2': 'adrenal gland',
        'AdultAdrenalGland_3': 'adrenal gland',
        'AdultArtery_1': 'artery',
        'AdultAscendingColon_1': 'ascending colon',
        'AdultBladder_1': 'urinary bladder',
        'AdultBladder_2': 'urinary bladder',
        'AdultCerebellum_1': 'cerebellum',
        'AdultCervix_1': 'uterine cervix',
        'AdultColon_1': 'colon',
        'AdultDuodenum_1': 'duodenum',
        'AdultEpityphlon_1': 'caecum',
        'AdultEsophagus_1': 'esophagus',
        'AdultEsophagus_2': 'esophagus',
        'AdultFallopiantube_1': 'fallopian tube',
        'AdultGallbladder_1': 'gall bladder',
        'AdultGallbladder_2': 'gall bladder',
        'AdultHeart_1': 'heart',
        'AdultHeart_2': 'heart',
        'AdultIleum_2': 'ileum',
        'AdultJejunum_2': 'jejunum',
        'AdultKidney_2': 'kidney',
        'AdultKidney_3': 'kidney',
        'AdultKidney_4': 'kidney',
        'AdultLiver_1': 'liver',
        'AdultLiver_2': 'liver',
        'AdultLiver_4': 'liver',
        'AdultLung_1': 'lung',
        'AdultLung_2': 'lung',
        'AdultLung_3': 'lung',
        'AdultMuscle_1': 'skeletal muscle organ',
        'AdultOmentum_1': 'omentum',
        'AdultOmentum_2': 'omentum',
        'AdultOmentum_3': 'omentum',
        'AdultPancreas_1': 'pancreas',
        'AdultPeripheralBlood_3': 'blood',
        'AdultPeripheralBlood_4': 'blood',
        'AdultPleura_1': 'pleura',
        'AdultProstate_1': 'prostate gland',
        'AdultRectum_1': 'rectum',
        'AdultSigmoidColon_1': 'sigmoid colon',
        'AdultSpleenParenchyma_1': 'parenchyma of spleen',
        'AdultSpleen_1': 'spleen',
        'AdultStomach_1': 'stomach',
        'AdultStomach_2': 'stomach',
        'AdultStomach_3': 'stomach',
        'AdultTemporalLobe_1': 'temporal lobe',
        'AdultThyroid_1': 'thyroid gland',
        'AdultThyroid_2': 'thyroid gland',
        'AdultTrachea_2': 'trachea',
        'AdultTransverseColon_2': 'transverse colon',
        'AdultUreter_1': 'ureter',
        'AdultUterus_1': 'uterus',
        'BoneMarrow_1': 'bone marrow',
        'BoneMarrow_2': 'bone marrow',
        'ChorionicVillus_1': 'chorionic villus',
        'CordBloodCD34P_1': 'umbilical cord blood',
        'CordBloodCD34P_2': 'umbilical cord blood',
        'CordBlood_1': 'umbilical cord blood',
        'CordBlood_2': 'umbilical cord blood',
        'FetalAdrenalGland_2': 'adrenal gland',
        'FetalAdrenalGland_3': 'adrenal gland',
        'FetalAdrenalGland_4': 'adrenal gland',
        'FetalBrain_3': 'brain',
        'FetalBrain_4': 'brain',
        'FetalBrain_5': 'brain',
        'FetalBrain_6': 'brain',
        'FetalCalvaria_1': 'vault of skull',
        'FetalEyes_1': 'eye',
        'FetalFemaleGonad_1': 'ovary',
        'FetalFemaleGonad_2': 'ovary',
        'FetalHeart_1': 'heart',
        'FetalHeart_2': 'heart',
        'FetalIntestine_1': 'intestine',
        'FetalIntestine_2': 'intestine',
        'FetalIntetsine_3': 'intestine',
        'FetalIntestine_4': 'intestine',
        'FetalIntestine_5': 'intestine',
        'FetalKidney_3': 'kidney',
        'FetalKidney_4': 'kidney',
        'FetalKidney_5': 'kidney',
        'FetalKidney_6': 'kidney',
        'FetalLung_1': 'lung',
        'FetalLung_2': 'lung',
        'FetalMaleGonad_1': 'testis',
        'FetalMaleGonad_2': 'testis',
        'FetalMuscle_1': 'skeletal muscle organ',
        'FetalPancreas_1': 'pancreas',
        'FetalPancreas_2': 'pancreas',
        'FetalPancreas_3': 'pancreas',
        'FetalRib_2': 'rib',
        'FetalRib_3': 'rib',
        'FetalSkin_2': 'skin of body',
        'FetalSkin_3': 'skin of body',
        'FetalSpinalCord_1': 'spinal cord',
        'FetalStomach_1': 'stomach',
        'FetalStomach_2': 'stomach',
        'FetalThymus_1': 'thymus',
        'FetalThymus_2': 'thymus',
        'HESC_1': 'blastocyst',
        'Liver_1': 'liver',
        'Liver_2': 'liver',
        'NeonatalAdrenalGland_1': 'adrenal gland',
        'PeripheralBlood_1': 'blood',
        'Placenta_1': 'placenta',
    }
    sex_dict = {
        'Male': "male",
        'Female': "female",
        'nan': "nan",
        'FeM=male': "nan",
    }

    adata = anndata.read(os.path.join(data_dir, "HCL_Fig1_adata.h5ad"))
    # convert to sparse matrix
    adata.X = scipy.sparse.csr_matrix(adata.X).copy()

    # harmonise annotations
    for col in ["batch", "tissue"]:
        adata.obs[col] = adata.obs[col].astype("str")
    adata.obs.index = adata.obs.index.str.replace("AdultJeJunum", "AdultJejunum", regex=True).str.replace(
        "AdultGallBladder", "AdultGallbladder", regex=True).str.replace(
        "FetalFemaleGonald", "FetalFemaleGonad", regex=True)
    adata.obs.replace({"AdultJeJunum": "AdultJejunum", "AdultGallBladder": "AdultGallbladder",
                       "FetalFemaleGonald": "FetalFemaleGonad"}, regex=True, inplace=True)
    adata.obs.index = ["-".join(i.split("-")[:-1]) for i in adata.obs.index]

    # load celltype labels and harmonise them
    # This pandas code should work with pandas 1.2 but it does not and yields an empty data frame:
    fig1_anno = pd.read_excel(
        os.path.join(data_dir, "HCL_Fig1_cell_Info.xlsx"),
        index_col="cellnames",
        engine="xlrd",  # ToDo: Update when pandas xlsx reading with openpyxl is fixed: yields empty tables
    )
    fig1_anno.index = fig1_anno.index.str.replace("AdultJeJunum", "AdultJejunum", regex=True).str.replace(
        "AdultGallBladder", "AdultGallbladder", regex=True).str.replace(
        "FetalFemaleGonald", "FetalFemaleGonad", regex=True)

    # check that the order of cells and cell labels is the same
    assert np.all(fig1_anno.index == adata.obs.index)

    # add annotations to adata object and rename columns
    adata.obs = pd.concat([adata.obs, fig1_anno[["cluster", "stage", "donor", "celltype"]]], axis=1)
    adata.obs.columns = ["sample", "tissue", "n_genes", "n_counts", "cluster_global", "stage", "donor",
                         "celltype_global"]

    # add sample-wise annotations to the full adata object
    df = pd.DataFrame(
        columns=["Cell_barcode", "Sample", "Batch", "Cell_id", "Cluster_id", "Ages", "Development_stage", "Method",
                 "Gender", "Source", "Biomaterial", "Name", "ident", "Celltype"])
    archive = zipfile.ZipFile(os.path.join(data_dir, "annotation_rmbatch_data_revised417.zip"))
    for f in archive.namelist():
        df1 = pd.read_csv(archive.open(f), encoding="unicode_escape")
        df = pd.concat([df, df1], sort=True)
    df = df.set_index("Cell_id")
    adata = adata[[i in df.index for i in adata.obs.index]].copy()
    a_idx = adata.obs.index.copy()
    adata.obs = pd.concat([adata.obs, df[
        ["Ages", "Celltype", "Cluster_id", "Gender", "Method", "Source"]
    ]], axis=1)
    assert np.all(a_idx == adata.obs.index)

    # remove mouse cells from the object  # ToDo: add this back in as mouse data sets?
    adata = adata[adata.obs["Source"] != "MCA2.0"].copy()

    # tidy up the column names of the obs annotations
    adata.obs.columns = [
        "sample", "sub_tissue", "n_genes", "n_counts", "cluster_global", "dev_stage", "donor", "celltype_global",
<<<<<<< HEAD
        "age", "celltype_specific", "cluster_specific", "gender", "protocol", "source"]

=======
        "age", "celltype_specific", "cluster_specific", "gender", "assay_sc", "source"]
>>>>>>> 2b15f0b5
    adata.obs["organ"] = [sample_organ_dict[x] for x in adata.obs["sample"].values]
    adata.obs["gender"] = [sex_dict[x] for x in adata.obs["gender"].values]

    return adata<|MERGE_RESOLUTION|>--- conflicted
+++ resolved
@@ -210,12 +210,7 @@
     # tidy up the column names of the obs annotations
     adata.obs.columns = [
         "sample", "sub_tissue", "n_genes", "n_counts", "cluster_global", "dev_stage", "donor", "celltype_global",
-<<<<<<< HEAD
-        "age", "celltype_specific", "cluster_specific", "gender", "protocol", "source"]
-
-=======
         "age", "celltype_specific", "cluster_specific", "gender", "assay_sc", "source"]
->>>>>>> 2b15f0b5
     adata.obs["organ"] = [sample_organ_dict[x] for x in adata.obs["sample"].values]
     adata.obs["gender"] = [sex_dict[x] for x in adata.obs["gender"].values]
 
