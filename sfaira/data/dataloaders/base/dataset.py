--- conflicted
+++ resolved
@@ -37,84 +37,7 @@
     genome_container: Union[None, GenomeContainer] = None
     supplier: str
 
-<<<<<<< HEAD
-    layer_counts: Union[None, str]
-    layer_processed: Union[None, str]
-    layer_spliced_counts: Union[None, str]
-    layer_spliced_processed: Union[None, str]
-    layer_unspliced_counts: Union[None, str]
-    layer_unspliced_processed: Union[None, str]
-    layer_velocity: Union[None, str]
-
-    _assay_sc: Union[None, str]
-    _assay_differentiation: Union[None, str]
-    _assay_type_differentiation: Union[None, str]
-    _author: Union[None, str]
-    _bio_sample: Union[None, str]
-    _cell_line: Union[None, str]
-    _cell_type: Union[None, str]
-    _default_embedding: Union[None, str]
-    _development_stage: Union[None, str]
-    _disease: Union[None, str]
-    _doi_journal: Union[None, str]
-    _doi_preprint: Union[None, str]
-    _download_url_data: Union[Tuple[List[None]], Tuple[List[str]], None]
-    _download_url_meta: Union[Tuple[List[None]], Tuple[List[str]], None]
-    _ethnicity: Union[None, str]
-    _feature_type: Union[None, str]
-    _feature_reference: Union[None, str]
-    _id: Union[None, str]
-    _individual: Union[None, str]
-    _organ: Union[None, str]
-    _organism: Union[None, str]
-    _primary_data: Union[None, bool]
-    _sex: Union[None, str]
-    _source: Union[None, str]
-    _sample_source: Union[None, str]
-    _state_exact: Union[None, str]
-    _title: Union[None, str]
-    _bio_sample: Union[None, str]
-    _year: Union[None, int]
-
-    _bio_sample_obs_key: Union[None, str]
-    _tech_sample_obs_key: Union[None, str]
-    assay_sc_obs_key: Union[None, str]
-    assay_differentiation_obs_key: Union[None, str]
-    assay_type_differentiation_obs_key: Union[None, str]
-    cell_type_obs_key: Union[None, str]
-    development_stage_obs_key: Union[None, str]
-    disease_obs_key: Union[None, str]
-    ethnicity_obs_key: Union[None, str]
-    individual_obs_key: Union[None, str]
-    organ_obs_key: Union[None, str]
-    organism_obs_key: Union[None, str]
-    sample_source_obs_key: Union[None, str]
-    sex_obs_key: Union[None, str]
-    state_exact_obs_key: Union[None, str]
-
-    feature_id_var_key: Union[None, str]
-    feature_reference_var_key: Union[None, str]
-    feature_symbol_var_key: Union[None, str]
-    feature_type_var_key: Union[None, str]
-
-    spatial_x_coord: Union[None, str]
-    spatial_y_coord: Union[None, str]
-    spatial_z_coord: Union[None, str]
-    vdj_c_call: Union[None, str]
-    vdj_consensus_count: Union[None, str]
-    vdj_d_call: Union[None, str]
-    vdj_duplicate_count: Union[None, str]
-    vdj_j_call: Union[None, str]
-    vdj_junction: Union[None, str]
-    vdj_junction_aa: Union[None, str]
-    vdj_locus: Union[None, str]
-    vdj_productive: Union[None, str]
-    vdj_v_call: Union[None, str]
-
-    _celltype_universe: Union[None, CelltypeUniverse]
-=======
     _celltype_universe: Union[None, CelltypeUniverse] = None
->>>>>>> c1f20a9e
     _ontology_class_maps: Union[dict]
 
     load_raw: Union[None, bool] = None
@@ -170,84 +93,6 @@
         self.meta_path = meta_path
         self.cache_path = cache_path
 
-<<<<<<< HEAD
-        self.layer_counts = None
-        self.layer_processed = None
-        self.layer_spliced_counts = None
-        self.layer_spliced_processed = None
-        self.layer_unspliced_counts = None
-        self.layer_unspliced_processed = None
-        self.layer_velocity = None
-
-        self._author = None
-        self._assay_sc = None
-        self._assay_differentiation = None
-        self._assay_type_differentiation = None
-        self._bio_sample = None
-        self._cell_line = None
-        self._cell_type = None
-        self._default_embedding = None
-        self._development_stage = None
-        self._disease = None
-        self._doi_journal = None
-        self._doi_preprint = None
-        self._download_url_data = None
-        self._download_url_meta = None
-        self._ethnicity = None
-        self._feature_type = None
-        self._feature_reference = None
-        self._id = None
-        self._individual = None
-        self._organ = None
-        self._organism = None
-        self._primary_data = None
-        self._sample_source = None
-        self._sex = None
-        self._source = None
-        self._state_exact = None
-        self._tech_sample = None
-        self._title = None
-        self._year = None
-
-        self.assay_sc_obs_key = None
-        self.assay_differentiation_obs_key = None
-        self.assay_type_differentiation_obs_key = None
-        self.bio_sample_obs_key = None
-        self.cell_line_obs_key = None
-        self.cell_type_obs_key = None
-        self.development_stage_obs_key = None
-        self.disease_obs_key = None
-        self.ethnicity_obs_key = None
-        self.individual_obs_key = None
-        self.organ_obs_key = None
-        self.organism_obs_key = None
-        self.sample_source_obs_key = None
-        self.sex_obs_key = None
-        self.state_exact_obs_key = None
-        self.tech_sample_obs_key = None
-
-        self.feature_id_var_key = None
-        self.feature_reference_var_key = None
-        self.feature_symbol_var_key = None
-        self.feature_type_var_key = None
-
-        self.spatial_x_coord = None
-        self.spatial_y_coord = None
-        self.spatial_z_coord = None
-        self.vdj_c_call = None
-        self.vdj_consensus_count = None
-        self.vdj_d_call = None
-        self.vdj_duplicate_count = None
-        self.vdj_j_call = None
-        self.vdj_junction = None
-        self.vdj_junction_aa = None
-        self.vdj_locus = None
-        self.vdj_productive = None
-        self.vdj_v_call = None
-
-        self._celltype_universe = None
-=======
->>>>>>> c1f20a9e
         self._ontology_class_maps = dict([(k, None) for k in self._adata_ids.ontology_constrained])
 
         self.sample_fn = sample_fn
@@ -448,69 +293,6 @@
         # Set loading-specific metadata:
         self.load_raw = load_raw
 
-<<<<<<< HEAD
-    load.__doc__ = load_doc
-
-    def _add_missing_featurenames(
-            self,
-            match_to_reference: Union[str, bool, None],
-    ):
-        if self.feature_symbol_var_key is None and self.feature_id_var_key is None:
-            raise ValueError("Either feature_symbol_var_key or feature_id_var_key needs to be provided in the"
-                             " dataloader")
-        elif self.feature_symbol_var_key is None and self.feature_id_var_key:
-            # Convert ensembl ids to gene symbols
-            id_dict = self.genome_container.id_to_symbols_dict
-            ensids = self.adata.var.index if self.feature_id_var_key == "index" else self.adata.var[self.feature_id_var_key]
-            self.adata.var[self._adata_ids.feature_symbol] = [
-                id_dict[n.split(".")[0]] if n.split(".")[0] in id_dict.keys() else 'n/a'
-                for n in ensids
-            ]
-            self.feature_symbol_var_key = self._adata_ids.feature_symbol
-        elif self.feature_symbol_var_key and self.feature_id_var_key is None:
-            # Convert gene symbols to ensembl ids
-            id_dict = self.genome_container.symbol_to_id_dict
-            id_strip_dict = self.genome_container.strippednames_to_id_dict
-            # Matching gene names to ensembl ids in the following way: if the gene is present in the ensembl dictionary,
-            # match it straight away, if it is not in there we try to match everything in front of the first period in
-            # the gene name with a dictionary that was modified in the same way, if there is still no match we append na
-            ensids = []
-            symbs = self.adata.var.index if self.feature_symbol_var_key == "index" else \
-                self.adata.var[self.feature_symbol_var_key]
-            for n in symbs:
-                if n in id_dict.keys():
-                    ensids.append(id_dict[n])
-                elif n.split(".")[0] in id_strip_dict.keys():
-                    ensids.append(id_strip_dict[n.split(".")[0]])
-                else:
-                    ensids.append('n/a')
-            self.adata.var[self._adata_ids.feature_id] = ensids
-            self.feature_id_var_key = self._adata_ids.feature_id
-
-    def _collapse_ensembl_gene_id_versions(self):
-        """
-        Remove version tag on ensembl gene ID so that different versions are superimposed downstream.
-
-        :return:
-        """
-        if not self.feature_id_var_key:
-            raise ValueError(
-                "Cannot remove gene version when gene_id_ensembl_var_key is not set in dataloader and "
-                "match_to_reference is False"
-            )
-        elif self.feature_id_var_key == "index":
-            self.adata.index = [
-                x.split(".")[0] for x in self.adata.var.index
-            ]
-        else:
-            self.adata.var[self.feature_id_var_key] = [
-                x.split(".")[0] for x in self.adata.var[self.feature_id_var_key].values
-            ]
-        # Collapse if necessary:
-        self.adata = collapse_matrix(adata=self.adata, var_column=self.feature_id_var_key)
-
-=======
->>>>>>> c1f20a9e
     def collapse_counts(self):
         """
         Collapse count matrix along duplicated index.
@@ -594,103 +376,10 @@
         self.mapped_features = self.genome_container.release
         self.remove_gene_version = remove_gene_version
         self.subset_gene_type = subset_genes_to_type
-<<<<<<< HEAD
-        # Streamline feature space:
-        self._add_missing_featurenames(match_to_reference=match_to_release)
-        for key in [self.feature_id_var_key, self.feature_symbol_var_key]:
-            # Make features unique (to avoid na-matches in converted columns to be collapsed by
-            # _collapse_ensembl_gene_id_versions() below.
-            if not key:
-                pass
-            elif key == "index":
-                self.adata.var.index = make_index_unique(self.adata.var.index).tolist()
-            else:
-                self.adata.var[key] = make_index_unique(pd.Index(self.adata.var[key].values.tolist())).tolist()
-        if remove_gene_version:
-            self._collapse_ensembl_gene_id_versions()
-
-        # Convert data matrix to csc matrix
-        if isinstance(self.adata.X, np.ndarray):
-            # Change NaN to zero. This occurs for example in concatenation of anndata instances.
-            if np.any(np.isnan(self.adata.X)):
-                self.adata.X[np.isnan(self.adata.X)] = 0
-            x = scipy.sparse.csc_matrix(self.adata.X)
-        elif isinstance(self.adata.X, scipy.sparse.spmatrix):
-            x = self.adata.X.tocsc()
-        else:
-            raise ValueError(f"Data type {type(self.adata.X)} not recognized.")
-
-        # Compute indices of genes to keep
-        data_ids_ensg = self.adata.var.index.values if self.feature_id_var_key == "index" \
-            else self.adata.var[self.feature_id_var_key].values
-        if subset_genes_to_type is None:
-            subset_ids_ensg = self.genome_container.ensembl
-            subset_ids_symbol = self.genome_container.symbols
-        else:
-            if isinstance(subset_genes_to_type, str):
-                subset_genes_to_type = [subset_genes_to_type]
-            keys = np.unique(self.genome_container.biotype)
-            if subset_genes_to_type not in keys:
-                raise ValueError(f"subset type {subset_genes_to_type} not available in list {keys}")
-            subset_ids_ensg = [
-                x.upper() for x, y in zip(self.genome_container.ensembl, self.genome_container.biotype)
-                if y in subset_genes_to_type
-            ]
-            subset_ids_symbol = [
-                x for x, y in zip(self.genome_container.symbols, self.genome_container.biotype)
-                if y in subset_genes_to_type
-            ]
-
-        # Remove unmapped genes
-        idx_feature_kept = np.where([x.upper() in subset_ids_ensg for x in data_ids_ensg])[0]
-        data_ids_kept = data_ids_ensg[idx_feature_kept]
-        x = x[:, idx_feature_kept]
-        # Build map of subset_ids to features in x:
-        idx_feature_map = np.array([subset_ids_ensg.index(x) for x in data_ids_kept])
-        # Create reordered feature matrix based on reference and convert to csr
-        x_new = scipy.sparse.csc_matrix((x.shape[0], len(subset_ids_ensg)), dtype=x.dtype)
-        # copying this over to the new matrix in chunks of size `steps` prevents a strange scipy error:
-        # ... scipy/sparse/compressed.py", line 922, in _zero_many i, j, offsets)
-        # ValueError: could not convert integer scalar
-        step = 500
-        if step < len(idx_feature_map):
-            i = 0
-            for i in range(0, len(idx_feature_map), step):
-                x_new[:, idx_feature_map[i:i + step]] = x[:, i:i + step]
-            x_new[:, idx_feature_map[i + step:]] = x[:, i + step:]
-        else:
-            x_new[:, idx_feature_map] = x
-        x_new = x_new.tocsr()
-
-        # Create new var dataframe
-        if self.feature_symbol_var_key == "index":
-            var_index = subset_ids_symbol
-            var_data = {self.feature_id_var_key: subset_ids_ensg}
-        elif self.feature_id_var_key == "index":
-            var_index = subset_ids_ensg
-            var_data = {self.feature_symbol_var_key: subset_ids_symbol}
-        else:
-            var_index = None
-            var_data = {self.feature_symbol_var_key: subset_ids_symbol,
-                        self.feature_id_var_key: subset_ids_ensg}
-        var_new = pd.DataFrame(data=var_data, index=var_index)
-
-        self.adata = anndata.AnnData(
-            X=x_new,
-            obs=self.adata.obs,
-            obsm=self.adata.obsm,
-            var=var_new,
-            uns=self.adata.uns
-        )
-        self.adata.uns[self._adata_ids.mapped_features] = match_to_release
-
-    def streamline_metadata(
-=======
         self.feature_id_var_key = adata_target_ids.feature_id
         self.feature_symbol_var_key = adata_target_ids.feature_symbol
 
     def streamline_obs_uns(
->>>>>>> c1f20a9e
             self,
             schema: str = "sfaira",
             clean_obs: Union[bool, list, np.ndarray, tuple] = True,
@@ -748,218 +437,6 @@
         else:
             raise ValueError(f"did not recognize schema {schema}")
 
-<<<<<<< HEAD
-        if hasattr(adata_target_ids, "gene_id_ensembl") and not hasattr(self._adata_ids, "gene_id_ensembl"):
-            raise ValueError(f"Cannot convert this object to schema {schema}, as the currently applied schema does not "
-                             f"have an ensembl gene ID annotation. Please run .streamline_features() first.")
-        experiment_batch_labels = [getattr(self._adata_ids, x) for x in self._adata_ids.batch_keys]
-
-        # Creating new var annotation
-        var_new = pd.DataFrame()
-        for k in adata_target_ids.var_keys:
-            if k == "feature_id":
-                if not self.feature_id_var_key:
-                    raise ValueError("feature_id not set in dataloader despite being required by the "
-                                     "selected meta data schema. please run streamline_features() first to create the "
-                                     "missing annotation")
-                elif self.feature_id_var_key == "index":
-                    var_new[getattr(adata_target_ids, k)] = self.adata.var.index.tolist()
-                else:
-                    var_new[getattr(adata_target_ids, k)] = self.adata.var[self.feature_id_var_key].tolist()
-                    del self.adata.var[self.feature_id_var_key]
-                self.feature_id_var_key = getattr(adata_target_ids, k)
-            elif k == "feature_symbol":
-                if not self.feature_symbol_var_key:
-                    raise ValueError("gene_id_symbols_var_key not set in dataloader despite being required by the "
-                                     "selected meta data schema. please run streamline_features() first to create the "
-                                     "missing annotation")
-                elif self.feature_symbol_var_key == "index":
-                    var_new[getattr(adata_target_ids, k)] = self.adata.var.index.tolist()
-                else:
-                    var_new[getattr(adata_target_ids, k)] = self.adata.var[self.feature_symbol_var_key].tolist()
-                    del self.adata.var[self.feature_symbol_var_key]
-                self.feature_symbol_var_key = getattr(adata_target_ids, k)
-            else:
-                val = getattr(self, k)
-                while hasattr(val, '__len__') and not isinstance(val, str) and len(val) == 1:  # unpack nested lists/tuples
-                    val = val[0]
-                var_new[getattr(adata_target_ids, k)] = val
-        # set var index
-        var_new.index = var_new[adata_target_ids.feature_index].tolist()
-        if clean_var:
-            if self.adata.varm is not None:
-                del self.adata.varm
-            if self.adata.varp is not None:
-                del self.adata.varp
-            self.adata.var = var_new
-            if "feature_id" not in adata_target_ids.var_keys:
-                self.feature_id_var_key = None
-            if "feature_symbol" not in adata_target_ids.var_keys:
-                self.feature_symbol_var_key = None
-        else:
-            index_old = self.adata.var.index.copy()
-            # Add old columns in if they are not duplicated:
-            self.adata.var = pd.concat([
-                var_new,
-                pd.DataFrame(dict([(k, v) for k, v in self.adata.var.items() if k not in var_new.columns]))
-            ], axis=1)
-            self.adata.var.index = index_old
-
-        # Prepare new .uns dict:
-        uns_new = {}
-        for k in adata_target_ids.uns_keys:
-            if hasattr(self, k) and getattr(self, k) is not None:
-                val = getattr(self, k)
-            elif hasattr(self, f"{k}_obs_key") and getattr(self, f"{k}_obs_key") is not None:
-                val = self.adata.obs[getattr(self, f"{k}_obs_key")].unique().astype(str).tolist()
-            elif getattr(self._adata_ids, k) in self.adata.obs.columns:
-                val = self.adata.obs[getattr(self._adata_ids, k)].unique().astype(str).tolist()
-            else:
-                val = None
-            while hasattr(val, '__len__') and not isinstance(val, str) and len(val) == 1:  # Unpack nested lists/tuples.
-                val = val[0]
-            uns_new[getattr(adata_target_ids, k)] = val
-        if clean_uns:
-            self.adata.uns = uns_new
-        else:
-            self.adata.uns.update(uns_new)
-
-        # Prepare new .obs dataframe
-        # Queried meta data may be:
-        # 1) in .obs
-        #   a) for an ontology-constrained meta data item
-        #       I) as free annotation with a term map to an ontology
-        #       II) as column with ontology symbols
-        #       III) as column with ontology IDs
-        #   b) for a non-ontology-constrained meta data item:
-        #       I) as free annotation
-        # 2) in .uns
-        #   b) as elements that are ontology symbols
-        #   c) as elements that are ontology IDs
-        # .obs annotation takes priority over .uns annotation if both are present.
-        # The output columns are:
-        # - for an ontology-constrained meta data item "attr":
-        #   *  symbols:         "attr"
-        #   *  IDs:             "attr" + self._adata_ids.onto_id_suffix
-        #   *  original labels: "attr" + self._adata_ids.onto_original_suffix
-        # - for a non-ontology-constrained meta data item "attr":
-        #   *  original labels: "attr" + self._adata_ids.onto_original_suffix
-        obs_new = pd.DataFrame(index=self.adata.obs.index)
-        for k in [x for x in adata_target_ids.obs_keys]:
-            if k in experiment_batch_labels and getattr(self, f"{k}_obs_key") is not None:
-                # Handle batch-annotation columns which can be provided as a combination of columns separated by an
-                # asterisk.
-                # The queried meta data are always:
-                # 1b-I) a combination of existing columns in .obs
-                old_cols = getattr(self, f"{k}_obs_key")
-                batch_cols = []
-                for batch_col in old_cols.split("*"):
-                    if batch_col in self.adata.obs_keys():
-                        batch_cols.append(batch_col)
-                    else:
-                        # This should not occur in single data set loaders (see warning below) but can occur in
-                        # streamlined data loaders if not all instances of the streamlined data sets have all columns
-                        # in .obs set.
-                        print(f"WARNING: attribute {batch_col} of data set {self.id} was not found in columns.")
-                # Build a combination label out of all columns used to describe this group.
-                # Add data set label into this label so that these groups are unique across data sets.
-                val = [
-                    self.doi_cleaned_id + "_".join([str(xxx) for xxx in xx])
-                    for xx in zip(*[self.adata.obs[batch_col].values.tolist() for batch_col in batch_cols])
-                ]
-            else:
-                # Locate annotation.
-                if hasattr(self, f"{k}_obs_key") and getattr(self, f"{k}_obs_key") is not None and \
-                        getattr(self, f"{k}_obs_key") in self.adata.obs.columns:
-                    # Last and-clause to check if this column is included in data sets. This may be violated if data
-                    # is obtained from a database which is not fully streamlined.
-                    # Look for 1a-* and 1b-I
-                    val = self.adata.obs[getattr(self, f"{k}_obs_key")].values.tolist()
-                else:
-                    # Look for 2a, 2b
-                    val = getattr(self, k)
-                    if val is None:
-                        val = self._adata_ids.unknown_metadata_identifier
-                    # Unpack nested lists/tuples:
-                    while hasattr(val, '__len__') and not isinstance(val, str) and len(val) == 1:
-                        val = val[0]
-                    val = [val] * self.adata.n_obs
-            # Identify annotation: disambiguate 1a-I, 1a-II, 1a-III, 1b-I.
-            if k in self._adata_ids.ontology_constrained:
-                # 1a-*.
-                if isinstance(self.get_ontology(k=k), OntologyHierarchical) and np.all([
-                    self.get_ontology(k=k).is_a_node_name(x) or x == self._adata_ids.unknown_metadata_identifier
-                    for x in np.unique(val)
-                ]):  # 1a-II)
-                    new_col = getattr(adata_target_ids, k)
-                    validation_ontology = self.get_ontology(k=k)
-                elif isinstance(self.get_ontology(k=k), OntologyHierarchical) and np.all([
-                    self.get_ontology(k=k).is_a_node_id(x) or x == self._adata_ids.unknown_metadata_identifier
-                    for x in np.unique(val)
-                ]):  # 1a-III)
-                    new_col = getattr(adata_target_ids, k) + self._adata_ids.onto_id_suffix
-                    validation_ontology = None
-                else:  # 1a-I)
-                    new_col = getattr(adata_target_ids, k) + self._adata_ids.onto_original_suffix
-                    validation_ontology = None
-            else:
-                # 1b-I.
-                new_col = getattr(adata_target_ids, k)
-                validation_ontology = self.get_ontology(k=k)
-            # Check values for validity:
-            self._value_protection(attr=new_col, allowed=validation_ontology, attempted=[
-                x for x in np.unique(val)
-                if x not in [
-                    self._adata_ids.unknown_metadata_identifier,
-                ]
-            ])
-            obs_new[new_col] = val
-            # For ontology-constrained meta data, the remaining columns are added after .obs cleaning below.
-        if clean_obs:
-            if self.adata.obsm is not None:
-                del self.adata.obsm
-            if self.adata.obsp is not None:
-                del self.adata.obsp
-            self.adata.obs = obs_new
-        else:
-            index_old = self.adata.obs.index.copy()
-            # Add old columns in if they are not duplicated in target obs column space, even if this column is not
-            # defined. This would result in the instance accessing this column assuming it was streamlined.
-            self.adata.obs = pd.concat([
-                obs_new,
-                pd.DataFrame(dict([(k, v) for k, v in self.adata.obs.items()
-                                   if k not in adata_target_ids.controlled_meta_keys]))
-            ], axis=1)
-            self.adata.obs.index = index_old
-        for k in [x for x in adata_target_ids.obs_keys if x in adata_target_ids.ontology_constrained]:
-            # Add remaining output columns for ontology-constrained meta data.
-            self.__impute_ontology_cols_obs(attr=k, adata_ids=adata_target_ids)
-            # Delete attribute-specific columns that are not desired.
-            col_name = getattr(self._adata_ids, k) + self._adata_ids.onto_id_suffix
-            if not keep_id_obs and col_name in self.adata.obs.columns:
-                del self.adata.obs[col_name]
-            col_name = getattr(self._adata_ids, k) + self._adata_ids.onto_original_suffix
-            if not keep_orginal_obs and col_name in self.adata.obs.columns:
-                del self.adata.obs[col_name]
-            col_name = getattr(self._adata_ids, k)
-            if not keep_symbol_obs and col_name in self.adata.obs.columns:
-                del self.adata.obs[col_name]
-        if clean_obs_names:
-            self.adata.obs.index = [f"{self.id}_{i}" for i in range(1, self.adata.n_obs + 1)]
-
-        # Make sure that correct unknown_metadata_identifier is used in .uns, .obs and .var metadata
-        unknown_old = self._adata_ids.unknown_metadata_identifier
-        unknown_new = adata_target_ids.unknown_metadata_identifier
-        self.adata.obs = self.adata.obs.replace({None: unknown_new})
-        self.adata.obs = self.adata.obs.replace({unknown_old: unknown_new})
-        self.adata.var = self.adata.var.replace({None: unknown_new})
-        self.adata.var = self.adata.var.replace({unknown_old: unknown_new})
-        for k in self.adata.uns_keys():
-            if self.adata.uns[k] is None or self.adata.uns[k] == unknown_old:
-                self.adata.uns[k] = unknown_new
-
-        self._adata_ids = adata_target_ids  # set new adata fields to class after conversion
-=======
         self.adata = streamline_obs_uns(adata=self.adata,
                                         adata_input_ids=self._adata_ids,
                                         adata_target_ids=adata_target_ids,
@@ -976,7 +453,6 @@
                                         ontology_class_maps=self.ontology_class_maps,
                                         **kwargs)
         self._adata_ids = adata_target_ids
->>>>>>> c1f20a9e
         self.streamlined_meta = True
 
     def write_distributed_store(
@@ -1351,107 +827,6 @@
             return None
 
     @property
-<<<<<<< HEAD
-    def primary_data(self) -> Union[None, bool]:
-        return self._primary_data
-
-    @primary_data.setter
-    def primary_data(self, x: bool):
-        x = self._value_protection(attr="primary_data", allowed=self.get_ontology(k="primary_data"),
-                                   attempted=x)
-        self._primary_data = x
-
-    @property
-    def organ(self) -> Union[None, str]:
-        return self._organ
-
-    @organ.setter
-    def organ(self, x: str):
-        x = self._value_protection(attr="organ", allowed=self.get_ontology(k="organ"), attempted=x)
-        self._organ = x
-
-    @property
-    def organism(self) -> Union[None, str]:
-        return self._organism
-
-    @organism.setter
-    def organism(self, x: str):
-        x = self._value_protection(attr="organism", allowed=self.get_ontology(k="organism"), attempted=x)
-        # Update ontology container so that correct ontologies are queried:
-        self.ontology_container_sfaira.organism_cache = x
-        self._organism = x
-
-    @property
-    def sample_source(self) -> Union[None, str]:
-        return self._sample_source
-
-    @sample_source.setter
-    def sample_source(self, x: str):
-        x = self._value_protection(attr="sample_source", allowed=self.get_ontology(k="sample_source"),
-                                   attempted=x)
-        self._sample_source = x
-
-    @property
-    def sex(self) -> Union[None, str]:
-        return self._sex
-
-    @sex.setter
-    def sex(self, x: str):
-        x = self._value_protection(attr="sex", allowed=self.get_ontology(k="sex"), attempted=x)
-        self._sex = x
-
-    @property
-    def source(self) -> str:
-        return self._source
-
-    @source.setter
-    def source(self, x: Union[str, None]):
-        self._source = x
-
-    @property
-    def state_exact(self) -> Union[None, str]:
-        return self._state_exact
-
-    @state_exact.setter
-    def state_exact(self, x: str):
-        self._state_exact = x
-
-    @property
-    def tech_sample(self) -> Union[None, str]:
-        if self._tech_sample is not None and self._tech_sample != self._adata_ids.unknown_metadata_identifier:
-            return self._tech_sample
-        else:
-            # Define technical batch automatically as biological sample.
-            return self.bio_sample
-
-    @tech_sample.setter
-    def tech_sample(self, x: str):
-        self._tech_sample = x
-
-    @property
-    def tech_sample_obs_key(self) -> Union[None, str]:
-        if self._tech_sample_obs_key is not None and \
-                self._tech_sample_obs_key != self._adata_ids.unknown_metadata_identifier:
-            return self._tech_sample_obs_key
-        else:
-            # Define technical batch automatically as biological sample.
-            return self.bio_sample_obs_key
-
-    @tech_sample_obs_key.setter
-    def tech_sample_obs_key(self, x: str):
-        self._tech_sample_obs_key = x
-
-    @property
-    def author(self) -> str:
-        return self._author
-
-    @author.setter
-    def author(self, x: str):
-        self._author = x
-
-    @property
-=======
->>>>>>> c1f20a9e
     def title(self):
         if self._title is None:
             x = crossref_query(doi=self.doi_main, k="title")
