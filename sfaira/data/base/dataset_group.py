--- conflicted
+++ resolved
@@ -695,20 +695,12 @@
                             ]
                         )
                         # Adds a third column with the corresponding ontology IDs into the file.
-<<<<<<< HEAD
                         tab[self._adata_ids.classmap_target_id_key] = [
-                            self.ontology_celltypes.id_from_name(x)
-                            if x != self._adata_ids.unknown_celltype_identifier
+                            self.ontology_celltypes.convert_to_id(x)
+                            if x != self._adata_ids.unknown_celltype_identifier and
+                            x != self._adata_ids.not_a_cell_celltype_identifier
                             else self._adata_ids.unknown_celltype_identifier
                             for x in tab[self._adata_ids.classmap_target_key].values
-=======
-                        tab[self._adata_ids_sfaira.classmap_target_id_key] = [
-                            self.ontology_celltypes.convert_to_id(x)
-                            if x != self._adata_ids_sfaira.unknown_celltype_identifier and
-                            x != self._adata_ids_sfaira.not_a_cell_celltype_identifier
-                            else self._adata_ids_sfaira.unknown_celltype_identifier
-                            for x in tab[self._adata_ids_sfaira.classmap_target_key].values
->>>>>>> 56a2c1ec
                         ]
                         list(self.datasets.values())[0]._write_class_map(fn=fn_map, tab=tab)
 
@@ -1141,7 +1133,6 @@
         """
         for x in self.dataset_groups:
             for xx in x.ids:
-<<<<<<< HEAD
                 x.datasets[xx].streamline_metadata(
                     schema=schema,
                     uns_to_obs=uns_to_obs,
@@ -1150,10 +1141,6 @@
                     clean_uns=clean_uns,
                     clean_obs_names=clean_obs_names
                 )
-=======
-                x.datasets[xx].streamline(format=format, allow_uns_sfaira=allow_uns_sfaira, clean_obs=clean_obs,
-                                          clean_var=clean_var, clean_uns=clean_uns)
->>>>>>> 56a2c1ec
 
     def subset(self, key, values):
         """
