--- conflicted
+++ resolved
@@ -153,16 +153,10 @@
     def streamline(
             self,
             format: str = "sfaira",
-<<<<<<< HEAD
-            clean_obs: bool = True,
-            clean_var: bool = True,
-            clean_uns: bool = True,
-=======
             allow_uns_sfaira: bool = False,
             clean_obs: bool = True,
             clean_var: bool = True,
             clean_uns: bool = True
->>>>>>> 051dbed5
     ):
         """
         Streamline the adata instance in each data set to output format.
@@ -173,27 +167,15 @@
 
             - "sfaira"
             - "cellxgene"
-<<<<<<< HEAD
-=======
         :param allow_uns_sfaira: When using sfaira format: Whether to keep metadata in uns or move it to obs instead.
->>>>>>> 051dbed5
         :param clean_obs: Whether to delete non-streamlined fields in .obs, .obsm and .obsp.
         :param clean_var: Whether to delete non-streamlined fields in .var, .varm and .varp.
         :param clean_uns: Whether to delete non-streamlined fields in .uns.
         :return:
         """
         for x in self.ids:
-<<<<<<< HEAD
-            self.datasets[x].streamline(
-                format=format,
-                clean_obs=clean_obs,
-                clean_var=clean_var,
-                clean_uns=clean_uns,
-            )
-=======
             self.datasets[x].streamline(format=format, allow_uns_sfaira=allow_uns_sfaira, clean_obs=clean_obs,
                                         clean_var=clean_var, clean_uns=clean_uns)
->>>>>>> 051dbed5
 
     def subset_genes(self, subset_type: Union[None, str, List[str]] = None):
         """
@@ -330,11 +312,7 @@
         adata_ls = self.adata_ls
         if not adata_ls:
             return None
-<<<<<<< HEAD
-        self.streamline(format="sfaira", clean_obs=True, clean_var=True, clean_uns=True)
-=======
         self.streamline(format="sfaira", allow_uns_sfaira=False, clean_obs=True, clean_var=True, clean_uns=True)
->>>>>>> 051dbed5
 
         # .var entries are renamed and copied upon concatenation.
         # To preserve gene names in .var, the target gene names are copied into var_names and are then copied
@@ -1014,16 +992,10 @@
     def streamline(
             self,
             format: str = "sfaira",
-<<<<<<< HEAD
-            clean_obs: bool = True,
-            clean_var: bool = True,
-            clean_uns: bool = True,
-=======
             allow_uns_sfaira: bool = False,
             clean_obs: bool = True,
             clean_var: bool = True,
             clean_uns: bool = True
->>>>>>> 051dbed5
     ):
         """
         Streamline the adata instance in each group and each data set to output format.
@@ -1034,10 +1006,7 @@
 
             - "sfaira"
             - "cellxgene"
-<<<<<<< HEAD
-=======
         :param allow_uns_sfaira: When using sfaira format: Whether to keep metadata in uns or move it to obs instead.
->>>>>>> 051dbed5
         :param clean_obs: Whether to delete non-streamlined fields in .obs, .obsm and .obsp.
         :param clean_var: Whether to delete non-streamlined fields in .var, .varm and .varp.
         :param clean_uns: Whether to delete non-streamlined fields in .uns.
@@ -1045,16 +1014,8 @@
         """
         for x in self.dataset_groups:
             for xx in x.ids:
-<<<<<<< HEAD
-                x.datasets[xx].streamline(
-                    format=format,
-                    clean_obs=clean_obs,
-                    clean_var=clean_var,
-                    clean_uns=clean_uns,
-                )
-=======
-                x.datasets[xx].streamline(format=format, allow_uns_sfaira=allow_uns_sfaira, clean_obs=clean_obs, clean_var=clean_var, clean_uns=clean_uns)
->>>>>>> 051dbed5
+                x.datasets[xx].streamline(format=format, allow_uns_sfaira=allow_uns_sfaira, clean_obs=clean_obs,
+                                          clean_var=clean_var, clean_uns=clean_uns)
 
     def subset(self, key, values):
         """
