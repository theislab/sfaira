from __future__ import annotations

import abc
import anndata
import h5py
import numpy as np
import pandas as pd
import os
from os import PathLike
import pandas
import scipy.sparse
from typing import Dict, List, Tuple, Union
import warnings
import urllib.request
import urllib.parse
import urllib.error
import cgi
import ssl

<<<<<<< HEAD
from sfaira.versions.genome_versions import SuperGenomeContainer
from sfaira.versions.metadata import Ontology, OntologyHierarchical, CelltypeUniverse
=======
from sfaira.versions.genomes import GenomeContainer
from sfaira.versions.metadata import Ontology, CelltypeUniverse
>>>>>>> 051dbed5
from sfaira.consts import AdataIds, AdataIdsSfaira, META_DATA_FIELDS, OCS
from sfaira.data.utils import collapse_matrix, read_yaml

UNS_STRING_META_IN_OBS = "__obs__"


load_doc = \
    """
    :param remove_gene_version: Remove gene version string from ENSEMBL ID so that different versions in different data sets are superimposed.
    :param match_to_reference: Reference genomes name or False to keep original feature space.
    :param load_raw: Loads unprocessed version of data if available in data loader.
    :param allow_caching: Whether to allow method to cache adata object for faster re-loading.
    """


def is_child(
        query,
        ontology: Union[Ontology, bool, int, float, str, List[bool], List[int], List[float], List[str]],
        ontology_parent=None,
) -> True:
    """
    Check whether value is from set of allowed values using ontology.

    :param query: Value to attempt to set, only yield a single value and not a list.
    :param ontology: Constraint for values.
        Either ontology instance used to constrain entries, or list of allowed values.
    :param ontology_parent: If ontology is a DAG, not only check if node is a DAG node but also whether it is a child
        of this parent node.
    :return: Whether attempted term is sub-term of allowed term in ontology
    """
    if ontology_parent is None and ontology is None:
        return True
    else:
        if isinstance(ontology, Ontology):
            if ontology_parent is None:
                return ontology.is_node(query)
            else:
                return ontology.is_a(query=query, reference=ontology_parent)
        elif ontology is None:
            return query == ontology_parent
        else:
            raise ValueError(f"did not recognize ontology type {type(ontology)}")


class DatasetBase(abc.ABC):
    adata: Union[None, anndata.AnnData]
    class_maps: dict
    _meta: Union[None, pandas.DataFrame]
    data_dir_base: Union[None, str]
    meta_path: Union[None, str]
    cache_path: Union[None, str]
    id: Union[None, str]
    genome: Union[None, str]
    supplier: str

    _assay_sc: Union[None, str]
    _assay_differentiation: Union[None, str]
    _assay_type_differentiation: Union[None, str]
    _author: Union[None, str]
    _bio_sample: Union[None, str]
    _cell_line: Union[None, str]
    _default_embedding: Union[None, str]
    _development_stage: Union[None, str]
    _disease: Union[None, str]
    _doi: Union[None, str]
    _download_url_data: Union[Tuple[List[None]], Tuple[List[str]], None]
    _download_url_meta: Union[Tuple[List[None]], Tuple[List[str]], None]
    _ethnicity: Union[None, str]
    _id: Union[None, str]
    _individual: Union[None, str]
    _ncells: Union[None, int]
    _normalization: Union[None, str]
    _organ: Union[None, str]
    _organism: Union[None, str]
    _primary_data: Union[None, bool]
    _sex: Union[None, str]
    _source: Union[None, str]
    _sample_source: Union[None, str]
    _state_exact: Union[None, str]
    _title: Union[None, str]
    _bio_sample: Union[None, str]
    _year: Union[None, int]

    _assay_sc_obs_key: Union[None, str]
    _assay_differentiation_obs_key: Union[None, str]
    _assay_type_differentiation_obs_key: Union[None, str]
    _assay_cell_line_obs_key: Union[None, str]
    _cellontology_class_obs_key: Union[None, str]
    _cellontology_id_obs_key: Union[None, str]
    _cellontology_original_obs_key: Union[None, str]
    _development_stage_obs_key: Union[None, str]
    _disease_obs_key: Union[None, str]
    _ethnicity_obs_key: Union[None, str]
    _individual: Union[None, str]
    _organ_obs_key: Union[None, str]
    _organism_obs_key: Union[None, str]
    _bio_sample_obs_key: Union[None, str]
    _sample_source_obs_key: Union[None, str]
    _sex_obs_key: Union[None, str]
    _state_exact_obs_key: Union[None, str]
    _tech_sample_obs_key: Union[None, str]

    _var_symbol_col: Union[None, str]
    _var_ensembl_col: Union[None, str]

    _celltype_universe: Union[None, CelltypeUniverse]
    _ontology_class_map: Union[None, dict]

    sample_fn: Union[None, str]
    _sample_fns: Union[None, List[str]]

    _additional_annotation_key: Union[None, str]

    def __init__(
            self,
            data_path: Union[str, None] = None,
            meta_path: Union[str, None] = None,
            cache_path: Union[str, None] = None,
            load_func=None,
            dict_load_func_annotation=None,
            yaml_path: Union[str, None] = None,
            sample_fn: Union[str, None] = None,
            sample_fns: Union[List[str], None] = None,
            additional_annotation_key: Union[str, None] = None,
            **kwargs
    ):
        """

        :param data_path:
        :param meta_path:
        :param cache_path:
        :param load_func: Function to load data from disk into memory.

            Signature: load(data_dir, sample_fn, **kwargs)
        :param dict_load_func_annotation: Dictionary of functions to load additional observatino-wise annotation. The
            functions in the values of the dictionary can be selected via  self.additional_annotation_key which needs
            to correspond to a key of the dictionary.

            Signature: Dict[str, load_annotation(data_dir, sample_fn, additional_annotation_key, **kwargs)]
        :param yaml_path:
        :param sample_fn:
        :param sample_fns:
        :param additional_annotation_key: Key used by dict_load_func_annotation to identify which additional annotation
            is to be loaded.
        :param kwargs:
        """
        self._adata_ids_sfaira = AdataIdsSfaira()
        self.ontology_container_sfaira = OCS  # Using a pre-instantiated version of this yields drastic speed-ups.

        self.adata = None
        self.meta = None
        self.genome = None
        self.data_dir_base = data_path
        self.meta_path = meta_path
        self.cache_path = cache_path

        self._author = None
        self._assay_sc = None
        self._assay_differentiation = None
        self._assay_type_differentiation = None
        self._bio_sample = None
        self._cell_line = None
        self._default_embedding = None
        self._development_stage = None
        self._disease = None
        self._doi = None
        self._download_url_data = None
        self._download_url_meta = None
        self._ethnicity = None
        self._id = None
        self._individual = None
        self._ncells = None
        self._normalization = None
        self._organ = None
        self._organism = None
        self._primary_data = None
        self._sample_source = None
        self._sex = None
        self._source = None
        self._state_exact = None
        self._tech_sample = None
        self._title = None
        self._year = None

        self._assay_sc_obs_key = None
        self._assay_differentiation_obs_key = None
        self._assay_type_differentiation_obs_key = None
        self._bio_sample_obs_key = None
        self._cell_line_obs_key = None
        self._cellontology_class_obs_key = None
        self._cellontology_id_obs_key = None
        self._cellontology_original_obs_key = None
        self._development_stage_obs_key = None
        self._disease_obs_key = None
        self._ethnicity_obs_key = None

        self._individual_obs_key = None
        self._organ_obs_key = None
        self._organism_obs_key = None
        self._sample_source_obs_key = None
        self._sex_obs_key = None
        self._state_exact_obs_key = None
        self._tech_sample_obs_key = None

        self._var_symbol_col = None
        self._var_ensembl_col = None

        self.class_maps = {"0": {}}
        self._unknown_celltype_identifiers = self._adata_ids_sfaira.unknown_celltype_identifier

        self._celltype_universe = None
        self._ontology_class_map = None

        self.sample_fn = sample_fn
        self._sample_fns = sample_fns

        # Check if YAML files exists, read meta data from there if available:
        if yaml_path is not None:
            assert os.path.exists(yaml_path), f"did not find yaml {yaml_path}"
            yaml_vals = read_yaml(fn=yaml_path)
            for k, v in yaml_vals["attr"].items():
                if v is not None and k not in ["sample_fns", "dataset_index"]:
                    if isinstance(v, dict):  # v is a dictionary over file-wise meta-data items
                        assert self.sample_fn in v.keys(), f"did not find key {self.sample_fn} in yamls keys for {k}"
                        setattr(self, k, v[self.sample_fn])
                    else:  # v is a meta-data item
                        setattr(self, k, v)
            # ID can be set now already because YAML was used as input instead of child class constructor.
            self.set_dataset_id(idx=yaml_vals["meta"]["dataset_index"])

        self.load_func = load_func
        self.dict_load_func_annotation = dict_load_func_annotation
        self._additional_annotation_key = additional_annotation_key

        self.supplier = "sfaira"

    @property
    def _directory_formatted_id(self) -> str:
        return "_".join("_".join(self.id.split("/")).split("."))

    def clear(self):
        """
        Remove loaded .adata to reduce memory footprint.

        :return:
        """
        import gc
        self.adata = None
        gc.collect()

    def download(self, **kwargs):
        assert self.download_url_data is not None, f"The `download_url_data` attribute of dataset {self.id} " \
                                                   f"is not set, cannot download dataset."
        assert self.data_dir_base is not None, "No path was provided when instantiating the dataset container, " \
                                               "cannot download datasets."

        if not os.path.exists(os.path.join(self.data_dir_base, self.directory_formatted_doi)):
            os.makedirs(os.path.join(self.data_dir_base, self.directory_formatted_doi))

        urls = self.download_url_data[0][0] + self.download_url_meta[0][0]

        for url in urls:
            if url is None:
                continue
            if url.split(",")[0] == 'private':
                if "," in url:
                    fn = ','.join(url.split(',')[1:])
                    if os.path.isfile(os.path.join(self.data_dir, fn)):
                        print(f"File {fn} already found on disk, skipping download.")
                    else:
                        warnings.warn(f"Dataset {self.id} is not available for automatic download, please manually "
                                      f"copy the file {fn} to the following location: "
                                      f"{self.data_dir}")
                else:
                    warnings.warn(f"A file for dataset {self.id} is not available for automatic download, please"
                                  f"manually copy the associated file to the following location: {self.data_dir}")

            elif url.split(",")[0].startswith('syn'):
                fn = ",".join(url.split(",")[1:])
                if os.path.isfile(os.path.join(self.data_dir, fn)):
                    print(f"File {fn} already found on disk, skipping download.")
                else:
                    self._download_synapse(url.split(",")[0], fn, **kwargs)

            else:
                url = urllib.parse.unquote(url)
                try:
                    urllib.request.urlopen(url)
                except urllib.error.HTTPError as err:
                    # modify headers if urllib useragent is blocked (eg.10x datasets)
                    if err.code == 403:
                        opener = urllib.request.build_opener()
                        opener.addheaders = [('User-Agent', 'Mozilla/5.0 (Windows NT 6.1; WOW64)')]
                        urllib.request.install_opener(opener)
                except urllib.error.URLError:
                    # Catch SSLCertVerificationError: [SSL: CERTIFICATE_VERIFY_FAILED] certificate verify failed: unable
                    # to get local issuer certificate (_ssl.c:1124)
                    ssl._create_default_https_context = ssl._create_unverified_context

                if 'Content-Disposition' in urllib.request.urlopen(url).info().keys():
                    fn = cgi.parse_header(urllib.request.urlopen(url).info()['Content-Disposition'])[1]["filename"]
                else:
                    fn = url.split("/")[-1]
                if os.path.isfile(os.path.join(self.data_dir, fn)):
                    print(f"File {fn} already found on disk, skipping download.")
                else:
                    print(f"Downloading: {fn}")
                    urllib.request.urlretrieve(url, os.path.join(self.data_dir, fn))

    def _download_synapse(self, synapse_entity, fn, **kwargs):
        try:
            import synapseclient
        except ImportError:
            warnings.warn("synapseclient python package not found. This package is required to download some of the "
                          "selected datasets. Run `pip install synapseclient` to install it. Skipping download of the "
                          f"following dataset: {self.id}")
            return
        import shutil
        import logging
        logging.captureWarnings(False)  # required to properly display warning messages below with sypaseclient loaded

        if "synapse_user" not in kwargs.keys():
            warnings.warn(f"No synapse username provided, skipping download of synapse dataset {fn}."
                          f"Provide your synapse username as the `synapse_user` argument to the download method.")
            return
        if "synapse_pw" not in kwargs.keys():
            warnings.warn(f"No synapse password provided, skipping download of synapse dataset {fn}."
                          f"Provide your synapse password as the `synapse_pw` argument to the download method.")
            return

        print(f"Downloading from synapse: {fn}")
        syn = synapseclient.Synapse()
        syn.login(kwargs['synapse_user'], kwargs['synapse_pw'])
        dataset = syn.get(entity=synapse_entity)
        shutil.move(dataset.data_dir_base, os.path.join(self.data_dir, fn))

    @property
    def cache_fn(self):
        if self.directory_formatted_doi is None or self._directory_formatted_id is None:
            warnings.warn("Caching enabled, but Dataset.id or Dataset.doi not set. Disabling caching for now.")
            return None
        else:
            if self.cache_path is None:
                cache = self.data_dir
            else:
                cache = os.path.join(self.cache_path, self.directory_formatted_doi)
            return os.path.join(cache, "cache", self._directory_formatted_id + ".h5ad")

    def _load_cached(
            self,
            load_raw: bool,
            allow_caching: bool,
            **kwargs
    ):
        """
        Wraps data set specific load and allows for caching.

        Cache is written into director named after doi and h5ad named after data set id.
        Cache is not over-written.

        :param load_raw: Loads unprocessed version of data if available in data loader.
        :param allow_caching: Whether to allow method to cache adata object for faster re-loading.
        :return:
        """

        def _assembly_wrapper():
            self.adata = self.load_func(data_dir=self.data_dir, sample_fn=self.sample_fn, **kwargs)
            # Enable loading of additional annotation, e.g. secondary cell type annotation
            # The additional annotation `obs2 needs to be on a subset of the original annotation `self.adata.obs`.
            if self.dict_load_func_annotation is not None:
                obs2 = self.dict_load_func_annotation[self.additional_annotation_key](
                    data_dir=self.data_dir, sample_fn=self.sample_fn)
                assert np.all([x in self.adata.obs.index for x in obs2.index]), \
                    "index mismatch between additional annotation and original"
                self.adata = self.adata[obs2.index, :]
                # Overwrite annotation
                for k, v in obs2.items():
                    self.adata.obs[k] = v

        def _cached_reading(filename):
            if filename is not None:
                if os.path.exists(filename):
                    self.adata = anndata.read_h5ad(filename)
                else:
                    self.adata = self.load_func(data_dir=self.data_dir, sample_fn=self.sample_fn)
            else:
                self.adata = self.load_func(data_dir=self.data_dir, sample_fn=self.sample_fn)

        def _cached_writing(filename):
            if filename is not None:
                dir_cache = os.path.dirname(filename)
                if not os.path.exists(dir_cache):
                    os.makedirs(dir_cache)
                if not os.path.exists(filename):
                    self.adata.write_h5ad(filename)

        if load_raw and allow_caching:
            _assembly_wrapper()
            _cached_writing(self.cache_fn)
        elif load_raw and not allow_caching:
            _assembly_wrapper()
        elif not load_raw and allow_caching:
            _cached_reading(self.cache_fn)
            _cached_writing(self.cache_fn)
        else:  # not load_raw and not allow_caching
            _cached_reading(self.cache_fn)

    def load(
            self,
            remove_gene_version: bool = True,
            match_to_reference: Union[str, bool, None] = None,
            load_raw: bool = False,
            allow_caching: bool = True,
            set_metadata: bool = True,
            **kwargs
    ):
        if match_to_reference and not remove_gene_version:
            warnings.warn("it is not recommended to enable matching the feature space to a genomes reference"
                          "while not removing gene versions. this can lead to very poor matching results")
        if not (isinstance(match_to_reference, bool) and not match_to_reference):
            self._set_genome(organism=self.organism, assembly=match_to_reference)

        # Set path to dataset directory
        if self.data_dir is None:
            raise ValueError("No sfaira data repo path provided in constructor.")

        # Run data set-specific loading script:
<<<<<<< HEAD
        self._load_cached(load_raw=load_raw, allow_caching=allow_caching, **kwargs)
=======
        self._load_cached(load_raw=load_raw, allow_caching=allow_caching)
>>>>>>> 051dbed5
        # Set loading hyper-parameter-specific meta data:
        self.adata.uns[self._adata_ids_sfaira.load_raw] = load_raw
        self.adata.uns[self._adata_ids_sfaira.mapped_features] = match_to_reference
        self.adata.uns[self._adata_ids_sfaira.remove_gene_version] = remove_gene_version
        if set_metadata:
            # Set data-specific meta data in .adata:
            self._set_metadata_in_adata(allow_uns=True)
        # Streamline feature space:
        self._convert_and_set_var_names(match_to_reference=match_to_reference)
        self._collapse_genes(remove_gene_version=remove_gene_version)

    load.__doc__ = load_doc

    def _convert_and_set_var_names(
            self,
            match_to_reference: Union[str, bool, None],
            symbol_col: str = None,
            ensembl_col: str = None,
    ):
        # Use defaults defined in data loader if none given to this function.
        if symbol_col is None:
            symbol_col = self.var_symbol_col
        if ensembl_col is None:
            ensembl_col = self.var_ensembl_col
        if not ensembl_col and not symbol_col:
            raise ValueError('Please provide the name of at least the name of the var column containing ensembl ids or'
                             'the name of the var column containing gene symbols')
        # Process given gene names: Full gene names ("symbol") or ENSEMBL IDs ("ensembl").
        # Below the .var column that contain the target IDs are renamed to follow streamlined naming.
        # If the IDs were contained in the index, a new column is added to .var.
        if symbol_col:
            if symbol_col == 'index':
                self.adata.var[self._adata_ids_sfaira.gene_id_names] = self.adata.var.index.values.tolist()
            else:
                assert symbol_col in self.adata.var.columns, f"symbol_col {symbol_col} not found in .var"
                self.adata.var = self.adata.var.rename(
                    {symbol_col: self._adata_ids_sfaira.gene_id_names},
                    axis='columns'
                )
        if ensembl_col:
            if ensembl_col == 'index':
                self.adata.var[self._adata_ids_sfaira.gene_id_ensembl] = self.adata.var.index.values.tolist()
            else:
                assert ensembl_col in self.adata.var.columns, f"ensembl_col {ensembl_col} not found in .var"
                self.adata.var = self.adata.var.rename(
                    {ensembl_col: self._adata_ids_sfaira.gene_id_ensembl},
                    axis='columns'
                )
        # If only symbol or ensembl was supplied, the other one is inferred from a genome mapping dictionary.
        if not ensembl_col and not (isinstance(match_to_reference, bool) and not match_to_reference):
            id_dict = self.genome_container.names_to_id_dict
            id_strip_dict = self.genome_container.strippednames_to_id_dict
            # Matching gene names to ensembl ids in the following way: if the gene is present in the ensembl dictionary,
            # match it straight away, if it is not in there we try to match everything in front of the first period in
            # the gene name with a dictionary that was modified in the same way, if there is still no match we append na
            ensids = []
            for n in self.adata.var[self._adata_ids_sfaira.gene_id_names]:
                if n in id_dict.keys():
                    ensids.append(id_dict[n])
                elif n.split(".")[0] in id_strip_dict.keys():
                    ensids.append(id_strip_dict[n.split(".")[0]])
                else:
                    ensids.append('n/a')
            self.adata.var[self._adata_ids_sfaira.gene_id_ensembl] = ensids

        if not symbol_col and not (isinstance(match_to_reference, bool) and not match_to_reference):
            id_dict = self.genome_container.id_to_names_dict
            self.adata.var[self._adata_ids_sfaira.gene_id_names] = [
                id_dict[n.split(".")[0]] if n.split(".")[0] in id_dict.keys() else 'n/a'
                for n in self.adata.var[self._adata_ids_sfaira.gene_id_ensembl]
            ]

        if match_to_reference:
            # Lastly, the index of .var is set to ensembl IDs.
            try:  # debugging
                self.adata.var.index = self.adata.var[self._adata_ids_sfaira.gene_id_index].values.tolist()
            except KeyError as e:
                raise KeyError(e)
            self.adata.var_names_make_unique()

    def _collapse_genes(self, remove_gene_version):
        """
        Remove version tag on ensembl gene ID so that different versions are superimposed downstream.

        :param remove_gene_version:
        :return:
        """
        if remove_gene_version:
            self.adata.var_names = [
                x.split(".")[0] for x in self.adata.var[self._adata_ids_sfaira.gene_id_index].values
            ]
        # Collapse if necessary:
        self.adata = collapse_matrix(adata=self.adata)

        self.adata.var[self._adata_ids_sfaira.gene_id_index] = self.adata.var_names
        self.adata.var.index = self.adata.var[self._adata_ids_sfaira.gene_id_ensembl].values

    def subset_genes(self, subset_type: Union[None, str, List[str]] = None):
        """
        Subset and sort genes to genes defined in an assembly or genes of a particular type, such as protein coding.

        :param subset_type: Type(s) to subset to. Can be a single type or a list of types or None. Types can be:

            - None: All genes in assembly.
            - "protein_coding": All protein coding genes in assembly.
        """
        # Convert data matrix to csc matrix
        if isinstance(self.adata.X, np.ndarray):
            # Change NaN to zero. This occurs for example in concatenation of anndata instances.
            if np.any(np.isnan(self.adata.X)):
                self.adata.X[np.isnan(self.adata.X)] = 0
            x = scipy.sparse.csc_matrix(self.adata.X)
        elif isinstance(self.adata.X, scipy.sparse.spmatrix):
            x = self.adata.X.tocsc()
        else:
            raise ValueError(f"Data type {type(self.adata.X)} not recognized.")

        # Compute indices of genes to keep
        data_ids = self.adata.var[self._adata_ids_sfaira.gene_id_ensembl].values
        if subset_type is None:
            subset_ids = self.genome_container.ensembl
        else:
            if isinstance(subset_type, str):
                subset_type = [subset_type]
            keys = np.unique(self.genome_container.type)
            if subset_type not in keys:
                raise ValueError(f"subset type {subset_type} not available in list {keys}")
            subset_ids = [
                x for x, y in zip(self.genome_container.ensembl, self.genome_container.type)
                if y in subset_type
            ]

        idx_feature_kept = np.where([x in subset_ids for x in data_ids])[0]
        idx_feature_map = np.array([subset_ids.index(x) for x in data_ids[idx_feature_kept]])
        # Remove unmapped genes
        x = x[:, idx_feature_kept]

        # Create reordered feature matrix based on reference and convert to csr
        x_new = scipy.sparse.csc_matrix((x.shape[0], self.genome_container.ngenes), dtype=x.dtype)
        # copying this over to the new matrix in chunks of size `steps` prevents a strange scipy error:
        # ... scipy/sparse/compressed.py", line 922, in _zero_many i, j, offsets)
        # ValueError: could not convert integer scalar
        step = 2000
        if step < len(idx_feature_map):
            i = 0
            for i in range(0, len(idx_feature_map), step):
                x_new[:, idx_feature_map[i:i + step]] = x[:, i:i + step]
            x_new[:, idx_feature_map[i + step:]] = x[:, i + step:]
        else:
            x_new[:, idx_feature_map] = x

        x_new = x_new.tocsr()

        self.adata = anndata.AnnData(
            X=x_new,
            obs=self.adata.obs,
            obsm=self.adata.obsm,
            var=pd.DataFrame(data={'names': self.genome_container.names,
                                   self._adata_ids_sfaira.gene_id_ensembl: self.genome_container.ensembl},
                             index=self.genome_container.ensembl),
            uns=self.adata.uns
        )

    def _set_metadata_in_adata(self, allow_uns: bool):
        """
        Copy meta data from dataset class in .anndata.

        :param allow_uns: Allow writing of constant meta data into uns rather than .obs.
        :return:
        """
<<<<<<< HEAD
        # Set data set-wide attributes (.uns):
        for k in self._adata_ids_sfaira.uns_keys:
            if k not in self.adata.uns.keys():
                self.adata.uns[getattr(self._adata_ids_sfaira, k)] = getattr(self, k)
=======
        # Set data set-wide attributes (.uns) (write to .obs if .uns is not allowed):
        if allow_uns:
            for k in self._adata_ids_sfaira.uns_keys:
                if k not in self.adata.uns.keys():
                    self.adata.uns[getattr(self._adata_ids_sfaira, k)] = getattr(self, k)
        else:
            for k in self._adata_ids_sfaira.uns_keys:
                if k in self.adata.uns.keys():
                    val = self.adata.uns[k]
                else:
                    val = getattr(self, k)
                while hasattr(val, '__len__') and not isinstance(val, str) and len(val) == 1:  # unpack nested lists
                    val = val[0]
                self.adata.obs[getattr(self._adata_ids_sfaira, k)] = [val for i in range(len(self.adata.obs))]
>>>>>>> 051dbed5

        # Set cell-wise or data set-wide attributes (.uns / .obs):
        # These are saved in .uns if they are data set wide to save memory if allow_uns is True.
        for x, y, z, v in (
            [self.assay_sc, self._adata_ids_sfaira.assay_sc, self.assay_sc_obs_key, self.ontology_container_sfaira.assay_sc],
            [self.assay_differentiation, self._adata_ids_sfaira.assay_differentiation, self.assay_differentiation_obs_key,
             self.ontology_container_sfaira.assay_differentiation],
            [self.assay_type_differentiation, self._adata_ids_sfaira.assay_type_differentiation,
             self.assay_type_differentiation_obs_key, self.ontology_container_sfaira.assay_type_differentiation],
            [self.cell_line, self._adata_ids_sfaira.cell_line, self.cell_line_obs_key,
             self.ontology_container_sfaira.cell_line],
            [self.development_stage, self._adata_ids_sfaira.development_stage, self.development_stage_obs_key,
             self.ontology_container_sfaira.development_stage],
            [self.disease, self._adata_ids_sfaira.disease, self.disease_obs_key,
             self.ontology_container_sfaira.disease],
            [self.ethnicity, self._adata_ids_sfaira.ethnicity, self.ethnicity_obs_key,
             self.ontology_container_sfaira.ethnicity],
            [self.organ, self._adata_ids_sfaira.organ, self.organ_obs_key, self.ontology_container_sfaira.organ],
            [self.organism, self._adata_ids_sfaira.organism, self.organism_obs_key,
             self.ontology_container_sfaira.organism],
            [self.sample_source, self._adata_ids_sfaira.sample_source, self.sample_source_obs_key,
             self.ontology_container_sfaira.sample_source],
            [self.sex, self._adata_ids_sfaira.sex, self.sex_obs_key, self.ontology_container_sfaira.sex],
            [self.state_exact, self._adata_ids_sfaira.state_exact, self.state_exact_obs_key, None],
        ):
            if z is None and allow_uns:
                self.adata.uns[y] = None
            elif z is None and not allow_uns:
                self.adata.obs[y] = x
            elif z is not None:
                # Attribute supplied per cell: Write into .obs.
                # Search for direct match of the sought-after column name or for attribute specific obs key.
                if z not in self.adata.obs.keys():
                    # This should not occur in single data set loaders (see warning below) but can occur in
                    # streamlined data loaders if not all instances of the streamlined data sets have all columns
                    # in .obs set.
                    self.adata.uns[y] = None
                    print(f"WARNING: attribute {y} of data set {self.id} was not found in column {z}")  # debugging
                else:
                    # Include flag in .uns that this attribute is in .obs:
                    self.adata.uns[y] = UNS_STRING_META_IN_OBS
                    # Remove potential pd.Categorical formatting:
                    self._value_protection(
                        attr=y, allowed=v, attempted=np.unique(self.adata.obs[z].values).tolist())
                    self.adata.obs[y] = self.adata.obs[z].values.tolist()
            else:
                assert False, "switch option should not occur"
        # Add batch annotation which can be rule-based
        for x, y, z in (
                [self.bio_sample, self._adata_ids_sfaira.bio_sample, self.bio_sample_obs_key],
                [self.individual, self._adata_ids_sfaira.individual, self.individual_obs_key],
                [self.tech_sample, self._adata_ids_sfaira.tech_sample, self.tech_sample_obs_key],
        ):
            if z is None and allow_uns:
                self.adata.uns[y] = x
            elif z is None and not allow_uns:
                self.adata.uns[y] = UNS_STRING_META_IN_OBS
                self.adata.obs[y] = x
            elif z is not None:
                self.adata.uns[y] = UNS_STRING_META_IN_OBS
                zs = z.split("*")  # Separator for indicate multiple columns.
                keys_to_use = []
                for zz in zs:
                    if zz not in self.adata.obs.keys():
                        # This should not occur in single data set loaders (see warning below) but can occur in
                        # streamlined data loaders if not all instances of the streamlined data sets have all columns
                        # in .obs set.
                        print(f"WARNING: attribute {y} of data set {self.id} was not found in column {zz}")  # debugging
                    else:
                        keys_to_use.append(zz)
                if len(keys_to_use) > 0:
                    # Build a combination label out of all columns used to describe this group.
                    self.adata.obs[y] = [
                        "_".join([str(xxx) for xxx in xx])
                        for xx in zip(*[self.adata.obs[k].values.tolist() for k in keys_to_use])
                    ]
            else:
                assert False, "switch option should not occur"
        # Set cell-wise attributes (.obs):
        # None so far other than celltypes.
        # Set cell types:
        # Map cell type names from raw IDs to ontology maintained ones:
        if self.cellontology_original_obs_key is not None:
            self.project_celltypes_to_ontology()

    def streamline(
            self,
            format: str = "sfaira",
<<<<<<< HEAD
            clean_obs: bool = True,
            clean_var: bool = True,
            clean_uns: bool = True,
=======
            allow_uns_sfaira: bool = True,
            clean_obs: bool = True,
            clean_var: bool = True,
            clean_uns: bool = True
>>>>>>> 051dbed5
    ):
        """
        Streamline the adata instance to output format.

        Output format are saved in ADATA_FIELDS* classes.

        :param format: Export format.

            - "sfaira"
            - "cellxgene"
<<<<<<< HEAD
=======
        :param allow_uns_sfaira: When using sfaira format: Whether to keep metadata in uns or move it to obs instead.
>>>>>>> 051dbed5
        :param clean_obs: Whether to delete non-streamlined fields in .obs, .obsm and .obsp.
        :param clean_var: Whether to delete non-streamlined fields in .var, .varm and .varp.
        :param clean_uns: Whether to delete non-streamlined fields in .uns.
        :return:
        """
        if format == "sfaira":
            adata_fields = self._adata_ids_sfaira
<<<<<<< HEAD
            self._set_metadata_in_adata(allow_uns=True)
=======
            self._set_metadata_in_adata(allow_uns=allow_uns_sfaira)
>>>>>>> 051dbed5
        elif format == "cellxgene":
            from sfaira.consts import AdataIdsCellxgene
            adata_fields = AdataIdsCellxgene()
            self._set_metadata_in_adata(allow_uns=False)
        else:
            raise ValueError(f"did not recognize format {format}")
        if clean_var:
            if self.adata.varm is not None:
                del self.adata.varm
            if self.adata.varp is not None:
                del self.adata.varp
        if clean_obs:
            if self.adata.obsm is not None:
                del self.adata.obsm
            if self.adata.obsp is not None:
                del self.adata.obsp
        # Only retain target elements in adata.uns:
        uns_new = dict([
            (getattr(adata_fields, k), self.adata.uns[getattr(self._adata_ids_sfaira, k)])
            if getattr(self._adata_ids_sfaira, k) in self.adata.uns.keys()
            else (getattr(adata_fields, k), None)
            for k in adata_fields.uns_keys
        ])
        if clean_uns:
            del self.adata.uns
        # Remove old keys in sfaira scheme:
        for k in adata_fields.uns_keys:
            if getattr(self._adata_ids_sfaira, k) in self.adata.uns.keys():
                del self.adata.uns[getattr(self._adata_ids_sfaira, k)]
        # Add new keys in new scheme:
        for k, v in uns_new.items():
            self.adata.uns[k] = v
        # Catch issues with data structures in uns that cannot be written to h5ad:
        for k, v in self.adata.uns.items():
            replace = False
            if isinstance(v, tuple) and len(v) == 1 and (isinstance(v[0], tuple) or isinstance(v[0], list)):
                v = v[0]
                replace = True
            if isinstance(v, tuple) and len(v) == 1 and (isinstance(v[0], tuple) or isinstance(v[0], list)):
                v = v[0]
                replace = True
            if replace:
                if v == self._adata_ids_sfaira.unknown_metadata_identifier:
                    self.adata.uns[k] = adata_fields.unknown_metadata_identifier
                else:
                    self.adata.uns[k] = v
        # Only retain target elements in adata.var:
        var_old = self.adata.var.copy()
        self.adata.var = pd.DataFrame(dict([
            (getattr(adata_fields, k), self.adata.var[getattr(self._adata_ids_sfaira, k)])
            for k in adata_fields.var_keys
            if getattr(self._adata_ids_sfaira, k) in self.adata.var.keys()
        ]))
        # Add old columns in if they are not overwritten and object is not cleaned:
        if not clean_var:
            for k, v in var_old.items():
                if k not in self.adata.var.keys():
                    self.adata.var[k] = v
        # Only retain target columns in adata.obs:
        obs_old = self.adata.obs.copy()
        self.adata.obs = pd.DataFrame(
            data=dict([
                (getattr(adata_fields, k), self.adata.obs[getattr(self._adata_ids_sfaira, k)])
                for k in adata_fields.obs_keys
                if getattr(self._adata_ids_sfaira, k) in self.adata.obs.keys()
            ]),
            index=self.adata.obs.index
        )
        # Add old columns in if they are not overwritten and object is not cleaned:
        if not clean_obs:
            for k, v in obs_old.items():
                if k not in self.adata.obs.keys() and \
                        k not in [getattr(self._adata_ids_sfaira, k) for k in adata_fields.obs_keys] and \
                        k not in self._adata_ids_sfaira.obs_keys:
                    self.adata.obs[k] = v
        # Add additional constant description changes based on output format:
        if format == "cellxgene":
            self.adata.uns["layer_descriptions"] = {"X": "raw"}
            self.adata.uns["version"] = {
                "corpora_encoding_version": "0.1.0",
                "corpora_schema_version": "1.1.0",
            }
            for k in ["author", "doi", "download_url_data", "download_url_meta", "id", "year"]:
                if k in self.adata.uns.keys():
                    del self.adata.uns[k]
            # TODO port this into organism ontology handling.
            if self.organism == "mouse":
                self.adata.uns["organism"] = "Mus musculus"
                self.adata.uns["organism_ontology_term_id"] = "NCBITaxon:10090"
            elif self.organism == "human":
                self.adata.uns["organism"] = "Homo sapiens"
                self.adata.uns["organism_ontology_term_id"] = "NCBITaxon:9606"
            else:
                assert False, self.organism
            # Add ontology IDs where necessary (note that human readable terms are also kept):
            for k in [
                "organ",
                "assay_sc",
                "disease",
                "ethnicity",
                "development_stage",
            ]:
                if getattr(adata_fields, k) in self.adata.obs.columns:
                    self.__project_name_to_id_obs(
                        ontology=getattr(self._adata_ids_sfaira, k),
                        key_in=getattr(adata_fields, k),
                        key_out=getattr(adata_fields, k) + "_ontology_term_id",
                        map_exceptions=[],
                        map_exceptions_value="",
                    )
                else:
                    self.adata.obs[getattr(adata_fields, k)] = adata_fields.unknown_metadata_identifier
                    self.adata.obs[getattr(adata_fields, k) + "_ontology_term_id"] = ""
            # Clean up readable fields.
            for k in [
                "organ",
                "assay_sc",
                "disease",
                "ethnicity",
                "development_stage",
                "sex",
            ]:
                self.adata.obs[getattr(adata_fields, k)] = [
                    x if x is not None else adata_fields.unknown_metadata_identifier
                    for x in self.adata.obs[getattr(adata_fields, k)].values
                ]
            # Adapt var columns naming.
            if self.organism == "mouse":
                gene_id_new = "hgnc_gene_symbol"
            elif self.organism == "human":
                gene_id_new = "mgi_gene_symbol"
            else:
                assert False, self.organism
            self.adata.var[gene_id_new] = self.adata.var[getattr(adata_fields, "gene_id_names")]
            self.adata.var.index = self.adata.var[gene_id_new].values
            if gene_id_new != getattr(adata_fields, "gene_id_names"):
                del self.adata.var[getattr(adata_fields, "gene_id_names")]
        if format != "sfaira":
            # Remove sfaira intrinsic .uns fields:
            keys_to_delete = ["load_raw", "mapped_features", "remove_gene_version", "annotated"]
            for k, v in self.adata.uns.items():
                if isinstance(v, str) and v == UNS_STRING_META_IN_OBS:
                    keys_to_delete.append(k)
            for k in np.unique(keys_to_delete):
                if k in self.adata.uns.keys():
                    del self.adata.uns[k]
<<<<<<< HEAD

    def __assert_loaded(self):
        """
        Asserts that data set is loaded into memory.
        """
        if self.adata is None:
            raise ValueError(f"data set {self.id} was not loaded")

    def write_distributed_store(
            self,
            dir_cache: Union[str, os.PathLike],
            store: str = "backed",
            chunks: Union[int, None] = None,
    ):
        """
        Write data set into a format that allows distributed access to data set on disk.

        Writes to a zarr-backed h5ad.
        Load data set and streamline before calling this method.

        :param dir_cache: Directory to write cache in.
        :param store: Disk format for objects in cache:
=======
>>>>>>> 051dbed5

            - "h5ad": Allows access via backed .h5ad.
                On disk data will not be compressed as .h5ad supports sparse data with is a good compression that gives
                fast row-wise access if the files are csr.
            - "zarr": Allows access as zarr array.
        :param chunks: Chunk size of zarr array, see anndata.AnnData.write_zarr documentation.
            Only relevant for store=="zarr".
        """
        self.__assert_loaded()
        if store == "h5ad":
            if not isinstance(self.adata.X, scipy.sparse.csr_matrix):
                print(f"WARNING: high-perfomances caches based on .h5ad work better with .csr formatted expression "
                      f"data, found {type(self.adata.X)}")
            fn = os.path.join(dir_cache, self.doi_cleaned_id + ".h5ad")
            self.adata.write_h5ad(filename=fn, compression=None, force_dense=False)
        elif store == "zarr":
            fn = os.path.join(dir_cache, self.doi_cleaned_id)
            self.adata.write_zarr(store=fn, chunks=chunks)
        else:
            raise ValueError()
        
    def write_backed(
            self,
            adata_backed: anndata.AnnData,
            genome: str,
            idx: np.ndarray,
            load_raw: bool = False,
            allow_caching: bool = True
    ):
        """
        Loads data set into slice of backed anndata object.

        Note: scatter updates to backed sparse arrays are not yet supported by anndata. Accordingly, we need to work
        around below using .append() of the backed matrix.

        :param adata_backed:
        :param genome: Genome name to use as refernce.
        :param idx: Indices in adata_backed to write observations to. This can be used to immediately create a
            shuffled object.
        :param load_raw: See .load().
        :param allow_caching: See .load().
        :return: New row index for next element to be written into backed anndata.
        """
        self.load(
            remove_gene_version=True,
            match_to_reference=genome,
            load_raw=load_raw,
            allow_caching=allow_caching
        )
        # Check if writing to sparse or dense matrix:
        if isinstance(adata_backed.X, np.ndarray) or \
                isinstance(adata_backed.X, h5py._hl.dataset.Dataset):  # backed dense
            if isinstance(self.adata.X, scipy.sparse.csr_matrix) or \
                    isinstance(self.adata.X, scipy.sparse.csc_matrix) or \
                    isinstance(self.adata.X, scipy.sparse.lil_matrix):
                # map to dense array
                x_new = self.adata.X.toarray()
            else:
                x_new = self.adata.X

            adata_backed.X[np.sort(idx), :] = x_new[np.argsort(idx), :]
            for k in adata_backed.obs.columns:
                if k == self._adata_ids_sfaira.dataset:
                    adata_backed.obs.loc[np.sort(idx), self._adata_ids_sfaira.dataset] = [
                        self.id for _ in range(len(idx))]
                elif k in self.adata.obs.columns:
                    adata_backed.obs.loc[np.sort(idx), k] = self.adata.obs[k].values[np.argsort(idx)]
                elif k in list(self.adata.uns.keys()):
                    adata_backed.obs.loc[np.sort(idx), k] = [self.adata.uns[k] for i in range(len(idx))]
                else:
                    # Need to fill this instead of throwing an exception as this condition can trigger for one element
                    # within a loop over multiple data sets (ie in data set human).
                    adata_backed.obs.loc[idx, k] = ["key_not_found" for i in range(len(idx))]
        elif isinstance(adata_backed.X, anndata._core.sparse_dataset.SparseDataset):  # backed sparse
            # cannot scatter update on backed sparse yet! assert that updated block is meant to be appended:
            assert np.all(idx == np.arange(adata_backed.shape[0], adata_backed.shape[0] + len(idx)))
            if not isinstance(self.adata.X, scipy.sparse.csr_matrix):
                x_new = self.adata.X.tocsr()
            else:
                x_new = self.adata.X
            adata_backed.X.append(x_new[np.argsort(idx)])
            adata_backed._n_obs = adata_backed.X.shape[0]  # not automatically updated after append
            adata_backed.obs = adata_backed.obs.append(  # .obs was not broadcasted to the right shape!
                pandas.DataFrame(dict([
                    (k, [self.id for i in range(len(idx))]) if k == self._adata_ids_sfaira.dataset
                    else (k, self.adata.obs[k].values[np.argsort(idx)]) if k in self.adata.obs.columns
                    else (k, [self.adata.uns[k] for _ in range(len(idx))]) if k in list(self.adata.uns.keys())
                    else (k, ["key_not_found" for _ in range(len(idx))])
                    for k in adata_backed.obs.columns
                ]))
            )
            self.clear()
        else:
            raise ValueError(f"Did not recognize backed AnnData.X format {type(adata_backed.X)}")

    def _set_genome(self, organism: str, assembly: Union[str, None]):
        self.genome_container = GenomeContainer(
            organism=organism,
            assembly=assembly,
        )

    @property
    def doi_cleaned_id(self):
        return "_".join(self.id.split("_")[:-1])

    @property
    def fn_ontology_class_map_tsv(self):
        """Standardised file name under which cell type conversion tables are saved."""
        return self.doi_cleaned_id + ".tsv"

    def write_ontology_class_map(
            self,
            fn,
            protected_writing: bool = True,
            **kwargs
    ):
        """
        Load class maps of free text cell types to ontology classes.

        :param fn: File name of tsv to write class maps to.
        :param protected_writing: Only write if file was not already found.
        :return:
        """
        if not self.annotated:
            warnings.warn(f"attempted to write ontology classmaps for data set {self.id} without annotation")
        else:
            labels_original = np.sort(np.unique(self.adata.obs[self._adata_ids_sfaira.cell_types_original].values))
            tab = self.celltypes_universe.prepare_celltype_map_tab(
                source=labels_original,
                match_only=False,
                anatomical_constraint=self.organ,
                include_synonyms=True,
                omit_list=self._unknown_celltype_identifiers,
                **kwargs
            )
            if not os.path.exists(fn) or not protected_writing:
                self._write_class_map(fn=fn, tab=tab)

    def _write_class_map(self, fn, tab):
        """
        Write class map.

        :param fn: File name of csv to write class maps to.
        :param tab: Table to write
        :return:
        """
        tab.to_csv(fn, index=False, sep="\t")

    def _read_class_map(self, fn) -> pd.DataFrame:
        """
        Read class map.

        :param fn: File name of csv to load class maps from.
        :return:
        """
        try:
            # Need dtype="str" to force numeric cell type identifiers, e.g. cluster numbers to be in string format.
            tab = pd.read_csv(fn, header=0, index_col=None, sep="\t", dtype="str")
        except pandas.errors.ParserError as e:
            print(f"{self.id}")
            raise pandas.errors.ParserError(e)
        return tab

    def load_ontology_class_map(self, fn):
        """
        Load class maps of free text cell types to ontology classes.

        :param fn: File name of csv to load class maps from.
        :return:
        """
        if os.path.exists(fn):
            self.cell_ontology_map = self._read_class_map(fn=fn)
        else:
            if self.cellontology_original_obs_key is not None:
                warnings.warn(f"file {fn} does not exist but cellontology_original_obs_key is given")

    def project_celltypes_to_ontology(self):
        """
        Project free text cell type names to ontology based on mapping table.

        ToDo: add ontology ID setting here.

        :return:
        """
        labels_original = self.adata.obs[self.cellontology_original_obs_key].values
        if self.cell_ontology_map is not None:  # only if this was defined
            labels_mapped = [
                self.cell_ontology_map[x] if x in self.cell_ontology_map.keys()
                else x for x in labels_original
            ]
        else:
            labels_mapped = labels_original
        # Validate mapped IDs based on ontology:
        # This aborts with a readable error if there was a target in the mapping file that does not match the
        # ontology.
        if self.cell_ontology_map is not None:
            # This protection blocks progression in the unit test if not deactivated.
            self._value_protection(
                attr="celltypes",
                allowed=self.ontology_celltypes,
                attempted=[
                    x for x in np.unique(labels_mapped).tolist()
                    if x not in [
                        self._adata_ids_sfaira.unknown_celltype_identifier,
                        self._adata_ids_sfaira.not_a_cell_celltype_identifier
                    ]
                ]
            )
        self.adata.obs[self._adata_ids_sfaira.cell_ontology_class] = labels_mapped
        self.cellontology_class_obs_key = self._adata_ids_sfaira.cell_ontology_class
        self.adata.obs[self._adata_ids_sfaira.cell_types_original] = labels_original
        # Add cell type IDs into object:
        # The IDs are not read from a source file but inferred based on the class name.
        # TODO this could be changed in the future, this allows this function to be used both on cell type name mapping
        #  files with and without the ID in the third column.
        if self.cell_ontology_map is not None:
            # This mapping blocks progression in the unit test if not deactivated.
            self.__project_name_to_id_obs(
                ontology="cellontology_class",
                key_in=self._adata_ids_sfaira.cell_ontology_class,
                key_out=self._adata_ids_sfaira.cell_ontology_id,
                map_exceptions=[
                    self._adata_ids_sfaira.unknown_celltype_identifier,
                    self._adata_ids_sfaira.not_a_cell_celltype_identifier
                ],
            )

    def __project_name_to_id_obs(
            self,
            ontology: str,
            key_in: str,
            key_out: str,
            map_exceptions: list,
            map_exceptions_value=None,
    ):
        """
        Project ontology names to IDs for a given ontology in .obs entries.

        :param ontology:
        :param key_in:
        :param key_out:
        :param map_exceptions:
        :param map_exceptions_value:
        :return:
        """
        ontology = getattr(self.ontology_container_sfaira, ontology)
        map_vals = dict([
            (x, ontology.id_from_name(x))
            for x in np.unique([
                xx for xx in self.adata.obs[key_in].values
                if (xx not in map_exceptions and xx is not None)
            ])
        ])
        self.adata.obs[key_out] = [
            map_vals[x] if x in map_vals.keys() else map_exceptions_value
            for x in self.adata.obs[key_in].values
        ]

    @property
    def citation(self):
        """
        Return all information necessary to cite data set.

        :return:
        """
        return [self.author, self.year, self.doi]

    # Meta data handling code: Reading, writing and selected properties. Properties are either set in constructor
    # (and saved in self._somename) or accessed in self.meta.

    @property
    def meta_fn(self):
        if self.meta_path is None:
            meta = self.data_dir
        else:
            meta = os.path.join(self.meta_path, self.directory_formatted_doi)

        return os.path.join(meta, "meta", self.doi_cleaned_id + "_meta.csv")

    def load_meta(self, fn: Union[PathLike, str, None]):
        if fn is None:
            if self.meta_fn is None:
                raise ValueError("provide either fn in load or path in constructor")
            fn = self.meta_fn
        else:
            if isinstance(fn, str):
                fn = os.path.normpath(fn)
        # Only load meta data if file exists:
        if os.path.isfile(fn):
            meta = pandas.read_csv(
                fn,
                usecols=list(META_DATA_FIELDS.keys()),
            )
            # using dtype in read_csv through errors some times.
            for k, v in META_DATA_FIELDS.items():
                if k in meta.columns:
                    if meta[k].values[0] is not None:
                        meta[k] = np.asarray(meta[k].values, dtype=v)
            self.meta = meta.fillna("None").replace({"None": None})

    def write_meta(
            self,
            fn_meta: Union[None, str] = None,
            dir_out: Union[None, str] = None,
    ):
        """
        Write meta data object for data set.

        Does not cache data and attempts to load raw data.

        :param fn_meta: File to write to, selects automatically based on self.meta_path and self.id otherwise.
        :param dir_out: Path to write to, file name is selected automatically based on self.id.
        :return:
        """
        if fn_meta is not None and dir_out is not None:
            raise ValueError("supply either fn_meta or dir_out but not both")
        elif fn_meta is None and dir_out is None:
            if self.meta_fn is None:
                raise ValueError("provide either fn in load or via constructor (meta_path)")
            fn_meta = self.meta_fn
        elif fn_meta is None and dir_out is not None:
            fn_meta = os.path.join(dir_out, self.doi_cleaned_id + "_meta.csv")
        elif fn_meta is not None and dir_out is None:
            pass  # fn_meta is used
        else:
            assert False, "bug in switch"

        if self.adata is None:
            self.load(
                remove_gene_version=False,
                match_to_reference=None,
                load_raw=True,
                allow_caching=False,
            )
        # Add data-set wise meta data into table:
        meta = pandas.DataFrame({
            self._adata_ids_sfaira.annotated: self.adata.uns[self._adata_ids_sfaira.annotated],
            self._adata_ids_sfaira.author: self.adata.uns[self._adata_ids_sfaira.author],
            self._adata_ids_sfaira.doi: self.adata.uns[self._adata_ids_sfaira.doi],
            self._adata_ids_sfaira.download_url_data: self.adata.uns[self._adata_ids_sfaira.download_url_data],
            self._adata_ids_sfaira.download_url_meta: self.adata.uns[self._adata_ids_sfaira.download_url_meta],
            self._adata_ids_sfaira.id: self.adata.uns[self._adata_ids_sfaira.id],
            self._adata_ids_sfaira.ncells: self.adata.n_obs,
            self._adata_ids_sfaira.normalization: self.adata.uns[self._adata_ids_sfaira.normalization],
            self._adata_ids_sfaira.year: self.adata.uns[self._adata_ids_sfaira.year],
        }, index=range(1))
        # Expand table by variably cell-wise or data set-wise meta data:
        for x in [
            self._adata_ids_sfaira.assay_sc,
            self._adata_ids_sfaira.assay_differentiation,
            self._adata_ids_sfaira.assay_type_differentiation,
            self._adata_ids_sfaira.bio_sample,
            self._adata_ids_sfaira.cell_line,
            self._adata_ids_sfaira.development_stage,
            self._adata_ids_sfaira.ethnicity,
            self._adata_ids_sfaira.individual,
            self._adata_ids_sfaira.organ,
            self._adata_ids_sfaira.organism,
            self._adata_ids_sfaira.sample_source,
            self._adata_ids_sfaira.sex,
            self._adata_ids_sfaira.state_exact,
            self._adata_ids_sfaira.tech_sample,
        ]:
            if self.adata.uns[x] == UNS_STRING_META_IN_OBS:
                meta[x] = (np.sort(np.unique(self.adata.obs[x].values)),)
            else:
                meta[x] = self.adata.uns[x]
        # Add cell types into table if available:
        if self._adata_ids_sfaira.cell_ontology_class in self.adata.obs.keys():
            meta[self._adata_ids_sfaira.cell_ontology_class] = str((
                np.sort(np.unique(self.adata.obs[self._adata_ids_sfaira.cell_ontology_class].values)),
            ))
        else:
            meta[self._adata_ids_sfaira.cell_ontology_class] = " "
        meta.to_csv(fn_meta)

    def set_dataset_id(
            self,
            idx: int = 1
    ):
        def clean(s):
            if s is not None:
                s = s.replace(' ', '').replace('-', '').replace('_', '').replace("'", '').lower()
            return s

        if self.sample_fn is not None:
            idx += self._sample_fns.index(self.sample_fn)
        idx = str(idx).zfill(3)

        if isinstance(self.author, List):
            author = self.author[0]
        else:
            author = self.author

        # Note: access private attributes here, e.g. _organism, to avoid loading of content via meta data, which would
        # invoke call to self.id before it is set.
        self.id = f"{clean(self._organism)}_" \
                  f"{clean(self._organ)}_" \
                  f"{self._year}_" \
                  f"{clean(self._assay_sc)}_" \
                  f"{clean(author)}_" \
                  f"{idx}_" \
                  f"{self.doi_main}"

    # Properties:

    @property
    def additional_annotation_key(self) -> Union[None, str]:
        return self._additional_annotation_key

    @additional_annotation_key.setter
    def additional_annotation_key(self, x: str):
        self._additional_annotation_key = x

    @property
    def annotated(self) -> Union[bool, None]:
        if self.cellontology_id_obs_key is not None or self.cellontology_original_obs_key is not None:
            return True
        else:
            if self.meta is None:
                self.load_meta(fn=None)
            if self.meta is not None and self._adata_ids_sfaira.annotated in self.meta.columns:
                return self.meta[self._adata_ids_sfaira.annotated].values[0]
            elif self.loaded:
                # If data set was loaded and there is still no annotation indicated, it is declared unannotated.
                return False
            else:
                # If data set was not yet loaded, it is unclear if annotation would be loaded in ._load(),
                # if also no meta data is available, we do not know the status of the data set.
                return None

    @property
    def assay_sc(self) -> Union[None, str]:
        if self._assay_sc is not None:
            return self._assay_sc
        else:
            if self.meta is None:
                self.load_meta(fn=None)
            if self.meta is not None and self._adata_ids_sfaira.assay_sc in self.meta.columns:
                return self.meta[self._adata_ids_sfaira.assay_sc]
            else:
                return None

    @assay_sc.setter
    def assay_sc(self, x: str):
        self.__erasing_protection(attr="assay_sc", val_old=self._assay_sc, val_new=x)
        x = self._value_protection(attr="assay_sc", allowed=self.ontology_container_sfaira.assay_sc, attempted=x)
        self._assay_sc = x

    @property
    def assay_differentiation(self) -> Union[None, str]:
        if self._assay_differentiation is not None:
            return self._assay_differentiation
        else:
            if self.meta is None:
                self.load_meta(fn=None)
            if self.meta is not None and self._adata_ids_sfaira.assay_differentiation in self.meta.columns:
                return self.meta[self._adata_ids_sfaira.assay_differentiation]
            else:
                return None

    @assay_differentiation.setter
    def assay_differentiation(self, x: str):
        self.__erasing_protection(attr="assay_differentiation", val_old=self._assay_differentiation, val_new=x)
        x = self._value_protection(attr="assay_differentiation",
                                   allowed=self.ontology_container_sfaira.assay_differentiation, attempted=x)
        self._assay_differentiation = x

    @property
    def assay_type_differentiation(self) -> Union[None, str]:
        if self._assay_type_differentiation is not None:
            return self._assay_type_differentiation
        else:
            if self.meta is None:
                self.load_meta(fn=None)
            if self.meta is not None and self._adata_ids_sfaira.assay_type_differentiation in self.meta.columns:
                return self.meta[self._adata_ids_sfaira.assay_type_differentiation]
            else:
                return None

    @assay_type_differentiation.setter
    def assay_type_differentiation(self, x: str):
        self.__erasing_protection(attr="assay_type_differentiation", val_old=self._assay_type_differentiation, val_new=x)
        x = self._value_protection(attr="assay_type_differentiation",
                                   allowed=self.ontology_container_sfaira.assay_type_differentiation, attempted=x)
        self._assay_type_differentiation = x

    @property
    def bio_sample(self) -> Union[None, str]:
        if self._bio_sample is not None:
            return self._bio_sample
        else:
            if self.meta is None:
                self.load_meta(fn=None)
            if self.meta is not None and self._adata_ids_sfaira.bio_sample in self.meta.columns:
                return self.meta[self._adata_ids_sfaira.bio_sample]
            else:
                return None

    @bio_sample.setter
    def bio_sample(self, x: str):
        self.__erasing_protection(attr="bio_sample", val_old=self._bio_sample, val_new=x)
        self._bio_sample = x

    @property
    def cell_line(self) -> Union[None, str]:
        if self._cell_line is not None:
            return self._cell_line
        else:
            if self.meta is None:
                self.load_meta(fn=None)
            if self.meta is not None and self._adata_ids_sfaira.cell_line in self.meta.columns:
                return self.meta[self._adata_ids_sfaira.cell_line]
            else:
                return None

    @cell_line.setter
    def cell_line(self, x: str):
        self.__erasing_protection(attr="cell_line", val_old=self._cell_line, val_new=x)
        self._cell_line = x

    @property
    def data_dir(self):
        # Data is either directly in user supplied directory or in a sub directory if the overall directory is managed
        # by sfaira: In this case, the sub directory is named after the doi of the data set.
        sfaira_path = os.path.join(self.data_dir_base, self.directory_formatted_doi)
        if os.path.exists(sfaira_path):
            return sfaira_path
        else:
            return self.data_dir_base

    @property
    def default_embedding(self) -> Union[None, str]:
        if self._default_embedding is not None:
            return self._default_embedding
        else:
            if self.meta is None:
                self.load_meta(fn=None)
            if self.meta is not None and self._adata_ids_sfaira.default_embedding in self.meta.columns:
                return self.meta[self._adata_ids_sfaira.default_embedding]
            else:
                return None

    @default_embedding.setter
    def default_embedding(self, x: str):
        self.__erasing_protection(attr="default_embedding", val_old=self._development_stage, val_new=x)
<<<<<<< HEAD
        x = self._value_protection(attr="default_embedding", allowed=self.ontology_container_sfaira.default_embedding,
                                   attempted=x)
=======
        self._value_protection(attr="default_embedding", allowed=self.ontology_container_sfaira.default_embedding,
                               attempted=x)
>>>>>>> 051dbed5
        self._default_embedding = x

    @property
    def development_stage(self) -> Union[None, str]:
        if self._development_stage is not None:
            return self._development_stage
        else:
            if self.meta is None:
                self.load_meta(fn=None)
            if self.meta is not None and self._adata_ids_sfaira.development_stage in self.meta.columns:
                return self.meta[self._adata_ids_sfaira.development_stage]
            else:
                return None

    @development_stage.setter
    def development_stage(self, x: str):
        self.__erasing_protection(attr="development_stage", val_old=self._development_stage, val_new=x)
<<<<<<< HEAD
        x = self._value_protection(attr="development_stage", allowed=self.ontology_container_sfaira.development_stage,
                                   attempted=x)
=======
        self._value_protection(attr="development_stage", allowed=self.ontology_container_sfaira.development_stage,
                               attempted=x)
>>>>>>> 051dbed5
        self._development_stage = x

    @property
    def disease(self) -> Union[None, str]:
        if self._disease is not None:
            return self._disease
        else:
            if self.meta is None:
                self.load_meta(fn=None)
            if self.meta is not None and self._adata_ids_sfaira.disease in self.meta.columns:
                return self.meta[self._adata_ids_sfaira.disease]
            else:
                return None

    @disease.setter
    def disease(self, x: str):
        self.__erasing_protection(attr="disease", val_old=self._disease, val_new=x)
<<<<<<< HEAD
        x = self._value_protection(attr="disease", allowed=self.ontology_container_sfaira.disease,
                                   attempted=x)
=======
        self._value_protection(attr="disease", allowed=self.ontology_container_sfaira.disease,
                               attempted=x)
>>>>>>> 051dbed5
        self._disease = x

    @property
    def doi(self) -> Union[str, List[str]]:
        if self._doi is not None:
            return self._doi
        else:
            if self.meta is None:
                self.load_meta(fn=None)
            if self.meta is None or self._adata_ids_sfaira.doi not in self.meta.columns:
                raise ValueError("doi must be set but was neither set in constructor nor in meta data")
            return self.meta[self._adata_ids_sfaira.doi]

    @doi.setter
    def doi(self, x: Union[str, List[str]]):
        self.__erasing_protection(attr="doi", val_old=self._doi, val_new=x)
        self._doi = x

    @property
    def doi_main(self) -> str:
        """
        Yields the main DOI associated with the study, defined as the DOI that comes first in alphabetical order.
        """
        return self.doi if isinstance(self.doi, str) else np.sort(self.doi)[0]

    @property
    def directory_formatted_doi(self) -> str:
        # Chose first doi in list.
        return "d" + "_".join("_".join("_".join(self.doi_main.split("/")).split(".")).split("-"))

    @property
    def download_url_data(self) -> Union[Tuple[List[str]], Tuple[List[None]]]:
        """
        Data download website(s).

        Save as tuple with single element, which is a list of all download websites relevant to dataset.
        :return:
        """
        if self._download_url_data is not None:
            x = self._download_url_data
        else:
            if self.meta is None:
                self.load_meta(fn=None)
            x = self.meta[self._adata_ids_sfaira.download_url_data]
        if isinstance(x, str) or x is None:
            x = [x]
        if isinstance(x, list):
            x = (x,)
        return x

    @download_url_data.setter
    def download_url_data(self, x: Union[str, None, List[str], Tuple[str], List[None], Tuple[None]]):
        self.__erasing_protection(attr="download_url_data", val_old=self._download_url_data, val_new=x)
        # Formats to tuple with single element, which is a list of all download websites relevant to dataset,
        # which can be used as a single element column in a pandas data frame.
        if isinstance(x, str) or x is None:
            x = [x]
        if isinstance(x, list):
            x = (x,)
        self._download_url_data = (x,)

    @property
    def download_url_meta(self) -> Union[Tuple[List[str]], Tuple[List[None]]]:
        """
        Meta data download website(s).

        Save as tuple with single element, which is a list of all download websites relevant to dataset.
        :return:
        """
        x = self._download_url_meta
        # if self._download_url_meta is not None:  # TODO add this back in once download_meta is set in all datasets
        #    x = self._download_url_meta
        # else:
        #    if self.meta is None:
        #        self.load_meta(fn=None)
        #    x = self.meta[self._ADATA_IDS_SFAIRA.download_url_meta]
        if isinstance(x, str) or x is None:
            x = [x]
        if isinstance(x, list):
            x = (x,)
        return x

    @download_url_meta.setter
    def download_url_meta(self, x: Union[str, None, List[str], Tuple[str], List[None], Tuple[None]]):
        self.__erasing_protection(attr="download_url_meta", val_old=self._download_url_meta, val_new=x)
        # Formats to tuple with single element, which is a list of all download websites relevant to dataset,
        # which can be used as a single element column in a pandas data frame.
        if isinstance(x, str) or x is None:
            x = [x]
        if isinstance(x, list):
            x = (x,)
        self._download_url_meta = (x,)

    @property
    def ethnicity(self) -> Union[None, str]:
        if self._ethnicity is not None:
            return self._ethnicity
        else:
            if self.meta is None:
                self.load_meta(fn=None)
            if self.meta is not None and self._adata_ids_sfaira.ethnicity in self.meta.columns:
                return self.meta[self._adata_ids_sfaira.ethnicity]
            else:
                return None

    @ethnicity.setter
    def ethnicity(self, x: str):
        self.__erasing_protection(attr="ethnicity", val_old=self._ethnicity, val_new=x)
        x = self._value_protection(attr="ethnicity", allowed=self.ontology_container_sfaira.ethnicity, attempted=x)
        self._ethnicity = x

    @property
    def id(self) -> str:
        if self._id is not None:
            return self._id
        else:
            raise AttributeError(f"Dataset ID was not set in dataloader in {self.doi_main}, please ensure the "
                                 f"dataloader constructor of this dataset contains a call to self.set_dataset_id()")

    @id.setter
    def id(self, x: str):
        self.__erasing_protection(attr="id", val_old=self._id, val_new=x)
        self._id = x

    @property
    def individual(self) -> Union[None, str]:
        if self._individual is not None:
            return self._individual
        else:
            if self.meta is None:
                self.load_meta(fn=None)
            if self.meta is not None and self._adata_ids_sfaira.individual in self.meta.columns:
                return self.meta[self._adata_ids_sfaira.individual]
            else:
                return None

    @individual.setter
    def individual(self, x: str):
        self.__erasing_protection(attr="bio_sample", val_old=self._individual, val_new=x)
        self._individual = x

    @property
    def loaded(self) -> bool:
        """
        :return: Whether DataSet was loaded into memory.
        """
        return self.adata is not None

    @property
    def meta(self) -> Union[None, pd.DataFrame]:
        return self._meta

    @meta.setter
    def meta(self, x: Union[None, pd.DataFrame]):
        # Make sure formatting is correct:
        if x is not None:
            for k, v in x.items():
                v = v.tolist()  # avoid numpy data types
                if k not in META_DATA_FIELDS.keys():
                    raise ValueError(f"did not find {k} in format look up table")
                else:
                    if x[k] is not None:  # None is always allowed.
                        if not isinstance(v[0], META_DATA_FIELDS[k]):
                            raise ValueError(f"key '{k}' of value `{v[0]}` and signature `{type(v[0])}` "
                                             f"in meta data table did not match signature "
                                             f"{str(META_DATA_FIELDS[k])}")
        self._meta = x

    @property
    def ncells(self) -> int:
        # ToDo cache this if it was loaded from meta?
        if self.adata is not None:
            x = self.adata.n_obs
        elif self._ncells is not None:
            x = self._ncells
        else:
            if self.meta is None:
                self.load_meta(fn=None)
            x = self.meta[self._adata_ids_sfaira.ncells]
        return int(x)

    @property
    def normalization(self) -> Union[None, str]:
        if self._normalization is not None:
            return self._normalization
        else:
            if self.meta is None:
                self.load_meta(fn=None)
            if self.meta is not None and self._adata_ids_sfaira.normalization in self.meta.columns:
                return self.meta[self._adata_ids_sfaira.normalization]
            else:
                return None

    @normalization.setter
    def normalization(self, x: str):
        self.__erasing_protection(attr="normalization", val_old=self._normalization, val_new=x)
        x = self._value_protection(attr="normalization", allowed=self.ontology_container_sfaira.normalization,
                                   attempted=x)
        self._normalization = x

    @property
    def primary_data(self) -> Union[None, bool]:
        if self._primary_data is not None:
            return self._primary_data
        else:
            if self.meta is None:
                self.load_meta(fn=None)
            if self.meta is not None and self._adata_ids_sfaira.primary_data in self.meta.columns:
                return self.meta[self._adata_ids_sfaira.primary_data]
            else:
                return None

    @primary_data.setter
    def primary_data(self, x: bool):
        self.__erasing_protection(attr="primary_data", val_old=self._primary_data, val_new=x)
<<<<<<< HEAD
        x = self._value_protection(attr="primary_data", allowed=self.ontology_container_sfaira.primary_data,
                                   attempted=x)
=======
        self._value_protection(attr="primary_data", allowed=self.ontology_container_sfaira.primary_data,
                               attempted=x)
>>>>>>> 051dbed5
        self._primary_data = x

    @property
    def assay_sc_obs_key(self) -> str:
        return self._assay_sc_obs_key

    @assay_sc_obs_key.setter
    def assay_sc_obs_key(self, x: str):
        self.__erasing_protection(attr="assay_sc_obs_key", val_old=self._assay_sc_obs_key, val_new=x)
        self._assay_sc_obs_key = x

    @property
    def assay_differentiation_obs_key(self) -> str:
        return self._assay_differentiation_obs_key

    @assay_differentiation_obs_key.setter
    def assay_differentiation_obs_key(self, x: str):
        self.__erasing_protection(attr="assay_differentiation_obs_key", val_old=self._assay_differentiation_obs_key, val_new=x)
        self._assay_differentiation_obs_key = x

    @property
    def assay_type_differentiation_obs_key(self) -> str:
        return self._assay_type_differentiation_obs_key

    @assay_type_differentiation_obs_key.setter
    def assay_type_differentiation_obs_key(self, x: str):
        self.__erasing_protection(attr="assay_type_differentiation_otype_bs_key", val_old=self._assay_differentiation_obs_key, val_new=x)
        self._assay_type_differentiation_obs_key = x

    @property
    def bio_sample_obs_key(self) -> str:
        return self._bio_sample_obs_key

    @bio_sample_obs_key.setter
    def bio_sample_obs_key(self, x: str):
        self.__erasing_protection(attr="bio_sample_obs_key", val_old=self._bio_sample_obs_key, val_new=x)
        self._bio_sample_obs_key = x

    @property
    def cell_line_obs_key(self) -> str:
        return self._cell_line_obs_key

    @cell_line_obs_key.setter
    def cell_line_obs_key(self, x: str):
        self.__erasing_protection(attr="cell_line_obs_key", val_old=self._cell_line_obs_key, val_new=x)
        self._cell_line_obs_key = x

    @property
    def cellontology_class_obs_key(self) -> str:
        return self._cellontology_class_obs_key

    @cellontology_class_obs_key.setter
    def cellontology_class_obs_key(self, x: str):
        self._cellontology_class_obs_key = x

    @property
    def cellontology_id_obs_key(self) -> str:
        return self._cellontology_id_obs_key

    @cellontology_id_obs_key.setter
    def cellontology_id_obs_key(self, x: str):
        self._cellontology_id_obs_key = x

    @property
    def cellontology_original_obs_key(self) -> str:
        return self._cellontology_original_obs_key

    @cellontology_original_obs_key.setter
    def cellontology_original_obs_key(self, x: str):
        self.__erasing_protection(attr="cellontology_original_obs_key", val_old=self._cellontology_original_obs_key,
                                  val_new=x)
        self._cellontology_original_obs_key = x

    @property
    def development_stage_obs_key(self) -> str:
        return self._development_stage_obs_key

    @development_stage_obs_key.setter
    def development_stage_obs_key(self, x: str):
        self.__erasing_protection(attr="development_stage_obs_key", val_old=self._development_stage_obs_key, val_new=x)
        self._development_stage_obs_key = x

    @property
    def disease_obs_key(self) -> str:
        return self._disease_obs_key

    @disease_obs_key.setter
    def disease_obs_key(self, x: str):
        self.__erasing_protection(attr="disease_obs_key", val_old=self._disease_obs_key, val_new=x)
        self._disease_obs_key = x

    @property
    def ethnicity_obs_key(self) -> str:
        return self._ethnicity_obs_key

    @ethnicity_obs_key.setter
    def ethnicity_obs_key(self, x: str):
        self.__erasing_protection(attr="ethnicity_obs_key", val_old=self._ethnicity_obs_key, val_new=x)
        self._ethnicity_obs_key = x

    @property
    def individual_obs_key(self) -> str:
        return self._individual_obs_key

    @individual_obs_key.setter
    def individual_obs_key(self, x: str):
        self.__erasing_protection(attr="individual_obs_key", val_old=self._individual_obs_key, val_new=x)
        self._individual_obs_key = x

    @property
    def organ_obs_key(self) -> str:
        return self._organ_obs_key

    @organ_obs_key.setter
    def organ_obs_key(self, x: str):
        self.__erasing_protection(attr="organ_obs_key", val_old=self._organ_obs_key, val_new=x)
        self._organ_obs_key = x

    @property
    def organism_obs_key(self) -> str:
        return self._organism_obs_key

    @organism_obs_key.setter
    def organism_obs_key(self, x: str):
        self.__erasing_protection(attr="organism_obs_key", val_old=self._organism_obs_key, val_new=x)
        self._organism_obs_key = x

    @property
    def sample_source_obs_key(self) -> str:
        return self._sample_source_obs_key

    @sample_source_obs_key.setter
    def sample_source_obs_key(self, x: str):
        self.__erasing_protection(attr="sample_source_obs_key", val_old=self._sample_source_obs_key, val_new=x)
        self._sample_source_obs_key = x

    @property
    def sex_obs_key(self) -> str:
        return self._sex_obs_key

    @sex_obs_key.setter
    def sex_obs_key(self, x: str):
        self.__erasing_protection(attr="sex_obs_key", val_old=self._sex_obs_key, val_new=x)
        self._sex_obs_key = x

    @property
    def state_exact_obs_key(self) -> str:
        return self._state_exact_obs_key

    @state_exact_obs_key.setter
    def state_exact_obs_key(self, x: str):
        self.__erasing_protection(attr="state_exact_obs_key", val_old=self._state_exact_obs_key, val_new=x)
        self._state_exact_obs_key = x

    @property
    def tech_sample_obs_key(self) -> str:
        return self._tech_sample_obs_key

    @tech_sample_obs_key.setter
    def tech_sample_obs_key(self, x: str):
        self.__erasing_protection(attr="tech_sample_obs_key", val_old=self._tech_sample_obs_key, val_new=x)
        self._tech_sample_obs_key = x

    @property
    def organ(self) -> Union[None, str]:
        if self._organ is not None:
            return self._organ
        else:
            if self.meta is None:
                self.load_meta(fn=None)
            if self.meta is not None and self._adata_ids_sfaira.organ in self.meta.columns:
                return self.meta[self._adata_ids_sfaira.organ]
            else:
                return None

    @organ.setter
    def organ(self, x: str):
        self.__erasing_protection(attr="organ", val_old=self._organ, val_new=x)
        x = self._value_protection(attr="organ", allowed=self.ontology_container_sfaira.organ, attempted=x)
        self._organ = x

    @property
    def organism(self) -> Union[None, str]:
        if self._organism is not None:
            return self._organism
        else:
            if self.meta is None:
                self.load_meta(fn=None)
            if self.meta is not None and self._adata_ids_sfaira.organism in self.meta.columns:
                return self.meta[self._adata_ids_sfaira.organism]
            else:
                return None

    @organism.setter
    def organism(self, x: str):
        self.__erasing_protection(attr="organism", val_old=self._organism, val_new=x)
        x = self._value_protection(attr="organism", allowed=self.ontology_container_sfaira.organism, attempted=x)
        self._organism = x

    @property
    def sample_source(self) -> Union[None, str]:
        if self._sample_source is not None:
            return self._sample_source
        else:
            if self.meta is None:
                self.load_meta(fn=None)
            if self.meta is not None and self._adata_ids_sfaira.sample_source in self.meta.columns:
                return self.meta[self._adata_ids_sfaira.sample_source]
            else:
                return None

    @sample_source.setter
    def sample_source(self, x: str):
        self.__erasing_protection(attr="sample_source", val_old=self._sample_source, val_new=x)
        x = self._value_protection(attr="sample_source", allowed=self.ontology_container_sfaira.sample_source,
                                   attempted=x)
        self._sample_source = x

    @property
    def sex(self) -> Union[None, str]:
        if self._sex is not None:
            return self._sex
        else:
            if self.meta is None:
                self.load_meta(fn=None)
            if self.meta is not None and self._adata_ids_sfaira.sex in self.meta.columns:
                return self.meta[self._adata_ids_sfaira.sex]
            else:
                return None

    @sex.setter
    def sex(self, x: str):
        self.__erasing_protection(attr="sex", val_old=self._sex, val_new=x)
        x = self._value_protection(attr="sex", allowed=self.ontology_container_sfaira.sex, attempted=x)
        self._sex = x

    @property
    def source(self) -> str:
        return self._source

    @source.setter
    def source(self, x: Union[str, None]):
        self.__erasing_protection(attr="source", val_old=self._source, val_new=x)
        self._source = x

    @property
    def state_exact(self) -> Union[None, str]:
        if self._state_exact is not None:
            return self._state_exact
        else:
            if self.meta is None:
                self.load_meta(fn=None)
            if self.meta is not None and self._adata_ids_sfaira.state_exact in self.meta.columns:
                return self.meta[self._adata_ids_sfaira.state_exact]
            else:
                return None

    @state_exact.setter
    def state_exact(self, x: str):
        self.__erasing_protection(attr="state_exact", val_old=self._state_exact, val_new=x)
        self._state_exact = x

    @property
    def tech_sample(self) -> Union[None, str]:
        if self._tech_sample is not None:
            return self._tech_sample
        else:
            if self.meta is None:
                self.load_meta(fn=None)
            if self.meta is not None and self._adata_ids_sfaira.tech_sample in self.meta.columns:
                return self.meta[self._adata_ids_sfaira.tech_sample]
            else:
                return None

    @tech_sample.setter
    def tech_sample(self, x: str):
        self.__erasing_protection(attr="tech_sample", val_old=self._tech_sample, val_new=x)
        self._tech_sample = x

    @property
    def var_ensembl_col(self) -> str:
        return self._var_ensembl_col

    @var_ensembl_col.setter
    def var_ensembl_col(self, x: str):
        self.__erasing_protection(attr="var_ensembl_col", val_old=self._var_ensembl_col, val_new=x)
        self._var_ensembl_col = x

    @property
    def var_symbol_col(self) -> str:
        return self._var_symbol_col

    @var_symbol_col.setter
    def var_symbol_col(self, x: str):
        self.__erasing_protection(attr="var_symbol_col", val_old=self._var_symbol_col, val_new=x)
        self._var_symbol_col = x

    @property
    def year(self) -> Union[None, int]:
        if self._year is not None:
            return self._year
        else:
            if self.meta is None:
                self.load_meta(fn=None)
            if self.meta is not None and self._adata_ids_sfaira.year in self.meta.columns:
                return self.meta[self._adata_ids_sfaira.year]
            else:
                return None

    @year.setter
    def year(self, x: int):
        self.__erasing_protection(attr="year", val_old=self._year, val_new=x)
        x = self._value_protection(attr="year", allowed=self.ontology_container_sfaira.year, attempted=x)
        self._year = x

    @property
    def ontology_celltypes(self):
        return self.ontology_container_sfaira.cellontology_class

    @property
    def ontology_organ(self):
        return self.ontology_container_sfaira.organ

    @property
    def celltypes_universe(self):
        if self._celltype_universe is None:
            self._celltype_universe = CelltypeUniverse(
                cl=self.ontology_celltypes,
                uberon=self.ontology_container_sfaira.organ,
                organism=self.organism,
            )
        return self._celltype_universe

    @property
    def cell_ontology_map(self) -> dict:
        return self._ontology_class_map

    @cell_ontology_map.setter
    def cell_ontology_map(self, x: pd.DataFrame):
        self.__erasing_protection(attr="ontology_class_map", val_old=self._ontology_class_map, val_new=x)
        assert x.shape[1] in [2, 3], f"{x.shape} in {self.id}"
        assert x.columns[0] == self._adata_ids_sfaira.classmap_source_key
        assert x.columns[1] == self._adata_ids_sfaira.classmap_target_key
        # Check for weird entries:
        # nan arises if columns was empty in that row.
        nan_vals = np.where([
            False if isinstance(x, str) else (np.isnan(x) or x is None)
            for x in x[self._adata_ids_sfaira.classmap_target_key].values.tolist()
        ])[0]
        assert len(nan_vals) == 0, \
            f"Found nan target values in {self.id} for {x[self._adata_ids_sfaira.classmap_target_key].values[nan_vals]}"
        # Transform data frame into a mapping dictionary:
        self._ontology_class_map = dict(list(zip(
            x[self._adata_ids_sfaira.classmap_source_key].values.tolist(),
            x[self._adata_ids_sfaira.classmap_target_key].values.tolist()
        )))

    def __crossref_query(self, k):
        """
        Queries cross REST API via package crossref_commons.

        :param k: Key to extract from crossref query container.
        :return:
        """
        from crossref_commons.retrieval import get_entity
        from crossref_commons.types import EntityType, OutputType
        try:
            attempt_counter = 0
            while True:
                x = None
                try:
                    attempt_counter += 1
                    x = get_entity(self.doi_main, EntityType.PUBLICATION, OutputType.JSON)[k]
                except ConnectionError as e:
                    # Terminate trial after 5 attempts with ConnectionError:
                    if attempt_counter > 5:
                        raise ConnectionError(e)
                finally:
                    if k == "author":
                        pass
                    return x
<<<<<<< HEAD
        except ValueError as e:
=======
        except ValueError:
>>>>>>> 051dbed5
            return None
        except ConnectionError as e:
            print(f"ConnectionError: {e}")
            return None

    @property
    def author(self) -> str:
        if self._author is not None:
            return self._author
        else:
            if self.meta is None:
                self.load_meta(fn=None)
            if self.meta is None or self._adata_ids_sfaira.author not in self.meta.columns:
                raise ValueError("author must be set but was neither set in constructor nor in meta data")
            return self.meta[self._adata_ids_sfaira.author]

    @author.setter
    def author(self, x: str):
        self.__erasing_protection(attr="author", val_old=self._author, val_new=x)
        self._author = x

    @property
    def title(self):
        if self._title is not None:
            return self._title
        else:
            if self.meta is None:
                self.load_meta(fn=None)
            if self.meta is not None and self._adata_ids_sfaira.title in self.meta.columns:
                return self.meta[self._adata_ids_sfaira.title]
            else:
                return self.__crossref_query(k="title")

    # Private methods:

    def __erasing_protection(self, attr, val_old, val_new):
        """
        This is called when a erasing protected attribute is set to check whether it was set before.

        :param attr: Attribute to be set.
        :param val_old: Old value for attribute to be set.
        :param val_new: New value for attribute to be set.
        """
        if val_old is not None:
            raise ValueError(f"attempted to set erasing protected attribute {attr}: "
                             f"previously was {str(val_old)}, attempted to set {str(val_new)}")

    def _value_protection(
            self,
            attr: str,
            allowed: Union[Ontology, bool, int, float, str, List[bool], List[int], List[float], List[str]],
            attempted
    ):
        """
        Check whether value is from set of allowed values.

        Does not check if allowed is None.
        Cleans entry to term name if ontology ID is provided.

        :param attr: Attribute to set.
        :param allowed: Constraint for values of `attr`.
            Either ontology instance used to constrain entries, or list of allowed values.
        :param attempted: Value(s) to attempt to set in `attr`.
        :return:
        """
        if isinstance(attempted, np.ndarray):
            attempted_ls = attempted.tolist()
        if isinstance(attempted, tuple):
            attempted_ls = list(attempted)
        if not isinstance(attempted, list):
            attempted_ls = [attempted]
        attempted_clean = []
        for x in attempted_ls:
            # TODO add setting via ontology ID rather than term label only
            if not is_child(query=x, ontology=allowed):
<<<<<<< HEAD
                # Check that this was not an ontology ID:
                if not (isinstance(allowed, OntologyHierarchical) and x in allowed.node_ids):
                    if not is_child(query=x, ontology=allowed):
                        raise ValueError(f"'{x}' is not a valid entry for {attr} in _, v in self.datasets.items(){self.id}.")
                    else:
                        attempted_clean.append(x)
                else:
                    attempted_clean.append(allowed.name_from_id(x))
        if len(attempted_clean) == 1:
            attempted_clean = attempted_clean[0]
        return attempted_clean
=======
                raise ValueError(f"'{x}' is not a valid entry for {attr}.")
>>>>>>> 051dbed5

    def subset_cells(self, key, values):
        """
        Subset list of adata objects based on cell-wise properties.

        These keys are properties that are not available in lazy model and require loading first because the
        subsetting works on the cell-level: .adata are maintained but reduced to matches.

        :param key: Property to subset by. Options:

            - "assay_sc" points to self.assay_sc_obs_key
            - "assay_differentiation" points to self.assay_differentiation_obs_key
            - "assay_type_differentiation" points to self.assay_type_differentiation_obs_key
            - "cell_line" points to self.cell_line
            - "cellontology_class" points to self.cellontology_class_obs_key
            - "developmental_stage" points to self.developmental_stage_obs_key
            - "ethnicity" points to self.ethnicity_obs_key
            - "organ" points to self.organ_obs_key
            - "organism" points to self.organism_obs_key
            - "sample_source" points to self.sample_source_obs_key
            - "sex" points to self.sex_obs_key
            - "state_exact" points to self.state_exact_obs_key
        :param values: Classes to overlap to.
        :return:
        """
        if not isinstance(values, list):
            values = [values]

        def get_subset_idx(samplewise_key, cellwise_key):
            try:
                sample_attr = getattr(self, samplewise_key)
            except AttributeError:
                sample_attr = None
            obs_key = getattr(self, cellwise_key)
            if sample_attr is not None and obs_key is None:
                if not isinstance(sample_attr, list):
                    sample_attr = [sample_attr]
                if np.any([x in values for x in sample_attr]):
                    idx = np.arange(1, self.ncells)
                else:
                    idx = np.array([])
            elif sample_attr is None and obs_key is not None:
                assert self.adata is not None, "adata was not yet loaded"
                values_found = self.adata.obs[obs_key].values
                values_found_unique = np.unique(values_found)
                try:
                    ontology = getattr(self.ontology_container_sfaira, samplewise_key)
                except AttributeError:
                    raise ValueError(f"{key} not a valid property of ontology_container object")
                # Test only unique elements  found in ontology to save time.
                values_found_unique_matched = [
                    x for x in values_found_unique if np.any([
                        is_child(query=x, ontology=ontology, ontology_parent=y)
                        for y in values
                    ])
                ]
                # TODO keep this logging for now to catch undesired behaviour resulting from loaded edges in ontologies.
                print(f"matched cell-wise keys {str(values_found_unique_matched)} in data set {self.id}")
                idx = np.where([x in values_found_unique_matched for x in values_found])[0]
            elif sample_attr is not None and obs_key is not None:
                assert False, f"both cell-wise and sample-wise attribute {samplewise_key} given"
            else:
                assert False, "no subset chosen"
            return idx

        idx_keep = get_subset_idx(samplewise_key=key, cellwise_key=key + "_obs_key")
        self.adata = self.adata[idx_keep, :].copy()  # if len(idx_keep) > 0 else None<|MERGE_RESOLUTION|>--- conflicted
+++ resolved
@@ -17,13 +17,8 @@
 import cgi
 import ssl
 
-<<<<<<< HEAD
-from sfaira.versions.genome_versions import SuperGenomeContainer
+from sfaira.versions.genomes import GenomeContainer
 from sfaira.versions.metadata import Ontology, OntologyHierarchical, CelltypeUniverse
-=======
-from sfaira.versions.genomes import GenomeContainer
-from sfaira.versions.metadata import Ontology, CelltypeUniverse
->>>>>>> 051dbed5
 from sfaira.consts import AdataIds, AdataIdsSfaira, META_DATA_FIELDS, OCS
 from sfaira.data.utils import collapse_matrix, read_yaml
 
@@ -451,11 +446,7 @@
             raise ValueError("No sfaira data repo path provided in constructor.")
 
         # Run data set-specific loading script:
-<<<<<<< HEAD
         self._load_cached(load_raw=load_raw, allow_caching=allow_caching, **kwargs)
-=======
-        self._load_cached(load_raw=load_raw, allow_caching=allow_caching)
->>>>>>> 051dbed5
         # Set loading hyper-parameter-specific meta data:
         self.adata.uns[self._adata_ids_sfaira.load_raw] = load_raw
         self.adata.uns[self._adata_ids_sfaira.mapped_features] = match_to_reference
@@ -626,12 +617,6 @@
         :param allow_uns: Allow writing of constant meta data into uns rather than .obs.
         :return:
         """
-<<<<<<< HEAD
-        # Set data set-wide attributes (.uns):
-        for k in self._adata_ids_sfaira.uns_keys:
-            if k not in self.adata.uns.keys():
-                self.adata.uns[getattr(self._adata_ids_sfaira, k)] = getattr(self, k)
-=======
         # Set data set-wide attributes (.uns) (write to .obs if .uns is not allowed):
         if allow_uns:
             for k in self._adata_ids_sfaira.uns_keys:
@@ -646,7 +631,6 @@
                 while hasattr(val, '__len__') and not isinstance(val, str) and len(val) == 1:  # unpack nested lists
                     val = val[0]
                 self.adata.obs[getattr(self._adata_ids_sfaira, k)] = [val for i in range(len(self.adata.obs))]
->>>>>>> 051dbed5
 
         # Set cell-wise or data set-wide attributes (.uns / .obs):
         # These are saved in .uns if they are data set wide to save memory if allow_uns is True.
@@ -735,16 +719,10 @@
     def streamline(
             self,
             format: str = "sfaira",
-<<<<<<< HEAD
-            clean_obs: bool = True,
-            clean_var: bool = True,
-            clean_uns: bool = True,
-=======
             allow_uns_sfaira: bool = True,
             clean_obs: bool = True,
             clean_var: bool = True,
             clean_uns: bool = True
->>>>>>> 051dbed5
     ):
         """
         Streamline the adata instance to output format.
@@ -755,10 +733,7 @@
 
             - "sfaira"
             - "cellxgene"
-<<<<<<< HEAD
-=======
         :param allow_uns_sfaira: When using sfaira format: Whether to keep metadata in uns or move it to obs instead.
->>>>>>> 051dbed5
         :param clean_obs: Whether to delete non-streamlined fields in .obs, .obsm and .obsp.
         :param clean_var: Whether to delete non-streamlined fields in .var, .varm and .varp.
         :param clean_uns: Whether to delete non-streamlined fields in .uns.
@@ -766,11 +741,7 @@
         """
         if format == "sfaira":
             adata_fields = self._adata_ids_sfaira
-<<<<<<< HEAD
-            self._set_metadata_in_adata(allow_uns=True)
-=======
             self._set_metadata_in_adata(allow_uns=allow_uns_sfaira)
->>>>>>> 051dbed5
         elif format == "cellxgene":
             from sfaira.consts import AdataIdsCellxgene
             adata_fields = AdataIdsCellxgene()
@@ -917,14 +888,6 @@
             for k in np.unique(keys_to_delete):
                 if k in self.adata.uns.keys():
                     del self.adata.uns[k]
-<<<<<<< HEAD
-
-    def __assert_loaded(self):
-        """
-        Asserts that data set is loaded into memory.
-        """
-        if self.adata is None:
-            raise ValueError(f"data set {self.id} was not loaded")
 
     def write_distributed_store(
             self,
@@ -940,8 +903,6 @@
 
         :param dir_cache: Directory to write cache in.
         :param store: Disk format for objects in cache:
-=======
->>>>>>> 051dbed5
 
             - "h5ad": Allows access via backed .h5ad.
                 On disk data will not be compressed as .h5ad supports sparse data with is a good compression that gives
@@ -962,7 +923,7 @@
             self.adata.write_zarr(store=fn, chunks=chunks)
         else:
             raise ValueError()
-        
+
     def write_backed(
             self,
             adata_backed: anndata.AnnData,
@@ -1488,13 +1449,8 @@
     @default_embedding.setter
     def default_embedding(self, x: str):
         self.__erasing_protection(attr="default_embedding", val_old=self._development_stage, val_new=x)
-<<<<<<< HEAD
         x = self._value_protection(attr="default_embedding", allowed=self.ontology_container_sfaira.default_embedding,
                                    attempted=x)
-=======
-        self._value_protection(attr="default_embedding", allowed=self.ontology_container_sfaira.default_embedding,
-                               attempted=x)
->>>>>>> 051dbed5
         self._default_embedding = x
 
     @property
@@ -1512,13 +1468,8 @@
     @development_stage.setter
     def development_stage(self, x: str):
         self.__erasing_protection(attr="development_stage", val_old=self._development_stage, val_new=x)
-<<<<<<< HEAD
         x = self._value_protection(attr="development_stage", allowed=self.ontology_container_sfaira.development_stage,
                                    attempted=x)
-=======
-        self._value_protection(attr="development_stage", allowed=self.ontology_container_sfaira.development_stage,
-                               attempted=x)
->>>>>>> 051dbed5
         self._development_stage = x
 
     @property
@@ -1536,13 +1487,8 @@
     @disease.setter
     def disease(self, x: str):
         self.__erasing_protection(attr="disease", val_old=self._disease, val_new=x)
-<<<<<<< HEAD
         x = self._value_protection(attr="disease", allowed=self.ontology_container_sfaira.disease,
                                    attempted=x)
-=======
-        self._value_protection(attr="disease", allowed=self.ontology_container_sfaira.disease,
-                               attempted=x)
->>>>>>> 051dbed5
         self._disease = x
 
     @property
@@ -1758,13 +1704,8 @@
     @primary_data.setter
     def primary_data(self, x: bool):
         self.__erasing_protection(attr="primary_data", val_old=self._primary_data, val_new=x)
-<<<<<<< HEAD
         x = self._value_protection(attr="primary_data", allowed=self.ontology_container_sfaira.primary_data,
                                    attempted=x)
-=======
-        self._value_protection(attr="primary_data", allowed=self.ontology_container_sfaira.primary_data,
-                               attempted=x)
->>>>>>> 051dbed5
         self._primary_data = x
 
     @property
@@ -2146,11 +2087,7 @@
                     if k == "author":
                         pass
                     return x
-<<<<<<< HEAD
-        except ValueError as e:
-=======
         except ValueError:
->>>>>>> 051dbed5
             return None
         except ConnectionError as e:
             print(f"ConnectionError: {e}")
@@ -2226,7 +2163,6 @@
         for x in attempted_ls:
             # TODO add setting via ontology ID rather than term label only
             if not is_child(query=x, ontology=allowed):
-<<<<<<< HEAD
                 # Check that this was not an ontology ID:
                 if not (isinstance(allowed, OntologyHierarchical) and x in allowed.node_ids):
                     if not is_child(query=x, ontology=allowed):
@@ -2238,9 +2174,6 @@
         if len(attempted_clean) == 1:
             attempted_clean = attempted_clean[0]
         return attempted_clean
-=======
-                raise ValueError(f"'{x}' is not a valid entry for {attr}.")
->>>>>>> 051dbed5
 
     def subset_cells(self, key, values):
         """
