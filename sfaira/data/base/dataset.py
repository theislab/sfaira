from __future__ import annotations

import abc
import anndata
import h5py
import numpy as np
import pandas as pd
import os
from os import PathLike
import pandas
import scipy.sparse
from typing import Dict, List, Tuple, Union
import warnings
import urllib.request
import urllib.parse
import urllib.error
import cgi
import ssl

from sfaira.versions.genome_versions import SuperGenomeContainer
from sfaira.versions.metadata import Ontology, CelltypeUniverse
from sfaira.consts import AdataIds, AdataIdsSfaira, META_DATA_FIELDS, OCS
from sfaira.data.utils import collapse_matrix, read_yaml

UNS_STRING_META_IN_OBS = "__obs__"


load_doc = \
    """
    :param remove_gene_version: Remove gene version string from ENSEMBL ID so that different versions in different data sets are superimposed.
    :param match_to_reference: Reference genomes name or False to keep original feature space.
    :param load_raw: Loads unprocessed version of data if available in data loader.
    :param allow_caching: Whether to allow method to cache adata object for faster re-loading.
    """


def is_child(
        query,
        ontology: Union[Ontology, bool, int, float, str, List[bool], List[int], List[float], List[str]],
        ontology_parent=None,
) -> True:
    """
    Check whether value is from set of allowed values using ontology.

    :param query: Value to attempt to set, only yield a single value and not a list.
    :param ontology: Constraint for values.
        Either ontology instance used to constrain entries, or list of allowed values.
    :param ontology_parent: If ontology is a DAG, not only check if node is a DAG node but also whether it is a child
        of this parent node.
    :return: Whether attempted term is sub-term of allowed term in ontology
    """
    if ontology_parent is None and ontology is None:
        return True
    else:
        if isinstance(ontology, Ontology):
            if ontology_parent is None:
                return ontology.is_node(query)
            else:
                return ontology.is_a(query=query, reference=ontology_parent)
        elif ontology is None:
            return query == ontology_parent
        else:
            raise ValueError(f"did not recognize ontology type {type(ontology)}")


class DatasetBase(abc.ABC):
    adata: Union[None, anndata.AnnData]
    class_maps: dict
    _meta: Union[None, pandas.DataFrame]
    data_dir_base: Union[None, str]
    meta_path: Union[None, str]
    cache_path: Union[None, str]
    id: Union[None, str]
    genome: Union[None, str]

    _age: Union[None, str]
    _assay_sc: Union[None, str]
    _assay_differentiation: Union[None, str]
    _assay_type_differentiation: Union[None, str]
    _author: Union[None, str]
    _bio_sample: Union[None, str]
    _cell_line: Union[None, str]
    _development_stage: Union[None, str]
    _doi: Union[None, str]
    _download_url_data: Union[Tuple[List[None]], Tuple[List[str]], None]
    _download_url_meta: Union[Tuple[List[None]], Tuple[List[str]], None]
    _ethnicity: Union[None, str]
    _healthy: Union[None, bool]
    _id: Union[None, str]
    _individual: Union[None, str]
    _ncells: Union[None, int]
    _normalization: Union[None, str]
    _organ: Union[None, str]
    _organism: Union[None, str]
    _sex: Union[None, str]
    _source: Union[None, str]
    _sample_source: Union[None, str]
    _state_exact: Union[None, str]
    _bio_sample: Union[None, str]
    _year: Union[None, int]

    _age_obs_key: Union[None, str]
    _assay_sc_obs_key: Union[None, str]
    _assay_differentiation_obs_key: Union[None, str]
    _assay_type_differentiation_obs_key: Union[None, str]
    _assay_cell_line_obs_key: Union[None, str]
    _cellontology_class_obs_key: Union[None, str]
    _cellontology_id_obs_key: Union[None, str]
    _cellontology_original_obs_key: Union[None, str]
    _development_stage_obs_key: Union[None, str]
    _ethnicity_obs_key: Union[None, str]
    _healthy_obs_key: Union[None, str]
    _healthy_obs_key: Union[None, str]
    _individual: Union[None, str]
    _organ_obs_key: Union[None, str]
    _organism_obs_key: Union[None, str]
    _bio_sample_obs_key: Union[None, str]
    _sample_source_obs_key: Union[None, str]
    _sex_obs_key: Union[None, str]
    _state_exact_obs_key: Union[None, str]
    _tech_sample_obs_key: Union[None, str]

    _healthy_state_healthy: Union[None, str]

    _var_symbol_col: Union[None, str]
    _var_ensembl_col: Union[None, str]

    _celltype_universe: Union[None, CelltypeUniverse]
    _ontology_class_map: Union[None, dict]

    sample_fn: Union[None, str]
    _sample_fns: Union[None, List[str]]

    _additional_annotation_key: Union[None, str]

    def __init__(
            self,
            data_path: Union[str, None] = None,
            meta_path: Union[str, None] = None,
            cache_path: Union[str, None] = None,
            load_func=None,
            dict_load_func_annotation=None,
            yaml_path: Union[str, None] = None,
            sample_fn: Union[str, None] = None,
            sample_fns: Union[List[str], None] = None,
            additional_annotation_key: Union[str, None] = None,
            **kwargs
    ):
        """

        :param data_path:
        :param meta_path:
        :param cache_path:
        :param load_func: Function to load data from disk into memory.

            Signature: load(data_dir, sample_fn, **kwargs)
        :param dict_load_func_annotation: Dictionary of functions to load additional observatino-wise annotation. The
            functions in the values of the dictionary can be selected via  self.additional_annotation_key which needs
            to correspond to a key of the dictionary.

            Signature: Dict[str, load_annotation(data_dir, sample_fn, additional_annotation_key, **kwargs)]
        :param yaml_path:
        :param sample_fn:
        :param sample_fns:
        :param additional_annotation_key: Key used by dict_load_func_annotation to identify which additional annotation
            is to be loaded.
        :param kwargs:
        """
        self._adata_ids_sfaira = AdataIdsSfaira()
        self.ontology_container_sfaira = OCS  # Using a pre-instantiated version of this yields drastic speed-ups.

        self.adata = None
        self.meta = None
        self.genome = None
        self.data_dir_base = data_path
        self.meta_path = meta_path
        self.cache_path = cache_path

        self._age = None
        self._author = None
        self._assay_sc = None
        self._assay_differentiation = None
        self._assay_type_differentiation = None
        self._bio_sample = None
        self._cell_line = None
        self._development_stage = None
        self._doi = None
        self._download_url_data = None
        self._download_url_meta = None
        self._ethnicity = None
        self._healthy = None
        self._id = None
        self._individual = None
        self._ncells = None
        self._normalization = None
        self._organ = None
        self._organism = None
        self._sample_source = None
        self._sex = None
        self._source = None
        self._state_exact = None
        self._tech_sample = None
        self._year = None

        self._age_obs_key = None
        self._assay_sc_obs_key = None
        self._assay_differentiation_obs_key = None
        self._assay_type_differentiation_obs_key = None
        self._bio_sample_obs_key = None
        self._cell_line_obs_key = None
        self._cellontology_class_obs_key = None
        self._cellontology_id_obs_key = None
        self._cellontology_original_obs_key = None
        self._development_stage_obs_key = None
        self._ethnicity_obs_key = None
        self._healthy_obs_key = None
        self._individual_obs_key = None
        self._organ_obs_key = None
        self._organism_obs_key = None
        self._sample_source_obs_key = None
        self._sex_obs_key = None
        self._state_exact_obs_key = None
        self._tech_sample_obs_key = None

        self._healthy_state_healthy = None

        self._var_symbol_col = None
        self._var_ensembl_col = None

        self.class_maps = {"0": {}}
        self._unknown_celltype_identifiers = self._adata_ids_sfaira.unknown_celltype_identifier

        self._celltype_universe = None
        self._ontology_class_map = None

        self.sample_fn = sample_fn
        self._sample_fns = sample_fns

        # Check if YAML files exists, read meta data from there if available:
        if yaml_path is not None:
            assert os.path.exists(yaml_path), f"did not find yaml {yaml_path}"
            yaml_vals = read_yaml(fn=yaml_path)
            for k, v in yaml_vals["attr"].items():
                if v is not None and k not in ["sample_fns", "dataset_index"]:
                    if isinstance(v, dict):  # v is a dictionary over file-wise meta-data items
                        assert self.sample_fn in v.keys(), f"did not find key {self.sample_fn} in yamls keys for {k}"
                        setattr(self, k, v[self.sample_fn])
                    else:  # v is a meta-data item
                        setattr(self, k, v)
            # ID can be set now already because YAML was used as input instead of child class constructor.
            self.set_dataset_id(idx=yaml_vals["meta"]["dataset_index"])

        self.load_func = load_func
        self.dict_load_func_annotation = dict_load_func_annotation
        self._additional_annotation_key = additional_annotation_key

    @property
    def _directory_formatted_id(self) -> str:
        return "_".join("_".join(self.id.split("/")).split("."))

    def clear(self):
        """
        Remove loaded .adata to reduce memory footprint.

        :return:
        """
        import gc
        self.adata = None
        gc.collect()

    def download(self, **kwargs):
        assert self.download_url_data is not None, f"The `download_url_data` attribute of dataset {self.id} " \
                                                   f"is not set, cannot download dataset."
        assert self.data_dir_base is not None, "No path was provided when instantiating the dataset container, " \
                                               "cannot download datasets."

        if not os.path.exists(os.path.join(self.data_dir_base, self.directory_formatted_doi)):
            os.makedirs(os.path.join(self.data_dir_base, self.directory_formatted_doi))

        urls = self.download_url_data[0][0] + self.download_url_meta[0][0]

        for url in urls:
            if url is None:
                continue
            if url.split(",")[0] == 'private':
                if "," in url:
                    fn = ','.join(url.split(',')[1:])
                    if os.path.isfile(os.path.join(self.data_dir, fn)):
                        print(f"File {fn} already found on disk, skipping download.")
                    else:
                        warnings.warn(f"Dataset {self.id} is not available for automatic download, please manually "
                                      f"copy the file {fn} to the following location: "
                                      f"{self.data_dir}")
                else:
                    warnings.warn(f"A file for dataset {self.id} is not available for automatic download, please"
                                  f"manually copy the associated file to the following location: {self.data_dir}")

            elif url.split(",")[0].startswith('syn'):
                fn = ",".join(url.split(",")[1:])
                if os.path.isfile(os.path.join(self.data_dir, fn)):
                    print(f"File {fn} already found on disk, skipping download.")
                else:
                    self._download_synapse(url.split(",")[0], fn, **kwargs)

            else:
                url = urllib.parse.unquote(url)
                try:
                    urllib.request.urlopen(url)
                except urllib.error.HTTPError as err:
                    # modify headers if urllib useragent is blocked (eg.10x datasets)
                    if err.code == 403:
                        opener = urllib.request.build_opener()
                        opener.addheaders = [('User-Agent', 'Mozilla/5.0 (Windows NT 6.1; WOW64)')]
                        urllib.request.install_opener(opener)
                except urllib.error.URLError:
                    # Catch SSLCertVerificationError: [SSL: CERTIFICATE_VERIFY_FAILED] certificate verify failed: unable
                    # to get local issuer certificate (_ssl.c:1124)
                    ssl._create_default_https_context = ssl._create_unverified_context

                if 'Content-Disposition' in urllib.request.urlopen(url).info().keys():
                    fn = cgi.parse_header(urllib.request.urlopen(url).info()['Content-Disposition'])[1]["filename"]
                else:
                    fn = url.split("/")[-1]
                if os.path.isfile(os.path.join(self.data_dir, fn)):
                    print(f"File {fn} already found on disk, skipping download.")
                else:
                    print(f"Downloading: {fn}")
                    urllib.request.urlretrieve(url, os.path.join(self.data_dir, fn))

    def _download_synapse(self, synapse_entity, fn, **kwargs):
        try:
            import synapseclient
        except ImportError:
            warnings.warn("synapseclient python package not found. This package is required to download some of the "
                          "selected datasets. Run `pip install synapseclient` to install it. Skipping download of the "
                          f"following dataset: {self.id}")
            return
        import shutil
        import logging
        logging.captureWarnings(False)  # required to properly display warning messages below with sypaseclient loaded

        if "synapse_user" not in kwargs.keys():
            warnings.warn(f"No synapse username provided, skipping download of synapse dataset {fn}."
                          f"Provide your synapse username as the `synapse_user` argument to the download method.")
            return
        if "synapse_pw" not in kwargs.keys():
            warnings.warn(f"No synapse password provided, skipping download of synapse dataset {fn}."
                          f"Provide your synapse password as the `synapse_pw` argument to the download method.")
            return

        print(f"Downloading from synapse: {fn}")
        syn = synapseclient.Synapse()
        syn.login(kwargs['synapse_user'], kwargs['synapse_pw'])
        dataset = syn.get(entity=synapse_entity)
        shutil.move(dataset.data_dir_base, os.path.join(self.data_dir, fn))

    @property
    def cache_fn(self):
        if self.directory_formatted_doi is None or self._directory_formatted_id is None:
            warnings.warn("Caching enabled, but Dataset.id or Dataset.doi not set. Disabling caching for now.")
            return None
        else:
            if self.cache_path is None:
                cache = self.data_dir
            else:
                cache = os.path.join(self.cache_path, self.directory_formatted_doi)
            return os.path.join(cache, "cache", self._directory_formatted_id + ".h5ad")

    def _load_cached(
            self,
            load_raw: bool,
            allow_caching: bool,
    ):
        """
        Wraps data set specific load and allows for caching.

        Cache is written into director named after doi and h5ad named after data set id.

        :param load_raw: Loads unprocessed version of data if available in data loader.
        :param allow_caching: Whether to allow method to cache adata object for faster re-loading.
        :return:
        """

        def _assembly_wrapper():
            self.adata = self.load_func(data_dir=self.data_dir, sample_fn=self.sample_fn)
            # Enable loading of additional annotation, e.g. secondary cell type annotation
            # The additional annotation `obs2 needs to be on a subset of the original annotation `self.adata.obs`.
            if self.dict_load_func_annotation is not None:
                obs2 = self.dict_load_func_annotation[self.additional_annotation_key](
                    data_dir=self.data_dir, sample_fn=self.sample_fn)
                assert np.all([x in self.adata.obs.index for x in obs2.index]), \
                    "index mismatch between additional annotation and original"
                self.adata = self.adata[obs2.index, :]
                # Overwrite annotation
                for k, v in obs2.items():
                    self.adata.obs[k] = v

        def _cached_reading(filename):
            if filename is not None:
                if os.path.exists(filename):
                    self.adata = anndata.read_h5ad(filename)
                else:
                    self.adata = self.load_func(data_dir=self.data_dir, sample_fn=self.sample_fn)
            else:
                self.adata = self.load_func(data_dir=self.data_dir, sample_fn=self.sample_fn)

        def _cached_writing(filename):
            if filename is not None:
                dir_cache = os.path.dirname(filename)
                if not os.path.exists(dir_cache):
                    os.makedirs(dir_cache)
                self.adata.write_h5ad(filename)

        if load_raw and allow_caching:
            _assembly_wrapper()
            _cached_writing(self.cache_fn)
        elif load_raw and not allow_caching:
            _assembly_wrapper()
        elif not load_raw and allow_caching:
            _cached_reading(self.cache_fn)
            _cached_writing(self.cache_fn)
        else:  # not load_raw and not allow_caching
            _cached_reading(self.cache_fn)

    def load(
            self,
            remove_gene_version: bool = True,
            match_to_reference: Union[str, bool, None] = None,
            load_raw: bool = False,
            allow_caching: bool = True,
            set_metadata: bool = True,
    ):
        if match_to_reference and not remove_gene_version:
            warnings.warn("it is not recommended to enable matching the feature space to a genomes reference"
                          "while not removing gene versions. this can lead to very poor matching results")

        # Set default genomes per organism if none provided:
        if isinstance(match_to_reference, str):
            genome = match_to_reference
        elif match_to_reference is None or (isinstance(match_to_reference, bool) and match_to_reference):
            if self.organism == "human":
                genome = "Homo_sapiens_GRCh38_97"
                warnings.warn(f"using default genome {genome}")
            elif self.organism == "mouse":
                genome = "Mus_musculus_GRCm38_97"
                warnings.warn(f"using default genome {genome}")
            else:
                raise ValueError(f"genome was not supplied and no default genome found for organism {self.organism}")
        elif not match_to_reference:
            genome = None
        else:
            raise ValueError(f"invalid choice for match_to_reference={match_to_reference}")
        self._set_genome(genome=genome)

        # Set path to dataset directory
        if self.data_dir is None:
            raise ValueError("No sfaira data repo path provided in constructor.")

        # Run data set-specific loading script:
        self._load_cached(load_raw=load_raw, allow_caching=allow_caching)
        if set_metadata:
            # Set data-specific meta data in .adata:
            self._set_metadata_in_adata()
        # Set loading hyper-parameter-specific meta data:
        self.adata.uns[self._adata_ids_sfaira.load_raw] = load_raw
        self.adata.uns[self._adata_ids_sfaira.mapped_features] = match_to_reference
        self.adata.uns[self._adata_ids_sfaira.remove_gene_version] = remove_gene_version
        # Streamline feature space:
        self._convert_and_set_var_names(match_to_reference=match_to_reference)
        self._collapse_genes(remove_gene_version=remove_gene_version)
        if match_to_reference:
            self._match_features_to_reference()

    load.__doc__ = load_doc

    def _convert_and_set_var_names(
            self,
            match_to_reference: Union[str, bool, None],
            symbol_col: str = None,
            ensembl_col: str = None,
    ):
        # Use defaults defined in data loader if none given to this function.
        if symbol_col is None:
            symbol_col = self.var_symbol_col
        if ensembl_col is None:
            ensembl_col = self.var_ensembl_col
        if not ensembl_col and not symbol_col:
            raise ValueError('Please provide the name of at least the name of the var column containing ensembl ids or'
                             'the name of the var column containing gene symbols')
        # Process given gene names: Full gene names ("symbol") or ENSEMBL IDs ("ensembl").
        # Below the .var column that contain the target IDs are renamed to follow streamlined naming.
        # If the IDs were contained in the index, a new column is added to .var.
        if symbol_col:
            if symbol_col == 'index':
                self.adata.var[self._adata_ids_sfaira.gene_id_names] = self.adata.var.index.values.tolist()
            else:
                assert symbol_col in self.adata.var.columns, f"symbol_col {symbol_col} not found in .var"
                self.adata.var = self.adata.var.rename(
                    {symbol_col: self._adata_ids_sfaira.gene_id_names},
                    axis='columns'
                )
        if ensembl_col:
            if ensembl_col == 'index':
                self.adata.var[self._adata_ids_sfaira.gene_id_ensembl] = self.adata.var.index.values.tolist()
            else:
                assert ensembl_col in self.adata.var.columns, f"ensembl_col {ensembl_col} not found in .var"
                self.adata.var = self.adata.var.rename(
                    {ensembl_col: self._adata_ids_sfaira.gene_id_ensembl},
                    axis='columns'
                )
        # If only symbol or ensembl was supplied, the other one is inferred from a genome mapping dictionary.
        if not ensembl_col and not (isinstance(match_to_reference, bool) and not match_to_reference):
            id_dict = self.genome_container.names_to_id_dict
            id_strip_dict = self.genome_container.strippednames_to_id_dict
            # Matching gene names to ensembl ids in the following way: if the gene is present in the ensembl dictionary,
            # match it straight away, if it is not in there we try to match everything in front of the first period in
            # the gene name with a dictionary that was modified in the same way, if there is still no match we append na
            ensids = []
            for n in self.adata.var[self._adata_ids_sfaira.gene_id_names]:
                if n in id_dict.keys():
                    ensids.append(id_dict[n])
                elif n.split(".")[0] in id_strip_dict.keys():
                    ensids.append(id_strip_dict[n.split(".")[0]])
                else:
                    ensids.append('n/a')
            self.adata.var[self._adata_ids_sfaira.gene_id_ensembl] = ensids

        if not symbol_col and not (isinstance(match_to_reference, bool) and not match_to_reference):
            id_dict = self.genome_container.id_to_names_dict
            self.adata.var[self._adata_ids_sfaira.gene_id_names] = [
                id_dict[n.split(".")[0]] if n.split(".")[0] in id_dict.keys() else 'n/a'
                for n in self.adata.var[self._adata_ids_sfaira.gene_id_ensembl]
            ]

        if match_to_reference:
            # Lastly, the index of .var is set to ensembl IDs.
            try:  # debugging
                self.adata.var.index = self.adata.var[self._adata_ids_sfaira.gene_id_index].values.tolist()
            except KeyError as e:
                raise KeyError(e)
            self.adata.var_names_make_unique()

    def _collapse_genes(self, remove_gene_version):
        """
        Remove version tag on ensembl gene ID so that different versions are superimposed downstream.

        :param remove_gene_version:
        :return:
        """
        if remove_gene_version:
            self.adata.var_names = [
                x.split(".")[0] for x in self.adata.var[self._adata_ids_sfaira.gene_id_index].values
            ]
        # Collapse if necessary:
        self.adata = collapse_matrix(adata=self.adata)

        self.adata.var[self._adata_ids_sfaira.gene_id_index] = self.adata.var_names
        self.adata.var.index = self.adata.var[self._adata_ids_sfaira.gene_id_ensembl].values

    def _match_features_to_reference(self):
        """
        Match feature space to a genomes provided with sfaira
        """
        # Convert data matrix to csc matrix
        if isinstance(self.adata.X, np.ndarray):
            # Change NaN to zero. This occurs for example in concatenation of anndata instances.
            if np.any(np.isnan(self.adata.X)):
                self.adata.X[np.isnan(self.adata.X)] = 0
            x = scipy.sparse.csc_matrix(self.adata.X)
        elif isinstance(self.adata.X, scipy.sparse.spmatrix):
            x = self.adata.X.tocsc()
        else:
            raise ValueError(f"Data type {type(self.adata.X)} not recognized.")

        # Compute indices of genes to keep
        data_ids = self.adata.var[self._adata_ids_sfaira.gene_id_ensembl].values
        idx_feature_kept = np.where([x in self.genome_container.ensembl for x in data_ids])[0]
        idx_feature_map = np.array([self.genome_container.ensembl.index(x)
                                    for x in data_ids[idx_feature_kept]])
        # Remove unmapped genes
        x = x[:, idx_feature_kept]

        # Create reordered feature matrix based on reference and convert to csr
        x_new = scipy.sparse.csc_matrix((x.shape[0], self.genome_container.ngenes), dtype=x.dtype)
        # copying this over to the new matrix in chunks of size `steps` prevents a strange scipy error:
        # ... scipy/sparse/compressed.py", line 922, in _zero_many i, j, offsets)
        # ValueError: could not convert integer scalar
        step = 2000
        if step < len(idx_feature_map):
            i = 0
            for i in range(0, len(idx_feature_map), step):
                x_new[:, idx_feature_map[i:i + step]] = x[:, i:i + step]
            x_new[:, idx_feature_map[i + step:]] = x[:, i + step:]
        else:
            x_new[:, idx_feature_map] = x

        x_new = x_new.tocsr()

        self.adata = anndata.AnnData(
            X=x_new,
            obs=self.adata.obs,
            obsm=self.adata.obsm,
            var=pd.DataFrame(data={'names': self.genome_container.names,
                                   self._adata_ids_sfaira.gene_id_ensembl: self.genome_container.ensembl},
                             index=self.genome_container.ensembl),
            uns=self.adata.uns
        )

    def _set_metadata_in_adata(self):
        """
        Copy meta data from dataset class in .anndata.

        :return:
        """
        # Set data set-wide attributes (.uns):
        self.adata.uns[self._adata_ids_sfaira.annotated] = self.annotated
        self.adata.uns[self._adata_ids_sfaira.author] = self.author
        self.adata.uns[self._adata_ids_sfaira.doi] = self.doi
        self.adata.uns[self._adata_ids_sfaira.download_url_data] = self.download_url_data
        self.adata.uns[self._adata_ids_sfaira.download_url_meta] = self.download_url_meta
        self.adata.uns[self._adata_ids_sfaira.id] = self.id
        self.adata.uns[self._adata_ids_sfaira.normalization] = self.normalization
        self.adata.uns[self._adata_ids_sfaira.year] = self.year

        # Set cell-wise or data set-wide attributes (.uns / .obs):
        # These are saved in .uns if they are data set wide to save memory.
        for x, y, z, v in (
            [self.age, self._adata_ids_sfaira.age, self.age_obs_key, self.ontology_container_sfaira.age],
            [self.assay_sc, self._adata_ids_sfaira.assay_sc, self.assay_sc_obs_key, self.ontology_container_sfaira.assay_sc],
            [self.assay_differentiation, self._adata_ids_sfaira.assay_differentiation, self.assay_differentiation_obs_key,
             self.ontology_container_sfaira.assay_differentiation],
            [self.assay_type_differentiation, self._adata_ids_sfaira.assay_type_differentiation,
             self.assay_type_differentiation_obs_key, self.ontology_container_sfaira.assay_type_differentiation],
            [self.bio_sample, self._adata_ids_sfaira.bio_sample, self.bio_sample_obs_key, None],
            [self.cell_line, self._adata_ids_sfaira.cell_line, self.cell_line_obs_key,
             self.ontology_container_sfaira.cell_line],
            [self.development_stage, self._adata_ids_sfaira.development_stage, self.development_stage_obs_key,
             self.ontology_container_sfaira.developmental_stage],
            [self.ethnicity, self._adata_ids_sfaira.ethnicity, self.ethnicity_obs_key,
             self.ontology_container_sfaira.ethnicity],
            [self.individual, self._adata_ids_sfaira.individual, self.individual_obs_key, None],
            [self.organ, self._adata_ids_sfaira.organ, self.organ_obs_key, self.ontology_container_sfaira.organ],
            [self.organism, self._adata_ids_sfaira.organism, self.organism_obs_key,
             self.ontology_container_sfaira.organism],
            [self.sample_source, self._adata_ids_sfaira.sample_source, self.sample_source_obs_key,
             self.ontology_container_sfaira.sample_source],
            [self.sex, self._adata_ids_sfaira.sex, self.sex_obs_key, self.ontology_container_sfaira.sex],
            [self.state_exact, self._adata_ids_sfaira.state_exact, self.state_exact_obs_key, None],
            [self.tech_sample, self._adata_ids_sfaira.tech_sample, self.tech_sample_obs_key, None],
        ):
            if x is None and z is None:
                self.adata.uns[y] = None
            elif x is not None and z is None:
                # Attribute supplied per data set: Write into .uns.
                self.adata.uns[y] = x
            elif z is not None:
                # Attribute supplied per cell: Write into .obs.
                # Search for direct match of the sought-after column name or for attribute specific obs key.
                if z not in self.adata.obs.keys():
                    # This should not occur in single data set loaders (see warning below) but can occur in
                    # streamlined data loaders if not all instances of the streamlined data sets have all columns
                    # in .obs set.
                    self.adata.uns[y] = None
                    print(f"WARNING: attribute {y} of data set {self.id} was not found in column {z}")  # debugging
                else:
                    # Include flag in .uns that this attribute is in .obs:
                    self.adata.uns[y] = UNS_STRING_META_IN_OBS
                    # Remove potential pd.Categorical formatting:
                    self._value_protection(
                        attr=y, allowed=v, attempted=np.unique(self.adata.obs[z].values).tolist())
                    self.adata.obs[y] = self.adata.obs[z].values.tolist()
            else:
                assert False, "switch option should not occur"
        # Load boolean labels:
        for x, y, z, v, w in (
            [self.healthy, self._adata_ids_sfaira.healthy, self.healthy_obs_key, self.ontology_container_sfaira.healthy,
             self.healthy_state_healthy],
        ):
            if x is None and z is None:
                self.adata.uns[y] = None
            elif x is not None and z is None:
                # Attribute supplied per data set: Write into .uns.
                if w is None:
                    self.adata.uns[y] = x
                else:
                    self.adata.uns[y] = x == w
            elif z is not None:
                # Attribute supplied per cell: Write into .obs.
                # Search for direct match of the sought-after column name or for attribute specific obs key.
                if z not in self.adata.obs.keys():
                    # This should not occur in single data set loaders (see warning below) but can occur in
                    # streamlined data loaders if not all instances of the streamlined data sets have all columns
                    # in .obs set.
                    self.adata.uns[y] = None
                    print(f"WARNING: attribute {y} of data set {self.id} was not found in column {z}")  # debugging
                else:
                    # Include flag in .uns that this attribute is in .obs:
                    self.adata.uns[y] = UNS_STRING_META_IN_OBS
                    # Remove potential pd.Categorical formatting:
                    label_y = self.adata.obs[z].values
                    # Use reference string to establish equality if available:
                    if w is not None:
                        label_y = label_y == w
                    self._value_protection(
                        attr=y, allowed=v, attempted=np.unique(label_y).tolist())
                    self.adata.obs[y] = label_y.tolist()
            else:
                assert False, "switch option should not occur"
        # Set cell-wise attributes (.obs):
        # None so far other than celltypes.
        # Set cell types:
        # Map cell type names from raw IDs to ontology maintained ones:
        if self.cellontology_original_obs_key is not None:
            self.project_celltypes_to_ontology()

    def streamline(self, format: str = "sfaira", clean: bool = False):
        """
        Streamline the adata instance to output format.

        Output format are saved in ADATA_FIELDS* classes.

        :param format: Export format.

            - "sfaira"
            - "cellxgene"
        :param clean: Whether to delete non-streamlined fields.
        :return:
        """
        if format == "sfaira":
            adata_fields = self._adata_ids_sfaira
        elif format == "cellxgene":
            from sfaira.consts import AdataIdsCellxgene
            adata_fields = AdataIdsCellxgene()
        else:
            raise ValueError(f"did not recognize format {format}")
        if clean:
            if self.adata.varm is not None:
                del self.adata.varm
            if self.adata.obsm is not None:
                del self.adata.obsm
            if self.adata.varm is not None:
                del self.adata.varp
            if self.adata.obsp is not None:
                del self.adata.obsp
            # Only retain target elements in adata.uns:
            self.adata.uns = dict([
                (getattr(adata_fields, k), self.adata.uns[getattr(self._adata_ids_sfaira, k)])
                if getattr(self._adata_ids_sfaira, k) in self.adata.uns.keys() else None
                for k in adata_fields.uns_keys
            ])
            # Only retain target elements in adata.var:
            self.adata.var = pd.DataFrame(dict([
                (getattr(adata_fields, k), self.adata.var[getattr(self._adata_ids_sfaira, k)])
                for k in adata_fields.var_keys
                if getattr(self._adata_ids_sfaira, k) in self.adata.var.keys()
            ]))
            # Only retain target columns in adata.obs:
            self.adata.obs = pd.DataFrame(dict([
                (getattr(adata_fields, k), self.adata.obs[getattr(self._adata_ids_sfaira, k)])
                for k in adata_fields.obs_keys
                if getattr(self._adata_ids_sfaira, k) in self.adata.obs.keys()
            ]))

    def load_tobacked(
            self,
            adata_backed: anndata.AnnData,
            genome: str,
            idx: np.ndarray,
            load_raw: bool = False,
            allow_caching: bool = True
    ):
        """
        Loads data set into slice of backed anndata object.

        Note: scatter updates to backed sparse arrays are not yet supported by anndata. Accordingly, we need to work
        around below using .append() of the backed matrix.

        :param adata_backed:
        :param genome: Genome name to use as refernce.
        :param idx: Indices in adata_backed to write observations to. This can be used to immediately create a
            shuffled object.
        :param load_raw: See .load().
        :param allow_caching: See .load().
        :return: New row index for next element to be written into backed anndata.
        """
        self.load(
            remove_gene_version=True,
            match_to_reference=genome,
            load_raw=load_raw,
            allow_caching=allow_caching
        )
        # Check if writing to sparse or dense matrix:
        if isinstance(adata_backed.X, np.ndarray) or \
                isinstance(adata_backed.X, h5py._hl.dataset.Dataset):  # backed dense
            if isinstance(self.adata.X, scipy.sparse.csr_matrix) or \
                    isinstance(self.adata.X, scipy.sparse.csc_matrix) or \
                    isinstance(self.adata.X, scipy.sparse.lil_matrix):
                # map to dense array
                x_new = self.adata.X.toarray()
            else:
                x_new = self.adata.X

            adata_backed.X[np.sort(idx), :] = x_new[np.argsort(idx), :]
            for k in adata_backed.obs.columns:
                if k == self._adata_ids_sfaira.dataset:
                    adata_backed.obs.loc[np.sort(idx), self._adata_ids_sfaira.dataset] = [
                        self.id for _ in range(len(idx))]
                elif k in self.adata.obs.columns:
                    adata_backed.obs.loc[np.sort(idx), k] = self.adata.obs[k].values[np.argsort(idx)]
                elif k in list(self.adata.uns.keys()):
                    adata_backed.obs.loc[np.sort(idx), k] = [self.adata.uns[k] for i in range(len(idx))]
                else:
                    # Need to fill this instead of throwing an exception as this condition can trigger for one element
                    # within a loop over multiple data sets (ie in data set human).
                    adata_backed.obs.loc[idx, k] = ["key_not_found" for i in range(len(idx))]
        elif isinstance(adata_backed.X, anndata._core.sparse_dataset.SparseDataset):  # backed sparse
            # cannot scatter update on backed sparse yet! assert that updated block is meant to be appended:
            assert np.all(idx == np.arange(adata_backed.shape[0], adata_backed.shape[0] + len(idx)))
            if not isinstance(self.adata.X, scipy.sparse.csr_matrix):
                x_new = self.adata.X.tocsr()
            else:
                x_new = self.adata.X
            adata_backed.X.append(x_new[np.argsort(idx)])
            adata_backed._n_obs = adata_backed.X.shape[0]  # not automatically updated after append
            adata_backed.obs = adata_backed.obs.append(  # .obs was not broadcasted to the right shape!
                pandas.DataFrame(dict([
                    (k, [self.id for i in range(len(idx))]) if k == self._adata_ids_sfaira.dataset
                    else (k, self.adata.obs[k].values[np.argsort(idx)]) if k in self.adata.obs.columns
                    else (k, [self.adata.uns[k] for _ in range(len(idx))]) if k in list(self.adata.uns.keys())
                    else (k, ["key_not_found" for _ in range(len(idx))])
                    for k in adata_backed.obs.columns
                ]))
            )
            self.clear()
        else:
            raise ValueError(f"Did not recognize backed AnnData.X format {type(adata_backed.X)}")

    def _set_genome(self, genome: Union[str, None]):
        if genome is not None:
            if genome.lower().startswith("homo_sapiens"):
                g = SuperGenomeContainer(
                    organism="human",
                    genome=genome
                )
            elif genome.lower().startswith("mus_musculus"):
                g = SuperGenomeContainer(
                    organism="mouse",
                    genome=genome
                )
            else:
                raise ValueError(f"Genome {genome} not recognised. Needs to start with 'Mus_Musculus' or "
                                 f"'Homo_Sapiens'.")
        else:
            g = None
        self.genome_container = g

    @property
    def doi_cleaned_id(self):
        return "_".join(self.id.split("_")[:-1])

    @property
    def fn_ontology_class_map_tsv(self):
        """Standardised file name under which cell type conversion tables are saved."""
        return self.doi_cleaned_id + ".tsv"

    def write_ontology_class_map(
            self,
            fn,
            protected_writing: bool = True,
            **kwargs
    ):
        """
        Load class maps of free text cell types to ontology classes.

        :param fn: File name of tsv to write class maps to.
        :param protected_writing: Only write if file was not already found.
        :return:
        """
        if not self.annotated:
            warnings.warn(f"attempted to write ontology classmaps for data set {self.id} without annotation")
        else:
            labels_original = np.sort(np.unique(self.adata.obs[self._adata_ids_sfaira.cell_types_original].values))
            tab = self.celltypes_universe.prepare_celltype_map_tab(
                source=labels_original,
                match_only=False,
                anatomical_constraint=self.organ,
                include_synonyms=True,
                omit_list=self._unknown_celltype_identifiers,
                **kwargs
            )
            if not os.path.exists(fn) or not protected_writing:
                self._write_class_map(fn=fn, tab=tab)

    def _write_class_map(self, fn, tab):
        """
        Write class map.

        :param fn: File name of csv to write class maps to.
        :param tab: Table to write
        :return:
        """
        tab.to_csv(fn, index=False, sep="\t")

    def _read_class_map(self, fn) -> pd.DataFrame:
        """
        Read class map.

        :param fn: File name of csv to load class maps from.
        :return:
        """
        try:
            tab = pd.read_csv(fn, header=0, index_col=None, sep="\t")
        except pandas.errors.ParserError as e:
            print(f"{self.id}")
            raise pandas.errors.ParserError(e)
        return tab

    def load_ontology_class_map(self, fn):
        """
        Load class maps of free text cell types to ontology classes.

        :param fn: File name of csv to load class maps from.
        :return:
        """
        if os.path.exists(fn):
            self.cell_ontology_map = self._read_class_map(fn=fn)
        else:
            if self.cellontology_original_obs_key is not None:
                warnings.warn(f"file {fn} does not exist but cellontology_original_obs_key is given")

    def project_celltypes_to_ontology(self):
        """
        Project free text cell type names to ontology based on mapping table.

        ToDo: add ontology ID setting here.

        :return:
        """
        labels_original = self.adata.obs[self.cellontology_original_obs_key].values
        if self.cell_ontology_map is not None:  # only if this was defined
            labels_mapped = [
                self.cell_ontology_map[x] if x in self.cell_ontology_map.keys()
                else x for x in labels_original
            ]
        else:
            labels_mapped = labels_original
        # Validate mapped IDs based on ontology:
        # This aborts with a readable error if there was a target in the mapping file that does not match the
        # ontology.
        self._value_protection(
            attr="celltypes",
            allowed=self.ontology_celltypes,
            attempted=[
                x for x in np.unique(labels_mapped).tolist()
                if x != self._adata_ids_sfaira.unknown_celltype_identifier and
                x != self._adata_ids_sfaira.not_a_cell_celltype_identifier
            ]
        )
        self.adata.obs[self._adata_ids_sfaira.cell_ontology_class] = labels_mapped
        self.cellontology_class_obs_key = self._adata_ids_sfaira.cell_ontology_class
        self.adata.obs[self._adata_ids_sfaira.cell_types_original] = labels_original
        # Add cell type IDs into object:
        # The IDs are not read from a source file but inferred based on the class name.
        # TODO this could be changed in the future, this allows this function to be used both on cell type name mapping
        #  files with and without the ID in the third column.
        ids_mapped = [
            self.ontology_container_sfaira.cellontology_class.id_from_name(x)
            if x not in [
                self._adata_ids_sfaira.unknown_celltype_identifier,
                self._adata_ids_sfaira.not_a_cell_celltype_identifier
            ] else x
            for x in labels_mapped
        ]
        self.adata.obs[self._adata_ids_sfaira.cell_ontology_id] = ids_mapped

    @property
    def citation(self):
        """
        Return all information necessary to cite data set.

        :return:
        """
        return [self.author, self.year, self.doi]

    # Meta data handling code: Reading, writing and selected properties. Properties are either set in constructor
    # (and saved in self._somename) or accessed in self.meta.

    @property
    def meta_fn(self):
        if self.meta_path is None:
            meta = self.data_dir
        else:
            meta = os.path.join(self.meta_path, self.directory_formatted_doi)

        return os.path.join(meta, "meta", self.doi_cleaned_id + "_meta.csv")

    def load_meta(self, fn: Union[PathLike, str, None]):
        if fn is None:
            if self.meta_fn is None:
                raise ValueError("provide either fn in load or path in constructor")
            fn = self.meta_fn
        else:
            if isinstance(fn, str):
                fn = os.path.normpath(fn)
        # Only load meta data if file exists:
        if os.path.isfile(fn):
            meta = pandas.read_csv(
                fn,
                usecols=list(META_DATA_FIELDS.keys()),
            )
            # using dtype in read_csv through errors some times.
            for k, v in META_DATA_FIELDS.items():
                if k in meta.columns:
                    if meta[k].values[0] is not None:
                        meta[k] = np.asarray(meta[k].values, dtype=v)
            self.meta = meta.fillna("None").replace({"None": None})

    def write_meta(
            self,
            fn_meta: Union[None, str] = None,
            dir_out: Union[None, str] = None,
    ):
        """
        Write meta data object for data set.

        Does not cache data and attempts to load raw data.

        :param fn_meta: File to write to, selects automatically based on self.meta_path and self.id otherwise.
        :param dir_out: Path to write to, file name is selected automatically based on self.id.
        :return:
        """
        if fn_meta is not None and dir_out is not None:
            raise ValueError("supply either fn_meta or dir_out but not both")
        elif fn_meta is None and dir_out is None:
            if self.meta_fn is None:
                raise ValueError("provide either fn in load or via constructor (meta_path)")
            fn_meta = self.meta_fn
        elif fn_meta is None and dir_out is not None:
            fn_meta = os.path.join(dir_out, self.doi_cleaned_id + "_meta.csv")
        elif fn_meta is not None and dir_out is None:
            pass  # fn_meta is used
        else:
            assert False, "bug in switch"

        if self.adata is None:
            self.load(
                remove_gene_version=False,
                match_to_reference=None,
                load_raw=True,
                allow_caching=False,
            )
        # Add data-set wise meta data into table:
        meta = pandas.DataFrame({
            self._adata_ids_sfaira.annotated: self.adata.uns[self._adata_ids_sfaira.annotated],
            self._adata_ids_sfaira.author: self.adata.uns[self._adata_ids_sfaira.author],
            self._adata_ids_sfaira.doi: self.adata.uns[self._adata_ids_sfaira.doi],
            self._adata_ids_sfaira.download_url_data: self.adata.uns[self._adata_ids_sfaira.download_url_data],
            self._adata_ids_sfaira.download_url_meta: self.adata.uns[self._adata_ids_sfaira.download_url_meta],
            self._adata_ids_sfaira.id: self.adata.uns[self._adata_ids_sfaira.id],
            self._adata_ids_sfaira.ncells: self.adata.n_obs,
            self._adata_ids_sfaira.normalization: self.adata.uns[self._adata_ids_sfaira.normalization],
            self._adata_ids_sfaira.year: self.adata.uns[self._adata_ids_sfaira.year],
        }, index=range(1))
        # Expand table by variably cell-wise or data set-wise meta data:
        for x in [
            self._adata_ids_sfaira.age,
            self._adata_ids_sfaira.assay_sc,
            self._adata_ids_sfaira.assay_differentiation,
            self._adata_ids_sfaira.assay_type_differentiation,
            self._adata_ids_sfaira.bio_sample,
            self._adata_ids_sfaira.cell_line,
            self._adata_ids_sfaira.development_stage,
            self._adata_ids_sfaira.ethnicity,
            self._adata_ids_sfaira.healthy,
            self._adata_ids_sfaira.individual,
            self._adata_ids_sfaira.organ,
            self._adata_ids_sfaira.organism,
            self._adata_ids_sfaira.sample_source,
            self._adata_ids_sfaira.sex,
            self._adata_ids_sfaira.state_exact,
            self._adata_ids_sfaira.tech_sample,
        ]:
            if self.adata.uns[x] == UNS_STRING_META_IN_OBS:
                meta[x] = (np.sort(np.unique(self.adata.obs[x].values)),)
            else:
                meta[x] = self.adata.uns[x]
        # Add cell types into table if available:
        if self._adata_ids_sfaira.cell_ontology_class in self.adata.obs.keys():
            meta[self._adata_ids_sfaira.cell_ontology_class] = str((
                np.sort(np.unique(self.adata.obs[self._adata_ids_sfaira.cell_ontology_class].values)),
            ))
        else:
            meta[self._adata_ids_sfaira.cell_ontology_class] = " "
        meta.to_csv(fn_meta)

    def set_dataset_id(
            self,
            idx: int = 1
    ):
        def clean(s):
            if s is not None:
                s = s.replace(' ', '').replace('-', '').replace('_', '').replace("'", '').lower()
            return s

        if self.sample_fn is not None:
            idx += self._sample_fns.index(self.sample_fn)
        idx = str(idx).zfill(3)

        if isinstance(self.author, List):
            author = self.author[0]
        else:
            author = self.author

        # Note: access private attributes here, e.g. _organism, to avoid loading of content via meta data, which would
        # invoke call to self.id before it is set.
        self.id = f"{clean(self._organism)}_" \
                  f"{clean(self._organ)}_" \
                  f"{self._year}_" \
                  f"{clean(self._assay_sc)}_" \
                  f"{clean(author)}_" \
                  f"{idx}_" \
                  f"{self.doi_main}"

    # Properties:

    @property
    def additional_annotation_key(self) -> Union[None, str]:
        return self._additional_annotation_key

    @additional_annotation_key.setter
    def additional_annotation_key(self, x: str):
        self._additional_annotation_key = x

    @property
    def age(self) -> Union[None, str]:
        if self._age is not None:
            return self._age
        else:
            if self.meta is None:
                self.load_meta(fn=None)
            if self.meta is not None and self._adata_ids_sfaira.age in self.meta.columns:
                return self.meta[self._adata_ids_sfaira.age]
            else:
                return None

    @age.setter
    def age(self, x: str):
        self.__erasing_protection(attr="age", val_old=self._age, val_new=x)
        self._value_protection(attr="age", allowed=self.ontology_container_sfaira.age, attempted=x)
        self._age = x

    @property
    def annotated(self) -> Union[bool, None]:
        if self.cellontology_id_obs_key is not None or self.cellontology_original_obs_key is not None:
            return True
        else:
            if self.meta is None:
                self.load_meta(fn=None)
            if self.meta is not None and self._adata_ids_sfaira.annotated in self.meta.columns:
                return self.meta[self._adata_ids_sfaira.annotated].values[0]
            elif self.loaded:
                # If data set was loaded and there is still no annotation indicated, it is declared unannotated.
                return False
            else:
                # If data set was not yet loaded, it is unclear if annotation would be loaded in ._load(),
                # if also no meta data is available, we do not know the status of the data set.
                return None

    @property
    def assay_sc(self) -> Union[None, str]:
        if self._assay_sc is not None:
            return self._assay_sc
        else:
            if self.meta is None:
                self.load_meta(fn=None)
            if self.meta is not None and self._adata_ids_sfaira.assay_sc in self.meta.columns:
                return self.meta[self._adata_ids_sfaira.assay_sc]
            else:
                return None

    @assay_sc.setter
    def assay_sc(self, x: str):
        self.__erasing_protection(attr="assay_sc", val_old=self._assay_sc, val_new=x)
        self._value_protection(attr="assay_sc", allowed=self.ontology_container_sfaira.assay_sc, attempted=x)
        self._assay_sc = x

    @property
    def assay_differentiation(self) -> Union[None, str]:
        if self._assay_differentiation is not None:
            return self._assay_differentiation
        else:
            if self.meta is None:
                self.load_meta(fn=None)
            if self.meta is not None and self._adata_ids_sfaira.assay_differentiation in self.meta.columns:
                return self.meta[self._adata_ids_sfaira.assay_differentiation]
            else:
                return None

    @assay_differentiation.setter
    def assay_differentiation(self, x: str):
        self.__erasing_protection(attr="assay_differentiation", val_old=self._assay_differentiation, val_new=x)
        self._value_protection(attr="assay_differentiation",
                               allowed=self.ontology_container_sfaira.assay_differentiation, attempted=x)
        self._assay_differentiation = x

    @property
    def assay_type_differentiation(self) -> Union[None, str]:
        if self._assay_type_differentiation is not None:
            return self._assay_type_differentiation
        else:
            if self.meta is None:
                self.load_meta(fn=None)
            if self.meta is not None and self._adata_ids_sfaira.assay_type_differentiation in self.meta.columns:
                return self.meta[self._adata_ids_sfaira.assay_type_differentiation]
            else:
                return None

    @assay_type_differentiation.setter
    def assay_type_differentiation(self, x: str):
        self.__erasing_protection(attr="assay_type_differentiation", val_old=self._assay_type_differentiation, val_new=x)
        self._value_protection(attr="assay_type_differentiation",
                               allowed=self.ontology_container_sfaira.assay_type_differentiation, attempted=x)
        self._assay_type_differentiation = x

    @property
    def author(self) -> str:
        if self._author is not None:
            return self._author
        else:
            if self.meta is None:
                self.load_meta(fn=None)
            if self.meta is None or self._adata_ids_sfaira.author not in self.meta.columns:
                raise ValueError("author must be set but was neither set in constructor nor in meta data")
            return self.meta[self._adata_ids_sfaira.author]

    @author.setter
    def author(self, x: str):
        self.__erasing_protection(attr="author", val_old=self._author, val_new=x)
        self._author = x

    @property
    def bio_sample(self) -> Union[None, str]:
        if self._bio_sample is not None:
            return self._bio_sample
        else:
            if self.meta is None:
                self.load_meta(fn=None)
            if self.meta is not None and self._adata_ids_sfaira.bio_sample in self.meta.columns:
                return self.meta[self._adata_ids_sfaira.bio_sample]
            else:
                return None

    @bio_sample.setter
    def bio_sample(self, x: str):
        self.__erasing_protection(attr="bio_sample", val_old=self._bio_sample, val_new=x)
        self._bio_sample = x

    @property
    def cell_line(self) -> Union[None, str]:
        if self._cell_line is not None:
            return self._cell_line
        else:
            if self.meta is None:
                self.load_meta(fn=None)
            if self.meta is not None and self._adata_ids_sfaira.cell_line in self.meta.columns:
                return self.meta[self._adata_ids_sfaira.cell_line]
            else:
                return None

    @cell_line.setter
    def cell_line(self, x: str):
        self.__erasing_protection(attr="cell_line", val_old=self._cell_line, val_new=x)
        self._cell_line = x

    @property
    def data_dir(self):
        # Data is either directly in user supplied directory or in a sub directory if the overall directory is managed
        # by sfaira: In this case, the sub directory is named after the doi of the data set.
        sfaira_path = os.path.join(self.data_dir_base, self.directory_formatted_doi)
        if os.path.exists(sfaira_path):
            return sfaira_path
        else:
            return self.data_dir_base

    @property
    def development_stage(self) -> Union[None, str]:
        if self._development_stage is not None:
            return self._development_stage
        else:
            if self.meta is None:
                self.load_meta(fn=None)
            if self.meta is not None and self._adata_ids_sfaira.development_stage in self.meta.columns:
                return self.meta[self._adata_ids_sfaira.development_stage]
            else:
                return None

    @development_stage.setter
    def development_stage(self, x: str):
        self.__erasing_protection(attr="dev_stage", val_old=self._development_stage, val_new=x)
        self._value_protection(attr="dev_stage", allowed=self.ontology_container_sfaira.developmental_stage,
                               attempted=x)
        self._development_stage = x

    @property
    def doi(self) -> Union[str, List[str]]:
        if self._doi is not None:
            return self._doi
        else:
            if self.meta is None:
                self.load_meta(fn=None)
            if self.meta is None or self._adata_ids_sfaira.doi not in self.meta.columns:
                raise ValueError("doi must be set but was neither set in constructor nor in meta data")
            return self.meta[self._adata_ids_sfaira.doi]

    @doi.setter
    def doi(self, x: Union[str, List[str]]):
        self.__erasing_protection(attr="doi", val_old=self._doi, val_new=x)
        self._doi = x

    @property
    def doi_main(self) -> str:
        """
        Yields the main DOI associated with the study, defined as the DOI that comes first in alphabetical order.
        """
        return self.doi if isinstance(self.doi, str) else np.sort(self.doi)[0]

    @property
    def directory_formatted_doi(self) -> str:
        # Chose first doi in list.
        return "d" + "_".join("_".join("_".join(self.doi_main.split("/")).split(".")).split("-"))

    @property
    def download_url_data(self) -> Union[Tuple[List[str]], Tuple[List[None]]]:
        """
        Data download website(s).

        Save as tuple with single element, which is a list of all download websites relevant to dataset.
        :return:
        """
        if self._download_url_data is not None:
            x = self._download_url_data
        else:
            if self.meta is None:
                self.load_meta(fn=None)
            x = self.meta[self._adata_ids_sfaira.download_url_data]
        if isinstance(x, str) or x is None:
            x = [x]
        if isinstance(x, list):
            x = (x,)
        return x

    @download_url_data.setter
    def download_url_data(self, x: Union[str, None, List[str], Tuple[str], List[None], Tuple[None]]):
        self.__erasing_protection(attr="download_url_data", val_old=self._download_url_data, val_new=x)
        # Formats to tuple with single element, which is a list of all download websites relevant to dataset,
        # which can be used as a single element column in a pandas data frame.
        if isinstance(x, str) or x is None:
            x = [x]
        if isinstance(x, list):
            x = (x,)
        self._download_url_data = (x,)

    @property
    def download_url_meta(self) -> Union[Tuple[List[str]], Tuple[List[None]]]:
        """
        Meta data download website(s).

        Save as tuple with single element, which is a list of all download websites relevant to dataset.
        :return:
        """
        x = self._download_url_meta
        # if self._download_url_meta is not None:  # TODO add this back in once download_meta is set in all datasets
        #    x = self._download_url_meta
        # else:
        #    if self.meta is None:
        #        self.load_meta(fn=None)
        #    x = self.meta[self._ADATA_IDS_SFAIRA.download_url_meta]
        if isinstance(x, str) or x is None:
            x = [x]
        if isinstance(x, list):
            x = (x,)
        return x

    @download_url_meta.setter
    def download_url_meta(self, x: Union[str, None, List[str], Tuple[str], List[None], Tuple[None]]):
        self.__erasing_protection(attr="download_url_meta", val_old=self._download_url_meta, val_new=x)
        # Formats to tuple with single element, which is a list of all download websites relevant to dataset,
        # which can be used as a single element column in a pandas data frame.
        if isinstance(x, str) or x is None:
            x = [x]
        if isinstance(x, list):
            x = (x,)
        self._download_url_meta = (x,)

    @property
    def ethnicity(self) -> Union[None, str]:
        if self._ethnicity is not None:
            return self._ethnicity
        else:
            if self.meta is None:
                self.load_meta(fn=None)
            if self.meta is not None and self._adata_ids_sfaira.ethnicity in self.meta.columns:
                return self.meta[self._adata_ids_sfaira.ethnicity]
            else:
                return None

    @ethnicity.setter
    def ethnicity(self, x: str):
        self.__erasing_protection(attr="ethnicity", val_old=self._ethnicity, val_new=x)
        self._value_protection(attr="ethnicity", allowed=self._adata_ids_sfaira.ontology_ethnicity, attempted=x)
        self._ethnicity = x

    @property
    def healthy(self) -> Union[None, bool]:
        if self._healthy is not None:
            return self._healthy
        else:
            if self.meta is None:
                self.load_meta(fn=None)
            if self.meta is not None and self._adata_ids_sfaira.healthy in self.meta.columns:
                return self.meta[self._adata_ids_sfaira.healthy]
            else:
                return None

    @healthy.setter
    def healthy(self, x: bool):
        self.__erasing_protection(attr="healthy", val_old=self._healthy, val_new=x)
        self._healthy = x

    @property
    def healthy_state_healthy(self) -> str:
        return self._healthy_state_healthy

    @healthy_state_healthy.setter
    def healthy_state_healthy(self, x: str):
        self.__erasing_protection(attr="healthy_state_healthy", val_old=self._healthy_state_healthy, val_new=x)
        self._healthy_state_healthy = x

    @property
    def id(self) -> str:
        if self._id is not None:
            return self._id
        else:
            raise AttributeError(f"Dataset ID was not set in dataloader in {self.doi_main}, please ensure the "
                                 f"dataloader constructor of this dataset contains a call to self.set_dataset_id()")

    @id.setter
    def id(self, x: str):
        self.__erasing_protection(attr="id", val_old=self._id, val_new=x)
        self._id = x

    @property
    def individual(self) -> Union[None, str]:
        if self._individual is not None:
            return self._individual
        else:
            if self.meta is None:
                self.load_meta(fn=None)
            if self.meta is not None and self._adata_ids_sfaira.individual in self.meta.columns:
                return self.meta[self._adata_ids_sfaira.individual]
            else:
                return None

    @individual.setter
    def individual(self, x: str):
        self.__erasing_protection(attr="bio_sample", val_old=self._individual, val_new=x)
        self._individual = x

    @property
    def loaded(self) -> bool:
        """
        :return: Whether DataSet was loaded into memory.
        """
        return self.adata is not None

    @property
    def meta(self) -> Union[None, pd.DataFrame]:
        return self._meta

    @meta.setter
    def meta(self, x: Union[None, pd.DataFrame]):
        # Make sure formatting is correct:
        if x is not None:
            for k, v in x.items():
                v = v.tolist()  # avoid numpy data types
                if k not in META_DATA_FIELDS.keys():
                    raise ValueError(f"did not find {k} in format look up table")
                else:
                    if x[k] is not None:  # None is always allowed.
                        if not isinstance(v[0], META_DATA_FIELDS[k]):
                            raise ValueError(f"key '{k}' of value `{v[0]}` and signature `{type(v[0])}` "
                                             f"in meta data table did not match signature "
                                             f"{str(META_DATA_FIELDS[k])}")
        self._meta = x

    @property
    def ncells(self) -> int:
        # ToDo cache this if it was loaded from meta?
        if self.adata is not None:
            x = self.adata.n_obs
        elif self._ncells is not None:
            x = self._ncells
        else:
            if self.meta is None:
                self.load_meta(fn=None)
            x = self.meta[self._adata_ids_sfaira.ncells]
        return int(x)

    @property
    def normalization(self) -> Union[None, str]:
        if self._normalization is not None:
            return self._normalization
        else:
            if self.meta is None:
                self.load_meta(fn=None)
            if self.meta is not None and self._adata_ids_sfaira.normalization in self.meta.columns:
                return self.meta[self._adata_ids_sfaira.normalization]
            else:
                return None

    @normalization.setter
    def normalization(self, x: str):
        self.__erasing_protection(attr="normalization", val_old=self._normalization, val_new=x)
        self._value_protection(attr="normalization", allowed=self.ontology_container_sfaira.normalization,
                               attempted=x)
        self._normalization = x

    @property
    def age_obs_key(self) -> str:
        return self._age_obs_key

    @age_obs_key.setter
    def age_obs_key(self, x: str):
        self.__erasing_protection(attr="age_obs_key", val_old=self._age_obs_key, val_new=x)
        self._age_obs_key = x

    @property
    def assay_sc_obs_key(self) -> str:
        return self._assay_sc_obs_key

    @assay_sc_obs_key.setter
    def assay_sc_obs_key(self, x: str):
        self.__erasing_protection(attr="assay_sc_obs_key", val_old=self._assay_sc_obs_key, val_new=x)
        self._assay_sc_obs_key = x

    @property
    def assay_differentiation_obs_key(self) -> str:
        return self._assay_differentiation_obs_key

    @assay_differentiation_obs_key.setter
    def assay_differentiation_obs_key(self, x: str):
        self.__erasing_protection(attr="assay_differentiation_obs_key", val_old=self._assay_differentiation_obs_key, val_new=x)
        self._assay_differentiation_obs_key = x

    @property
    def assay_type_differentiation_obs_key(self) -> str:
        return self._assay_type_differentiation_obs_key

    @assay_type_differentiation_obs_key.setter
    def assay_type_differentiation_obs_key(self, x: str):
        self.__erasing_protection(attr="assay_type_differentiation_otype_bs_key", val_old=self._assay_differentiation_obs_key, val_new=x)
        self._assay_type_differentiation_obs_key = x

    @property
    def bio_sample_obs_key(self) -> str:
        return self._bio_sample_obs_key

    @bio_sample_obs_key.setter
    def bio_sample_obs_key(self, x: str):
        self.__erasing_protection(attr="bio_sample_obs_key", val_old=self._bio_sample_obs_key, val_new=x)
        self._bio_sample_obs_key = x

    @property
    def cell_line_obs_key(self) -> str:
        return self._cell_line_obs_key

    @cell_line_obs_key.setter
    def cell_line_obs_key(self, x: str):
        self.__erasing_protection(attr="cell_line_obs_key", val_old=self._cell_line_obs_key, val_new=x)
        self._cell_line_obs_key = x

    @property
    def cellontology_class_obs_key(self) -> str:
        return self._cellontology_class_obs_key

    @cellontology_class_obs_key.setter
    def cellontology_class_obs_key(self, x: str):
        self._cellontology_class_obs_key = x

    @property
    def cellontology_id_obs_key(self) -> str:
        return self._cellontology_id_obs_key

    @cellontology_id_obs_key.setter
    def cellontology_id_obs_key(self, x: str):
        self._cellontology_id_obs_key = x

    @property
    def cellontology_original_obs_key(self) -> str:
        return self._cellontology_original_obs_key

    @cellontology_original_obs_key.setter
    def cellontology_original_obs_key(self, x: str):
        self.__erasing_protection(attr="cellontology_original_obs_key", val_old=self._cellontology_original_obs_key,
                                  val_new=x)
        self._cellontology_original_obs_key = x

    @property
    def development_stage_obs_key(self) -> str:
        return self._development_stage_obs_key

    @development_stage_obs_key.setter
    def development_stage_obs_key(self, x: str):
        self.__erasing_protection(attr="dev_stage_obs_key", val_old=self._development_stage_obs_key, val_new=x)
        self._development_stage_obs_key = x

    @property
    def ethnicity_obs_key(self) -> str:
        return self._ethnicity_obs_key

    @ethnicity_obs_key.setter
    def ethnicity_obs_key(self, x: str):
        self.__erasing_protection(attr="ethnicity_obs_key", val_old=self._ethnicity_obs_key, val_new=x)
        self._ethnicity_obs_key = x

    @property
    def healthy_obs_key(self) -> str:
        return self._healthy_obs_key

    @healthy_obs_key.setter
    def healthy_obs_key(self, x: str):
        self.__erasing_protection(attr="healthy_obs_key", val_old=self._healthy_obs_key, val_new=x)
        self._healthy_obs_key = x

    @property
    def individual_obs_key(self) -> str:
        return self._individual_obs_key

    @individual_obs_key.setter
    def individual_obs_key(self, x: str):
        self.__erasing_protection(attr="individual_obs_key", val_old=self._individual_obs_key, val_new=x)
        self._individual_obs_key = x

    @property
    def organ_obs_key(self) -> str:
        return self._organ_obs_key

    @organ_obs_key.setter
    def organ_obs_key(self, x: str):
        self.__erasing_protection(attr="organ_obs_key", val_old=self._organ_obs_key, val_new=x)
        self._organ_obs_key = x

    @property
    def organism_obs_key(self) -> str:
        return self._organism_obs_key

    @organism_obs_key.setter
    def organism_obs_key(self, x: str):
        self.__erasing_protection(attr="organism_obs_key", val_old=self._organism_obs_key, val_new=x)
        self._organism_obs_key = x

    @property
    def sample_source_obs_key(self) -> str:
        return self._sample_source_obs_key

    @sample_source_obs_key.setter
    def sample_source_obs_key(self, x: str):
        self.__erasing_protection(attr="sample_source_obs_key", val_old=self._sample_source_obs_key, val_new=x)
        self._sample_source_obs_key = x

    @property
    def sex_obs_key(self) -> str:
        return self._sex_obs_key

    @sex_obs_key.setter
    def sex_obs_key(self, x: str):
        self.__erasing_protection(attr="sex_obs_key", val_old=self._sex_obs_key, val_new=x)
        self._sex_obs_key = x

    @property
    def state_exact_obs_key(self) -> str:
        return self._state_exact_obs_key

    @state_exact_obs_key.setter
    def state_exact_obs_key(self, x: str):
        self.__erasing_protection(attr="state_exact_obs_key", val_old=self._state_exact_obs_key, val_new=x)
        self._state_exact_obs_key = x

    @property
    def tech_sample_obs_key(self) -> str:
        return self._tech_sample_obs_key

    @tech_sample_obs_key.setter
    def tech_sample_obs_key(self, x: str):
        self.__erasing_protection(attr="tech_sample_obs_key", val_old=self._tech_sample_obs_key, val_new=x)
        self._tech_sample_obs_key = x

    @property
    def organ(self) -> Union[None, str]:
        if self._organ is not None:
            return self._organ
        else:
            if self.meta is None:
                self.load_meta(fn=None)
            if self.meta is not None and self._adata_ids_sfaira.organ in self.meta.columns:
                return self.meta[self._adata_ids_sfaira.organ]
            else:
                return None

    @organ.setter
    def organ(self, x: str):
        self.__erasing_protection(attr="organ", val_old=self._organ, val_new=x)
        self._value_protection(attr="organ", allowed=self.ontology_container_sfaira.organ, attempted=x)
        self._organ = x

    @property
    def organism(self) -> Union[None, str]:
        if self._organism is not None:
            return self._organism
        else:
            if self.meta is None:
                self.load_meta(fn=None)
            if self.meta is not None and self._adata_ids_sfaira.organism in self.meta.columns:
                return self.meta[self._adata_ids_sfaira.organism]
            else:
                return None

    @organism.setter
    def organism(self, x: str):
        self.__erasing_protection(attr="organism", val_old=self._organism, val_new=x)
        self._value_protection(attr="organism", allowed=self.ontology_container_sfaira.organism, attempted=x)
        self._organism = x

    @property
    def sample_source(self) -> Union[None, str]:
        if self._sample_source is not None:
            return self._sample_source
        else:
            if self.meta is None:
                self.load_meta(fn=None)
            if self.meta is not None and self._adata_ids_sfaira.sample_source in self.meta.columns:
                return self.meta[self._adata_ids_sfaira.sample_source]
            else:
                return None

    @sample_source.setter
    def sample_source(self, x: str):
        self.__erasing_protection(attr="sample_source", val_old=self._sample_source, val_new=x)
        self._value_protection(attr="sample_source", allowed=self.ontology_container_sfaira.sample_source, attempted=x)
        self._sample_source = x

    @property
    def sex(self) -> Union[None, str]:
        if self._sex is not None:
            return self._sex
        else:
            if self.meta is None:
                self.load_meta(fn=None)
            if self.meta is not None and self._adata_ids_sfaira.sex in self.meta.columns:
                return self.meta[self._adata_ids_sfaira.sex]
            else:
                return None

    @sex.setter
    def sex(self, x: str):
        self.__erasing_protection(attr="sex", val_old=self._sex, val_new=x)
        self._value_protection(attr="sex", allowed=self.ontology_container_sfaira.sex, attempted=x)
        self._sex = x

    @property
    def source(self) -> str:
        return self._source

    @source.setter
    def source(self, x: Union[str, None]):
        self.__erasing_protection(attr="source", val_old=self._source, val_new=x)
        self._source = x

    @property
    def state_exact(self) -> Union[None, str]:
        if self._state_exact is not None:
            return self._state_exact
        else:
            if self.meta is None:
                self.load_meta(fn=None)
            if self.meta is not None and self._adata_ids_sfaira.state_exact in self.meta.columns:
                return self.meta[self._adata_ids_sfaira.state_exact]
            else:
                return None

    @state_exact.setter
    def state_exact(self, x: str):
        self.__erasing_protection(attr="state_exact", val_old=self._state_exact, val_new=x)
        self._state_exact = x

    @property
    def tech_sample(self) -> Union[None, str]:
        if self._tech_sample is not None:
            return self._tech_sample
        else:
            if self.meta is None:
                self.load_meta(fn=None)
            if self.meta is not None and self._adata_ids_sfaira.tech_sample in self.meta.columns:
                return self.meta[self._adata_ids_sfaira.tech_sample]
            else:
                return None

    @tech_sample.setter
    def tech_sample(self, x: str):
        self.__erasing_protection(attr="tech_sample", val_old=self._tech_sample, val_new=x)
        self._tech_sample = x

    @property
    def var_ensembl_col(self) -> str:
        return self._var_ensembl_col

    @var_ensembl_col.setter
    def var_ensembl_col(self, x: str):
        self.__erasing_protection(attr="var_ensembl_col", val_old=self._var_ensembl_col, val_new=x)
        self._var_ensembl_col = x

    @property
    def var_symbol_col(self) -> str:
        return self._var_symbol_col

    @var_symbol_col.setter
    def var_symbol_col(self, x: str):
        self.__erasing_protection(attr="var_symbol_col", val_old=self._var_symbol_col, val_new=x)
        self._var_symbol_col = x

    @property
    def year(self) -> Union[None, int]:
        if self._year is not None:
            return self._year
        else:
            if self.meta is None:
                self.load_meta(fn=None)
            if self.meta is not None and self._adata_ids_sfaira.year in self.meta.columns:
                return self.meta[self._adata_ids_sfaira.year]
            else:
                return None

    @year.setter
    def year(self, x: int):
        self.__erasing_protection(attr="year", val_old=self._year, val_new=x)
        self._value_protection(attr="year", allowed=self.ontology_container_sfaira.year, attempted=x)
        self._year = x

    @property
    def ontology_celltypes(self):
        return self.ontology_container_sfaira.cellontology_class

    @property
    def ontology_organ(self):
        return self.ontology_container_sfaira.organ

    @property
    def celltypes_universe(self):
<<<<<<< HEAD
        if self._celltype_universe is None:
=======
        if not self._celltype_universe:
>>>>>>> 412c328e
            self._celltype_universe = CelltypeUniverse(
                cl=self.ontology_celltypes,
                uberon=self.ontology_container_sfaira.organ,
                organism=self.organism,
            )
        return self._celltype_universe

    @property
    def cell_ontology_map(self) -> dict:
        return self._ontology_class_map

    @cell_ontology_map.setter
    def cell_ontology_map(self, x: pd.DataFrame):
        self.__erasing_protection(attr="ontology_class_map", val_old=self._ontology_class_map, val_new=x)
        assert x.shape[1] in [2, 3], f"{x.shape} in {self.id}"
        assert x.columns[0] == self._adata_ids_sfaira.classmap_source_key
        assert x.columns[1] == self._adata_ids_sfaira.classmap_target_key
        # Transform data frame into a mapping dictionary:
        self._ontology_class_map = dict(list(zip(
            x[self._adata_ids_sfaira.classmap_source_key].values.tolist(),
            x[self._adata_ids_sfaira.classmap_target_key].values.tolist()
        )))

    # Private methods:

    def __erasing_protection(self, attr, val_old, val_new):
        """
        This is called when a erasing protected attribute is set to check whether it was set before.

        :param attr: Attribute to be set.
        :param val_old: Old value for attribute to be set.
        :param val_new: New value for attribute to be set.
        """
        if val_old is not None:
            raise ValueError(f"attempted to set erasing protected attribute {attr}: "
                             f"previously was {str(val_old)}, attempted to set {str(val_new)}")

    def _value_protection(
            self,
            attr: str,
            allowed: Union[Ontology, bool, int, float, str, List[bool], List[int], List[float], List[str]],
            attempted
    ):
        """
        Check whether value is from set of allowed values.

        Does not check if allowed is None.

        :param attr: Attribute to set.
        :param allowed: Constraint for values of `attr`.
            Either ontology instance used to constrain entries, or list of allowed values.
        :param attempted: Value(s) to attempt to set in `attr`.
        :return:
        """
        if isinstance(attempted, np.ndarray):
            attempted = attempted.tolist()
        if isinstance(attempted, tuple):
            attempted = list(attempted)
        if not isinstance(attempted, list):
            attempted = [attempted]
        for x in attempted:
            if not is_child(query=x, ontology=allowed):
                if isinstance(allowed, Ontology):
                    # use node names instead of ontology object to produce a readable error message
                    allowed = allowed.node_names
                raise ValueError(f"{x} is not a valid entry for {attr}, choose from: {allowed}")

    def subset_cells(self, key, values):
        """
        Subset list of adata objects based on cell-wise properties.

        These keys are properties that are not available in lazy model and require loading first because the
        subsetting works on the cell-level: .adata are maintained but reduced to matches.

        :param key: Property to subset by. Options:

            - "age" points to self.age_obs_key
            - "assay_sc" points to self.assay_sc_obs_key
            - "assay_differentiation" points to self.assay_differentiation_obs_key
            - "assay_type_differentiation" points to self.assay_type_differentiation_obs_key
            - "cell_line" points to self.cell_line
            - "cellontology_class" points to self.cellontology_class_obs_key
            - "developmental_stage" points to self.developmental_stage_obs_key
            - "ethnicity" points to self.ethnicity_obs_key
            - "healthy" points to self.healthy_obs_key
            - "organ" points to self.organ_obs_key
            - "organism" points to self.organism_obs_key
            - "sample_source" points to self.sample_source_obs_key
            - "sex" points to self.sex_obs_key
            - "state_exact" points to self.state_exact_obs_key
        :param values: Classes to overlap to.
        :return:
        """
        if not isinstance(values, list):
            values = [values]

        def get_subset_idx(samplewise_key, cellwise_key):
            try:
                sample_attr = getattr(self, samplewise_key)
            except AttributeError:
                sample_attr = None
            obs_key = getattr(self, cellwise_key)
            if sample_attr is not None and obs_key is None:
                if not isinstance(sample_attr, list):
                    sample_attr = [sample_attr]
                if np.any([x in values for x in sample_attr]):
                    idx = np.arange(1, self.ncells)
                else:
                    idx = np.array([])
            elif sample_attr is None and obs_key is not None:
                assert self.adata is not None, "adata was not yet loaded"
                values_found = self.adata.obs[obs_key].values
                values_found_unique = np.unique(values_found)
                try:
                    ontology = getattr(self.ontology_container_sfaira, samplewise_key)
                except AttributeError:
                    raise ValueError(f"{key} not a valid property of ontology_container object")
                # Test only unique elements  found in ontology to save time.
                values_found_unique_matched = [
                    x for x in values_found_unique if np.any([
                        is_child(query=x, ontology=ontology, ontology_parent=y)
                        for y in values
                    ])
                ]
                # TODO keep this logging for now to catch undesired behaviour resulting from loaded edges in ontologies.
                print(f"matched cell-wise keys {str(values_found_unique_matched)} in data set {self.id}")
                idx = np.where([x in values_found_unique_matched for x in values_found])[0]
            elif sample_attr is not None and obs_key is not None:
                assert False, f"both cell-wise and sample-wise attribute {samplewise_key} given"
            else:
                assert False, "no subset chosen"
            return idx

        idx_keep = get_subset_idx(samplewise_key=key, cellwise_key=key + "_obs_key")
        self.adata = self.adata[idx_keep, :].copy()  # if len(idx_keep) > 0 else None<|MERGE_RESOLUTION|>--- conflicted
+++ resolved
@@ -1856,11 +1856,7 @@
 
     @property
     def celltypes_universe(self):
-<<<<<<< HEAD
         if self._celltype_universe is None:
-=======
-        if not self._celltype_universe:
->>>>>>> 412c328e
             self._celltype_universe = CelltypeUniverse(
                 cl=self.ontology_celltypes,
                 uberon=self.ontology_container_sfaira.organ,
