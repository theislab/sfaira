--- conflicted
+++ resolved
@@ -18,7 +18,7 @@
 import cgi
 import ssl
 
-from sfaira.versions.genomes.genomes import GenomeContainer
+from sfaira.versions.genomes import GenomeContainer
 from sfaira.versions.metadata import Ontology, OntologyHierarchical, CelltypeUniverse
 from sfaira.consts import AdataIds, AdataIdsCellxgene, AdataIdsSfaira, META_DATA_FIELDS, OCS
 from sfaira.data.base.io_dao import write_dao
@@ -71,11 +71,7 @@
     return s
 
 
-<<<<<<< HEAD
-def get_directory_formatted_doi(x:str) -> str:
-=======
 def get_directory_formatted_doi(x: str) -> str:
->>>>>>> 82e02b6b
     return "d" + "_".join("_".join("_".join(x.split("/")).split(".")).split("-"))
 
 
@@ -760,18 +756,12 @@
         # Prepare new .uns dict:
         uns_new = {}
         for k in adata_target_ids.uns_keys:
-<<<<<<< HEAD
             if hasattr(self, k) and getattr(self, k) is not None:
                 val = getattr(self, k)
             elif hasattr(self, f"{k}_obs_key") and getattr(self, f"{k}_obs_key") is not None:
                 val = np.sort(np.unique(self.adata.obs[getattr(self, f"{k}_obs_key")].values)).tolist()
             else:
                 val = None
-=======
-            val = getattr(self, k)
-            if val is None and hasattr(self, f"{k}_obs_key"):
-                val = np.sort(self.adata.obs[getattr(self, f"{k}_obs_key")].values.tolist())
->>>>>>> 82e02b6b
             while hasattr(val, '__len__') and not isinstance(val, str) and len(val) == 1:  # Unpack nested lists/tuples.
                 val = val[0]
             uns_new[getattr(adata_target_ids, k)] = val
@@ -1663,19 +1653,11 @@
         See also `.doi_preprint`.
         """
         return self._doi_preprint
-<<<<<<< HEAD
 
     @doi_preprint.setter
     def doi_preprint(self, x: str):
         self._doi_preprint = x
 
-=======
-
-    @doi_preprint.setter
-    def doi_preprint(self, x: str):
-        self._doi_preprint = x
-
->>>>>>> 82e02b6b
     @property
     def doi(self) -> List[str]:
         """
