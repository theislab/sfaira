from __future__ import annotations

import abc
import anndata
import h5py
import numpy as np
import pandas as pd
import os
from os import PathLike
import pandas
import scipy.sparse
from typing import Dict, List, Tuple, Union
import warnings
import urllib.request
import urllib.parse
import urllib.error
import cgi
import ssl

from sfaira.versions.genomes import GenomeContainer
from sfaira.versions.metadata import Ontology, OntologyHierarchical, CelltypeUniverse
from sfaira.consts import AdataIds, AdataIdsSfaira, META_DATA_FIELDS, OCS
from sfaira.data.utils import collapse_matrix, read_yaml

UNS_STRING_META_IN_OBS = "__obs__"


load_doc = \
    """
    :param remove_gene_version: Remove gene version string from ENSEMBL ID so that different versions in different data sets are superimposed.
    :param match_to_reference: Reference genomes name or False to keep original feature space.
    :param load_raw: Loads unprocessed version of data if available in data loader.
    :param allow_caching: Whether to allow method to cache adata object for faster re-loading.
    """


def is_child(
        query,
        ontology: Union[Ontology, bool, int, float, str, List[bool], List[int], List[float], List[str]],
        ontology_parent=None,
) -> True:
    """
    Check whether value is from set of allowed values using ontology.

    :param query: Value to attempt to set, only yield a single value and not a list.
    :param ontology: Constraint for values.
        Either ontology instance used to constrain entries, or list of allowed values.
    :param ontology_parent: If ontology is a DAG, not only check if node is a DAG node but also whether it is a child
        of this parent node.
    :return: Whether attempted term is sub-term of allowed term in ontology
    """
    if ontology_parent is None and ontology is None:
        return True
    else:
        if isinstance(ontology, Ontology):
            if ontology_parent is None:
                return ontology.is_node(query)
            else:
                return ontology.is_a(query=query, reference=ontology_parent)
        elif ontology is None:
            return query == ontology_parent
        else:
            raise ValueError(f"did not recognize ontology type {type(ontology)}")


class DatasetBase(abc.ABC):
    adata: Union[None, anndata.AnnData]
    class_maps: dict
    _meta: Union[None, pandas.DataFrame]
    data_dir_base: Union[None, str]
    meta_path: Union[None, str]
    cache_path: Union[None, str]
    id: Union[None, str]
    genome: Union[None, str]
    supplier: str

    _assay_sc: Union[None, str]
    _assay_differentiation: Union[None, str]
    _assay_type_differentiation: Union[None, str]
    _author: Union[None, str]
    _bio_sample: Union[None, str]
    _cell_line: Union[None, str]
    _default_embedding: Union[None, str]
    _development_stage: Union[None, str]
    _disease: Union[None, str]
    _doi: Union[None, str]
    _download_url_data: Union[Tuple[List[None]], Tuple[List[str]], None]
    _download_url_meta: Union[Tuple[List[None]], Tuple[List[str]], None]
    _ethnicity: Union[None, str]
    _id: Union[None, str]
    _individual: Union[None, str]
    _ncells: Union[None, int]
    _normalization: Union[None, str]
    _organ: Union[None, str]
    _organism: Union[None, str]
    _primary_data: Union[None, bool]
    _sex: Union[None, str]
    _source: Union[None, str]
    _sample_source: Union[None, str]
    _state_exact: Union[None, str]
    _title: Union[None, str]
    _bio_sample: Union[None, str]
    _year: Union[None, int]

    _assay_sc_obs_key: Union[None, str]
    _assay_differentiation_obs_key: Union[None, str]
    _assay_type_differentiation_obs_key: Union[None, str]
    _assay_cell_line_obs_key: Union[None, str]
    _cellontology_class_obs_key: Union[None, str]
    _cellontology_id_obs_key: Union[None, str]
    _cellontology_original_obs_key: Union[None, str]
    _development_stage_obs_key: Union[None, str]
    _disease_obs_key: Union[None, str]
    _ethnicity_obs_key: Union[None, str]
    _individual: Union[None, str]
    _organ_obs_key: Union[None, str]
    _organism_obs_key: Union[None, str]
    _bio_sample_obs_key: Union[None, str]
    _sample_source_obs_key: Union[None, str]
    _sex_obs_key: Union[None, str]
    _state_exact_obs_key: Union[None, str]
    _tech_sample_obs_key: Union[None, str]

    _var_symbol_col: Union[None, str]
    _var_ensembl_col: Union[None, str]

    _celltype_universe: Union[None, CelltypeUniverse]
    _ontology_class_map: Union[None, dict]

    sample_fn: Union[None, str]
    _sample_fns: Union[None, List[str]]

    _additional_annotation_key: Union[None, str]

    def __init__(
            self,
            data_path: Union[str, None] = None,
            meta_path: Union[str, None] = None,
            cache_path: Union[str, None] = None,
            load_func=None,
            dict_load_func_annotation=None,
            yaml_path: Union[str, None] = None,
            sample_fn: Union[str, None] = None,
            sample_fns: Union[List[str], None] = None,
            additional_annotation_key: Union[str, None] = None,
            **kwargs
    ):
        """

        :param data_path:
        :param meta_path:
        :param cache_path:
        :param load_func: Function to load data from disk into memory.

            Signature: load(data_dir, sample_fn, **kwargs)
        :param dict_load_func_annotation: Dictionary of functions to load additional observatino-wise annotation. The
            functions in the values of the dictionary can be selected via  self.additional_annotation_key which needs
            to correspond to a key of the dictionary.

            Signature: Dict[str, load_annotation(data_dir, sample_fn, additional_annotation_key, **kwargs)]
        :param yaml_path:
        :param sample_fn:
        :param sample_fns:
        :param additional_annotation_key: Key used by dict_load_func_annotation to identify which additional annotation
            is to be loaded.
        :param kwargs:
        """
        self._adata_ids_sfaira = AdataIdsSfaira()
        self.ontology_container_sfaira = OCS  # Using a pre-instantiated version of this yields drastic speed-ups.

        self.adata = None
        self.meta = None
        self.genome = None
        self.data_dir_base = data_path
        self.meta_path = meta_path
        self.cache_path = cache_path

        self._author = None
        self._assay_sc = None
        self._assay_differentiation = None
        self._assay_type_differentiation = None
        self._bio_sample = None
        self._cell_line = None
        self._default_embedding = None
        self._development_stage = None
        self._disease = None
        self._doi = None
        self._download_url_data = None
        self._download_url_meta = None
        self._ethnicity = None
        self._id = None
        self._individual = None
        self._ncells = None
        self._normalization = None
        self._organ = None
        self._organism = None
        self._primary_data = None
        self._sample_source = None
        self._sex = None
        self._source = None
        self._state_exact = None
        self._tech_sample = None
        self._title = None
        self._year = None

        self._assay_sc_obs_key = None
        self._assay_differentiation_obs_key = None
        self._assay_type_differentiation_obs_key = None
        self._bio_sample_obs_key = None
        self._cell_line_obs_key = None
        self._cellontology_class_obs_key = None
        self._cellontology_id_obs_key = None
        self._cellontology_original_obs_key = None
        self._development_stage_obs_key = None
        self._disease_obs_key = None
        self._ethnicity_obs_key = None

        self._individual_obs_key = None
        self._organ_obs_key = None
        self._organism_obs_key = None
        self._sample_source_obs_key = None
        self._sex_obs_key = None
        self._state_exact_obs_key = None
        self._tech_sample_obs_key = None

        self._var_symbol_col = None
        self._var_ensembl_col = None

        self.class_maps = {"0": {}}
        self._unknown_celltype_identifiers = self._adata_ids_sfaira.unknown_celltype_identifier

        self._celltype_universe = None
        self._ontology_class_map = None

        self.sample_fn = sample_fn
        self._sample_fns = sample_fns

        # Check if YAML files exists, read meta data from there if available:
        if yaml_path is not None:
            assert os.path.exists(yaml_path), f"did not find yaml {yaml_path}"
            yaml_vals = read_yaml(fn=yaml_path)
            for k, v in yaml_vals["attr"].items():
                if v is not None and k not in ["sample_fns", "dataset_index"]:
                    if isinstance(v, dict):  # v is a dictionary over file-wise meta-data items
                        assert self.sample_fn in v.keys(), f"did not find key {self.sample_fn} in yamls keys for {k}"
                        setattr(self, k, v[self.sample_fn])
                    else:  # v is a meta-data item
                        setattr(self, k, v)
            # ID can be set now already because YAML was used as input instead of child class constructor.
            self.set_dataset_id(idx=yaml_vals["meta"]["dataset_index"])

        self.load_func = load_func
        self.dict_load_func_annotation = dict_load_func_annotation
        self._additional_annotation_key = additional_annotation_key

        self.supplier = "sfaira"

    @property
    def _directory_formatted_id(self) -> str:
        return "_".join("_".join(self.id.split("/")).split("."))

    def clear(self):
        """
        Remove loaded .adata to reduce memory footprint.

        :return:
        """
        import gc
        self.adata = None
        gc.collect()

    def download(self, **kwargs):
        assert self.download_url_data is not None, f"The `download_url_data` attribute of dataset {self.id} " \
                                                   f"is not set, cannot download dataset."
        assert self.data_dir_base is not None, "No path was provided when instantiating the dataset container, " \
                                               "cannot download datasets."

        if not os.path.exists(os.path.join(self.data_dir_base, self.directory_formatted_doi)):
            os.makedirs(os.path.join(self.data_dir_base, self.directory_formatted_doi))

        urls = self.download_url_data[0][0] + self.download_url_meta[0][0]

        for url in urls:
            if url is None:
                continue
            if url.split(",")[0] == 'private':
                if "," in url:
                    fn = ','.join(url.split(',')[1:])
                    if os.path.isfile(os.path.join(self.data_dir, fn)):
                        print(f"File {fn} already found on disk, skipping download.")
                    else:
                        warnings.warn(f"Dataset {self.id} is not available for automatic download, please manually "
                                      f"copy the file {fn} to the following location: "
                                      f"{self.data_dir}")
                else:
                    warnings.warn(f"A file for dataset {self.id} is not available for automatic download, please"
                                  f"manually copy the associated file to the following location: {self.data_dir}")

            elif url.split(",")[0].startswith('syn'):
                fn = ",".join(url.split(",")[1:])
                if os.path.isfile(os.path.join(self.data_dir, fn)):
                    print(f"File {fn} already found on disk, skipping download.")
                else:
                    self._download_synapse(url.split(",")[0], fn, **kwargs)

            else:
                url = urllib.parse.unquote(url)
                try:
                    urllib.request.urlopen(url)
                except urllib.error.HTTPError as err:
                    # modify headers if urllib useragent is blocked (eg.10x datasets)
                    if err.code == 403:
                        opener = urllib.request.build_opener()
                        opener.addheaders = [('User-Agent', 'Mozilla/5.0 (Windows NT 6.1; WOW64)')]
                        urllib.request.install_opener(opener)
                except urllib.error.URLError:
                    # Catch SSLCertVerificationError: [SSL: CERTIFICATE_VERIFY_FAILED] certificate verify failed: unable
                    # to get local issuer certificate (_ssl.c:1124)
                    ssl._create_default_https_context = ssl._create_unverified_context

                if 'Content-Disposition' in urllib.request.urlopen(url).info().keys():
                    fn = cgi.parse_header(urllib.request.urlopen(url).info()['Content-Disposition'])[1]["filename"]
                else:
                    fn = url.split("/")[-1]
                # Only download if file not already downloaded:
                if not os.path.isfile(os.path.join(self.data_dir, fn)):
                    print(f"Downloading: {fn}")
                    urllib.request.urlretrieve(url, os.path.join(self.data_dir, fn))

    def _download_synapse(self, synapse_entity, fn, **kwargs):
        try:
            import synapseclient
        except ImportError:
            warnings.warn("synapseclient python package not found. This package is required to download some of the "
                          "selected datasets. Run `pip install synapseclient` to install it. Skipping download of the "
                          f"following dataset: {self.id}")
            return
        import shutil
        import logging
        logging.captureWarnings(False)  # required to properly display warning messages below with sypaseclient loaded

        if "synapse_user" not in kwargs.keys():
            warnings.warn(f"No synapse username provided, skipping download of synapse dataset {fn}."
                          f"Provide your synapse username as the `synapse_user` argument to the download method.")
            return
        if "synapse_pw" not in kwargs.keys():
            warnings.warn(f"No synapse password provided, skipping download of synapse dataset {fn}."
                          f"Provide your synapse password as the `synapse_pw` argument to the download method.")
            return

        print(f"Downloading from synapse: {fn}")
        syn = synapseclient.Synapse()
        syn.login(kwargs['synapse_user'], kwargs['synapse_pw'])
        dataset = syn.get(entity=synapse_entity)
        shutil.move(dataset.data_dir_base, os.path.join(self.data_dir, fn))

    @property
    def cache_fn(self):
        if self.directory_formatted_doi is None or self._directory_formatted_id is None:
            warnings.warn("Caching enabled, but Dataset.id or Dataset.doi not set. Disabling caching for now.")
            return None
        else:
            if self.cache_path is None:
                cache = self.data_dir
            else:
                cache = os.path.join(self.cache_path, self.directory_formatted_doi)
            return os.path.join(cache, "cache", self._directory_formatted_id + ".h5ad")

    def _load_cached(
            self,
            load_raw: bool,
            allow_caching: bool,
            **kwargs
    ):
        """
        Wraps data set specific load and allows for caching.

        Cache is written into director named after doi and h5ad named after data set id.
        Cache is not over-written.

        :param load_raw: Loads unprocessed version of data if available in data loader.
        :param allow_caching: Whether to allow method to cache adata object for faster re-loading.
        :return:
        """

        def _assembly_wrapper():
<<<<<<< HEAD
=======
            if self.load_func is None:
                raise ValueError(f"Tried to access load_func for {self.id} but did not find any.")
>>>>>>> ad390791
            self.adata = self.load_func(data_dir=self.data_dir, sample_fn=self.sample_fn, **kwargs)
            # Enable loading of additional annotation, e.g. secondary cell type annotation
            # The additional annotation `obs2 needs to be on a subset of the original annotation `self.adata.obs`.
            if self.dict_load_func_annotation is not None:
                obs2 = self.dict_load_func_annotation[self.additional_annotation_key](
                    data_dir=self.data_dir, sample_fn=self.sample_fn)
                assert np.all([x in self.adata.obs.index for x in obs2.index]), \
                    "index mismatch between additional annotation and original"
                self.adata = self.adata[obs2.index, :]
                # Overwrite annotation
                for k, v in obs2.items():
                    self.adata.obs[k] = v

        def _cached_reading(filename):
            if filename is not None:
                if os.path.exists(filename):
                    self.adata = anndata.read_h5ad(filename)
                else:
                    self.adata = self.load_func(data_dir=self.data_dir, sample_fn=self.sample_fn)
            else:
                self.adata = self.load_func(data_dir=self.data_dir, sample_fn=self.sample_fn)

        def _cached_writing(filename):
            if filename is not None:
                dir_cache = os.path.dirname(filename)
                if not os.path.exists(dir_cache):
                    os.makedirs(dir_cache)
                if not os.path.exists(filename):
                    self.adata.write_h5ad(filename)

        if load_raw and allow_caching:
            _assembly_wrapper()
            _cached_writing(self.cache_fn)
        elif load_raw and not allow_caching:
            _assembly_wrapper()
        elif not load_raw and allow_caching:
            _cached_reading(self.cache_fn)
            _cached_writing(self.cache_fn)
        else:  # not load_raw and not allow_caching
            _cached_reading(self.cache_fn)

    def load(
            self,
            remove_gene_version: bool = True,
            match_to_reference: Union[str, bool, None] = None,
            load_raw: bool = False,
            allow_caching: bool = True,
            set_metadata: bool = True,
            **kwargs
    ):
        if match_to_reference and not remove_gene_version:
            warnings.warn("it is not recommended to enable matching the feature space to a genomes reference"
                          "while not removing gene versions. this can lead to very poor matching results")
        if not (isinstance(match_to_reference, bool) and not match_to_reference):
            self._set_genome(organism=self.organism, assembly=match_to_reference)

        # Set path to dataset directory
        if self.data_dir is None:
            raise ValueError("No sfaira data repo path provided in constructor.")

        # Run data set-specific loading script:
        self._load_cached(load_raw=load_raw, allow_caching=allow_caching, **kwargs)
        # Set loading hyper-parameter-specific meta data:
        self.adata.uns[self._adata_ids_sfaira.load_raw] = load_raw
        self.adata.uns[self._adata_ids_sfaira.mapped_features] = match_to_reference
        self.adata.uns[self._adata_ids_sfaira.remove_gene_version] = remove_gene_version
        if set_metadata:
            # Set data-specific meta data in .adata:
            self._set_metadata_in_adata(allow_uns=True)
        # Streamline feature space:
        self._convert_and_set_var_names(match_to_reference=match_to_reference)
        self._collapse_genes(remove_gene_version=remove_gene_version)

    load.__doc__ = load_doc

    def _convert_and_set_var_names(
            self,
            match_to_reference: Union[str, bool, None],
            symbol_col: str = None,
            ensembl_col: str = None,
    ):
        # Use defaults defined in data loader if none given to this function.
        if symbol_col is None:
            symbol_col = self.var_symbol_col
        if ensembl_col is None:
            ensembl_col = self.var_ensembl_col
        if not ensembl_col and not symbol_col:
            raise ValueError('Please provide the name of at least the name of the var column containing ensembl ids or'
                             'the name of the var column containing gene symbols')
        # Process given gene names: Full gene names ("symbol") or ENSEMBL IDs ("ensembl").
        # Below the .var column that contain the target IDs are renamed to follow streamlined naming.
        # If the IDs were contained in the index, a new column is added to .var.
        if symbol_col:
            if symbol_col == 'index':
                self.adata.var[self._adata_ids_sfaira.gene_id_names] = self.adata.var.index.values.tolist()
            else:
                assert symbol_col in self.adata.var.columns, f"symbol_col {symbol_col} not found in .var"
                self.adata.var = self.adata.var.rename(
                    {symbol_col: self._adata_ids_sfaira.gene_id_names},
                    axis='columns'
                )
        if ensembl_col:
            if ensembl_col == 'index':
                self.adata.var[self._adata_ids_sfaira.gene_id_ensembl] = self.adata.var.index.values.tolist()
            else:
                assert ensembl_col in self.adata.var.columns, f"ensembl_col {ensembl_col} not found in .var"
                self.adata.var = self.adata.var.rename(
                    {ensembl_col: self._adata_ids_sfaira.gene_id_ensembl},
                    axis='columns'
                )
        # If only symbol or ensembl was supplied, the other one is inferred from a genome mapping dictionary.
        if not ensembl_col and not (isinstance(match_to_reference, bool) and not match_to_reference):
            id_dict = self.genome_container.names_to_id_dict
            id_strip_dict = self.genome_container.strippednames_to_id_dict
            # Matching gene names to ensembl ids in the following way: if the gene is present in the ensembl dictionary,
            # match it straight away, if it is not in there we try to match everything in front of the first period in
            # the gene name with a dictionary that was modified in the same way, if there is still no match we append na
            ensids = []
            for n in self.adata.var[self._adata_ids_sfaira.gene_id_names]:
                if n in id_dict.keys():
                    ensids.append(id_dict[n])
                elif n.split(".")[0] in id_strip_dict.keys():
                    ensids.append(id_strip_dict[n.split(".")[0]])
                else:
                    ensids.append('n/a')
            self.adata.var[self._adata_ids_sfaira.gene_id_ensembl] = ensids

        if not symbol_col and not (isinstance(match_to_reference, bool) and not match_to_reference):
            id_dict = self.genome_container.id_to_names_dict
            self.adata.var[self._adata_ids_sfaira.gene_id_names] = [
                id_dict[n.split(".")[0]] if n.split(".")[0] in id_dict.keys() else 'n/a'
                for n in self.adata.var[self._adata_ids_sfaira.gene_id_ensembl]
            ]

        if match_to_reference:
            # Lastly, the index of .var is set to ensembl IDs.
            try:  # debugging
                self.adata.var.index = self.adata.var[self._adata_ids_sfaira.gene_id_index].values.tolist()
            except KeyError as e:
                raise KeyError(e)
            self.adata.var_names_make_unique()

    def _collapse_genes(self, remove_gene_version):
        """
        Remove version tag on ensembl gene ID so that different versions are superimposed downstream.

        :param remove_gene_version:
        :return:
        """
        if remove_gene_version:
            self.adata.var_names = [
                x.split(".")[0] for x in self.adata.var[self._adata_ids_sfaira.gene_id_index].values
            ]
        # Collapse if necessary:
        self.adata = collapse_matrix(adata=self.adata)

        self.adata.var[self._adata_ids_sfaira.gene_id_index] = self.adata.var_names
        self.adata.var.index = self.adata.var[self._adata_ids_sfaira.gene_id_ensembl].values

    def subset_genes(self, subset_type: Union[None, str, List[str]] = None):
        """
        Subset and sort genes to genes defined in an assembly or genes of a particular type, such as protein coding.

        :param subset_type: Type(s) to subset to. Can be a single type or a list of types or None. Types can be:

            - None: All genes in assembly.
            - "protein_coding": All protein coding genes in assembly.
        """
        # Convert data matrix to csc matrix
        if isinstance(self.adata.X, np.ndarray):
            # Change NaN to zero. This occurs for example in concatenation of anndata instances.
            if np.any(np.isnan(self.adata.X)):
                self.adata.X[np.isnan(self.adata.X)] = 0
            x = scipy.sparse.csc_matrix(self.adata.X)
        elif isinstance(self.adata.X, scipy.sparse.spmatrix):
            x = self.adata.X.tocsc()
        else:
            raise ValueError(f"Data type {type(self.adata.X)} not recognized.")

        # Compute indices of genes to keep
        data_ids = self.adata.var[self._adata_ids_sfaira.gene_id_ensembl].values
        if subset_type is None:
            subset_ids = self.genome_container.ensembl
        else:
            if isinstance(subset_type, str):
                subset_type = [subset_type]
            keys = np.unique(self.genome_container.type)
            if subset_type not in keys:
                raise ValueError(f"subset type {subset_type} not available in list {keys}")
            subset_ids = [
                x for x, y in zip(self.genome_container.ensembl, self.genome_container.type)
                if y in subset_type
            ]

        idx_feature_kept = np.where([x in subset_ids for x in data_ids])[0]
        idx_feature_map = np.array([subset_ids.index(x) for x in data_ids[idx_feature_kept]])
        # Remove unmapped genes
        x = x[:, idx_feature_kept]

        # Create reordered feature matrix based on reference and convert to csr
        x_new = scipy.sparse.csc_matrix((x.shape[0], self.genome_container.ngenes), dtype=x.dtype)
        # copying this over to the new matrix in chunks of size `steps` prevents a strange scipy error:
        # ... scipy/sparse/compressed.py", line 922, in _zero_many i, j, offsets)
        # ValueError: could not convert integer scalar
        step = 2000
        if step < len(idx_feature_map):
            i = 0
            for i in range(0, len(idx_feature_map), step):
                x_new[:, idx_feature_map[i:i + step]] = x[:, i:i + step]
            x_new[:, idx_feature_map[i + step:]] = x[:, i + step:]
        else:
            x_new[:, idx_feature_map] = x

        x_new = x_new.tocsr()

        self.adata = anndata.AnnData(
            X=x_new,
            obs=self.adata.obs,
            obsm=self.adata.obsm,
            var=pd.DataFrame(data={'names': self.genome_container.names,
                                   self._adata_ids_sfaira.gene_id_ensembl: self.genome_container.ensembl},
                             index=self.genome_container.ensembl),
            uns=self.adata.uns
        )

    def _set_metadata_in_adata(self, allow_uns: bool):
        """
        Copy meta data from dataset class in .anndata.

        :param allow_uns: Allow writing of constant meta data into uns rather than .obs.
        :return:
        """
        # Set data set-wide attributes (.uns) (write to .obs if .uns is not allowed):
        if allow_uns:
            for k in self._adata_ids_sfaira.uns_keys:
                if k not in self.adata.uns.keys():
                    self.adata.uns[getattr(self._adata_ids_sfaira, k)] = getattr(self, k)
        else:
            for k in self._adata_ids_sfaira.uns_keys:
                if k in self.adata.uns.keys():
                    val = self.adata.uns[k]
                else:
                    val = getattr(self, k)
                while hasattr(val, '__len__') and not isinstance(val, str) and len(val) == 1:  # unpack nested lists
                    val = val[0]
                self.adata.obs[getattr(self._adata_ids_sfaira, k)] = [val for i in range(len(self.adata.obs))]

        # Set cell-wise or data set-wide attributes (.uns / .obs):
        # These are saved in .uns if they are data set wide to save memory if allow_uns is True.
        for x, y, z, v in (
            [self.assay_sc, self._adata_ids_sfaira.assay_sc, self.assay_sc_obs_key, self.ontology_container_sfaira.assay_sc],
            [self.assay_differentiation, self._adata_ids_sfaira.assay_differentiation, self.assay_differentiation_obs_key,
             self.ontology_container_sfaira.assay_differentiation],
            [self.assay_type_differentiation, self._adata_ids_sfaira.assay_type_differentiation,
             self.assay_type_differentiation_obs_key, self.ontology_container_sfaira.assay_type_differentiation],
            [self.cell_line, self._adata_ids_sfaira.cell_line, self.cell_line_obs_key,
             self.ontology_container_sfaira.cell_line],
            [self.development_stage, self._adata_ids_sfaira.development_stage, self.development_stage_obs_key,
             self.ontology_container_sfaira.development_stage],
            [self.disease, self._adata_ids_sfaira.disease, self.disease_obs_key,
             self.ontology_container_sfaira.disease],
            [self.ethnicity, self._adata_ids_sfaira.ethnicity, self.ethnicity_obs_key,
             self.ontology_container_sfaira.ethnicity],
            [self.organ, self._adata_ids_sfaira.organ, self.organ_obs_key, self.ontology_container_sfaira.organ],
            [self.organism, self._adata_ids_sfaira.organism, self.organism_obs_key,
             self.ontology_container_sfaira.organism],
            [self.sample_source, self._adata_ids_sfaira.sample_source, self.sample_source_obs_key,
             self.ontology_container_sfaira.sample_source],
            [self.sex, self._adata_ids_sfaira.sex, self.sex_obs_key, self.ontology_container_sfaira.sex],
            [self.state_exact, self._adata_ids_sfaira.state_exact, self.state_exact_obs_key, None],
        ):
            if z is None and allow_uns:
                self.adata.uns[y] = None
            elif z is None and not allow_uns:
                self.adata.obs[y] = x
            elif z is not None:
                # Attribute supplied per cell: Write into .obs.
                # Search for direct match of the sought-after column name or for attribute specific obs key.
                if z not in self.adata.obs.keys():
                    # This should not occur in single data set loaders (see warning below) but can occur in
                    # streamlined data loaders if not all instances of the streamlined data sets have all columns
                    # in .obs set.
                    self.adata.uns[y] = None
                    print(f"WARNING: attribute {y} of data set {self.id} was not found in column {z}")  # debugging
                else:
                    # Include flag in .uns that this attribute is in .obs:
                    self.adata.uns[y] = UNS_STRING_META_IN_OBS
                    # Remove potential pd.Categorical formatting:
                    self._value_protection(
                        attr=y, allowed=v, attempted=np.unique(self.adata.obs[z].values).tolist())
                    self.adata.obs[y] = self.adata.obs[z].values.tolist()
            else:
                assert False, "switch option should not occur"
        # Add batch annotation which can be rule-based
        for x, y, z in (
                [self.bio_sample, self._adata_ids_sfaira.bio_sample, self.bio_sample_obs_key],
                [self.individual, self._adata_ids_sfaira.individual, self.individual_obs_key],
                [self.tech_sample, self._adata_ids_sfaira.tech_sample, self.tech_sample_obs_key],
        ):
            if z is None and allow_uns:
                self.adata.uns[y] = x
            elif z is None and not allow_uns:
                self.adata.uns[y] = UNS_STRING_META_IN_OBS
                self.adata.obs[y] = x
            elif z is not None:
                self.adata.uns[y] = UNS_STRING_META_IN_OBS
                zs = z.split("*")  # Separator for indicate multiple columns.
                keys_to_use = []
                for zz in zs:
                    if zz not in self.adata.obs.keys():
                        # This should not occur in single data set loaders (see warning below) but can occur in
                        # streamlined data loaders if not all instances of the streamlined data sets have all columns
                        # in .obs set.
                        print(f"WARNING: attribute {y} of data set {self.id} was not found in column {zz}")  # debugging
                    else:
                        keys_to_use.append(zz)
                if len(keys_to_use) > 0:
                    # Build a combination label out of all columns used to describe this group.
                    self.adata.obs[y] = [
                        "_".join([str(xxx) for xxx in xx])
                        for xx in zip(*[self.adata.obs[k].values.tolist() for k in keys_to_use])
                    ]
            else:
                assert False, "switch option should not occur"
        # Set cell-wise attributes (.obs):
        # None so far other than celltypes.
        # Set cell types:
        # Map cell type names from raw IDs to ontology maintained ones:
        if self.cellontology_original_obs_key is not None:
            self.project_celltypes_to_ontology()

    def streamline(
            self,
            format: str = "sfaira",
            allow_uns_sfaira: bool = True,
            clean_obs: bool = True,
            clean_var: bool = True,
            clean_uns: bool = True
    ):
        """
        Streamline the adata instance to output format.

        Output format are saved in ADATA_FIELDS* classes.

        :param format: Export format.

            - "sfaira"
            - "cellxgene"
        :param allow_uns_sfaira: When using sfaira format: Whether to keep metadata in uns or move it to obs instead.
        :param clean_obs: Whether to delete non-streamlined fields in .obs, .obsm and .obsp.
        :param clean_var: Whether to delete non-streamlined fields in .var, .varm and .varp.
        :param clean_uns: Whether to delete non-streamlined fields in .uns.
        :return:
        """
        if format == "sfaira":
            adata_fields = self._adata_ids_sfaira
            self._set_metadata_in_adata(allow_uns=allow_uns_sfaira)
        elif format == "cellxgene":
            from sfaira.consts import AdataIdsCellxgene
            adata_fields = AdataIdsCellxgene()
            self._set_metadata_in_adata(allow_uns=False)
        else:
            raise ValueError(f"did not recognize format {format}")
        if clean_var:
            if self.adata.varm is not None:
                del self.adata.varm
            if self.adata.varp is not None:
                del self.adata.varp
        if clean_obs:
            if self.adata.obsm is not None:
                del self.adata.obsm
            if self.adata.obsp is not None:
                del self.adata.obsp
        # Only retain target elements in adata.uns:
        uns_new = dict([
            (getattr(adata_fields, k), self.adata.uns[getattr(self._adata_ids_sfaira, k)])
            if getattr(self._adata_ids_sfaira, k) in self.adata.uns.keys()
            else (getattr(adata_fields, k), None)
            for k in adata_fields.uns_keys
        ])
        if clean_uns:
            del self.adata.uns
        # Remove old keys in sfaira scheme:
        for k in adata_fields.uns_keys:
            if getattr(self._adata_ids_sfaira, k) in self.adata.uns.keys():
                del self.adata.uns[getattr(self._adata_ids_sfaira, k)]
        # Add new keys in new scheme:
        for k, v in uns_new.items():
            self.adata.uns[k] = v
        # Catch issues with data structures in uns that cannot be written to h5ad:
        for k, v in self.adata.uns.items():
            replace = False
            if isinstance(v, tuple) and len(v) == 1 and (isinstance(v[0], tuple) or isinstance(v[0], list)):
                v = v[0]
                replace = True
            if isinstance(v, tuple) and len(v) == 1 and (isinstance(v[0], tuple) or isinstance(v[0], list)):
                v = v[0]
                replace = True
            if replace:
                if v == self._adata_ids_sfaira.unknown_metadata_identifier:
                    self.adata.uns[k] = adata_fields.unknown_metadata_identifier
                else:
                    self.adata.uns[k] = v
        # Only retain target elements in adata.var:
        var_old = self.adata.var.copy()
        self.adata.var = pd.DataFrame(dict([
            (getattr(adata_fields, k), self.adata.var[getattr(self._adata_ids_sfaira, k)])
            for k in adata_fields.var_keys
            if getattr(self._adata_ids_sfaira, k) in self.adata.var.keys()
        ]))
        # Add old columns in if they are not overwritten and object is not cleaned:
        if not clean_var:
            for k, v in var_old.items():
                if k not in self.adata.var.keys():
                    self.adata.var[k] = v
        # Only retain target columns in adata.obs:
        obs_old = self.adata.obs.copy()
        self.adata.obs = pd.DataFrame(
            data=dict([
                (getattr(adata_fields, k), self.adata.obs[getattr(self._adata_ids_sfaira, k)])
                for k in adata_fields.obs_keys
                if getattr(self._adata_ids_sfaira, k) in self.adata.obs.keys()
            ]),
            index=self.adata.obs.index
        )
        # Add old columns in if they are not overwritten and object is not cleaned:
        if not clean_obs:
            for k, v in obs_old.items():
                if k not in self.adata.obs.keys() and \
                        k not in [getattr(self._adata_ids_sfaira, k) for k in adata_fields.obs_keys] and \
                        k not in self._adata_ids_sfaira.obs_keys:
                    self.adata.obs[k] = v
        # Add additional constant description changes based on output format:
        if format == "cellxgene":
            self.adata.uns["layer_descriptions"] = {"X": "raw"}
            self.adata.uns["version"] = {
                "corpora_encoding_version": "0.1.0",
                "corpora_schema_version": "1.1.0",
            }
            for k in ["author", "doi", "download_url_data", "download_url_meta", "id", "year"]:
                if k in self.adata.uns.keys():
                    del self.adata.uns[k]
            # TODO port this into organism ontology handling.
            if self.organism == "mouse":
                self.adata.uns["organism"] = "Mus musculus"
                self.adata.uns["organism_ontology_term_id"] = "NCBITaxon:10090"
            elif self.organism == "human":
                self.adata.uns["organism"] = "Homo sapiens"
                self.adata.uns["organism_ontology_term_id"] = "NCBITaxon:9606"
            else:
                assert False, self.organism
            # Add ontology IDs where necessary (note that human readable terms are also kept):
            for k in [
                "organ",
                "assay_sc",
                "disease",
                "ethnicity",
                "development_stage",
            ]:
                if getattr(adata_fields, k) in self.adata.obs.columns:
                    self.__project_name_to_id_obs(
                        ontology=getattr(self._adata_ids_sfaira, k),
                        key_in=getattr(adata_fields, k),
                        key_out=getattr(adata_fields, k) + "_ontology_term_id",
                        map_exceptions=[],
                        map_exceptions_value="",
                    )
                else:
                    self.adata.obs[getattr(adata_fields, k)] = adata_fields.unknown_metadata_identifier
                    self.adata.obs[getattr(adata_fields, k) + "_ontology_term_id"] = ""
            # Clean up readable fields.
            for k in [
                "organ",
                "assay_sc",
                "disease",
                "ethnicity",
                "development_stage",
                "sex",
            ]:
                self.adata.obs[getattr(adata_fields, k)] = [
                    x if x is not None else adata_fields.unknown_metadata_identifier
                    for x in self.adata.obs[getattr(adata_fields, k)].values
                ]
            # Adapt var columns naming.
            if self.organism == "mouse":
                gene_id_new = "hgnc_gene_symbol"
            elif self.organism == "human":
                gene_id_new = "mgi_gene_symbol"
            else:
                assert False, self.organism
            self.adata.var[gene_id_new] = self.adata.var[getattr(adata_fields, "gene_id_names")]
            self.adata.var.index = self.adata.var[gene_id_new].values
            if gene_id_new != getattr(adata_fields, "gene_id_names"):
                del self.adata.var[getattr(adata_fields, "gene_id_names")]
        if format != "sfaira":
            # Remove sfaira intrinsic .uns fields:
            keys_to_delete = ["load_raw", "mapped_features", "remove_gene_version", "annotated"]
            for k, v in self.adata.uns.items():
                if isinstance(v, str) and v == UNS_STRING_META_IN_OBS:
                    keys_to_delete.append(k)
            for k in np.unique(keys_to_delete):
                if k in self.adata.uns.keys():
                    del self.adata.uns[k]

    def write_distributed_store(
            self,
            dir_cache: Union[str, os.PathLike],
            store: str = "backed",
            chunks: Union[int, None] = None,
    ):
        """
        Write data set into a format that allows distributed access to data set on disk.

        Writes to a zarr-backed h5ad.
        Load data set and streamline before calling this method.

        :param dir_cache: Directory to write cache in.
        :param store: Disk format for objects in cache:

            - "h5ad": Allows access via backed .h5ad.
                On disk data will not be compressed as .h5ad supports sparse data with is a good compression that gives
                fast row-wise access if the files are csr.
            - "zarr": Allows access as zarr array.
        :param chunks: Chunk size of zarr array, see anndata.AnnData.write_zarr documentation.
            Only relevant for store=="zarr".
        """
        self.__assert_loaded()
        if store == "h5ad":
            if not isinstance(self.adata.X, scipy.sparse.csr_matrix):
                print(f"WARNING: high-perfomances caches based on .h5ad work better with .csr formatted expression "
                      f"data, found {type(self.adata.X)}")
            fn = os.path.join(dir_cache, self.doi_cleaned_id + ".h5ad")
            self.adata.write_h5ad(filename=fn, compression=None, force_dense=False)
        elif store == "zarr":
            fn = os.path.join(dir_cache, self.doi_cleaned_id)
            self.adata.write_zarr(store=fn, chunks=chunks)
        else:
            raise ValueError()

    def write_backed(
            self,
            adata_backed: anndata.AnnData,
            genome: str,
            idx: np.ndarray,
            load_raw: bool = False,
            allow_caching: bool = True
    ):
        """
        Loads data set into slice of backed anndata object.

        Note: scatter updates to backed sparse arrays are not yet supported by anndata. Accordingly, we need to work
        around below using .append() of the backed matrix.

        :param adata_backed:
        :param genome: Genome name to use as refernce.
        :param idx: Indices in adata_backed to write observations to. This can be used to immediately create a
            shuffled object.
        :param load_raw: See .load().
        :param allow_caching: See .load().
        :return: New row index for next element to be written into backed anndata.
        """
        self.load(
            remove_gene_version=True,
            match_to_reference=genome,
            load_raw=load_raw,
            allow_caching=allow_caching
        )
        # Check if writing to sparse or dense matrix:
        if isinstance(adata_backed.X, np.ndarray) or \
                isinstance(adata_backed.X, h5py._hl.dataset.Dataset):  # backed dense
            if isinstance(self.adata.X, scipy.sparse.csr_matrix) or \
                    isinstance(self.adata.X, scipy.sparse.csc_matrix) or \
                    isinstance(self.adata.X, scipy.sparse.lil_matrix):
                # map to dense array
                x_new = self.adata.X.toarray()
            else:
                x_new = self.adata.X

            adata_backed.X[np.sort(idx), :] = x_new[np.argsort(idx), :]
            for k in adata_backed.obs.columns:
                if k == self._adata_ids_sfaira.dataset:
                    adata_backed.obs.loc[np.sort(idx), self._adata_ids_sfaira.dataset] = [
                        self.id for _ in range(len(idx))]
                elif k in self.adata.obs.columns:
                    adata_backed.obs.loc[np.sort(idx), k] = self.adata.obs[k].values[np.argsort(idx)]
                elif k in list(self.adata.uns.keys()):
                    adata_backed.obs.loc[np.sort(idx), k] = [self.adata.uns[k] for i in range(len(idx))]
                else:
                    # Need to fill this instead of throwing an exception as this condition can trigger for one element
                    # within a loop over multiple data sets (ie in data set human).
                    adata_backed.obs.loc[idx, k] = ["key_not_found" for i in range(len(idx))]
        elif isinstance(adata_backed.X, anndata._core.sparse_dataset.SparseDataset):  # backed sparse
            # cannot scatter update on backed sparse yet! assert that updated block is meant to be appended:
            assert np.all(idx == np.arange(adata_backed.shape[0], adata_backed.shape[0] + len(idx)))
            if not isinstance(self.adata.X, scipy.sparse.csr_matrix):
                x_new = self.adata.X.tocsr()
            else:
                x_new = self.adata.X
            adata_backed.X.append(x_new[np.argsort(idx)])
            adata_backed._n_obs = adata_backed.X.shape[0]  # not automatically updated after append
            adata_backed.obs = adata_backed.obs.append(  # .obs was not broadcasted to the right shape!
                pandas.DataFrame(dict([
                    (k, [self.id for i in range(len(idx))]) if k == self._adata_ids_sfaira.dataset
                    else (k, self.adata.obs[k].values[np.argsort(idx)]) if k in self.adata.obs.columns
                    else (k, [self.adata.uns[k] for _ in range(len(idx))]) if k in list(self.adata.uns.keys())
                    else (k, ["key_not_found" for _ in range(len(idx))])
                    for k in adata_backed.obs.columns
                ]))
            )
            self.clear()
        else:
            raise ValueError(f"Did not recognize backed AnnData.X format {type(adata_backed.X)}")

    def _set_genome(self, organism: str, assembly: Union[str, None]):
        self.genome_container = GenomeContainer(
            organism=organism,
            assembly=assembly,
        )

    @property
    def doi_cleaned_id(self):
        return "_".join(self.id.split("_")[:-1])

    @property
    def fn_ontology_class_map_tsv(self):
        """Standardised file name under which cell type conversion tables are saved."""
        return self.doi_cleaned_id + ".tsv"

    def write_ontology_class_map(
            self,
            fn,
            protected_writing: bool = True,
            **kwargs
    ):
        """
        Load class maps of free text cell types to ontology classes.

        :param fn: File name of tsv to write class maps to.
        :param protected_writing: Only write if file was not already found.
        :return:
        """
        if not self.annotated:
            warnings.warn(f"attempted to write ontology classmaps for data set {self.id} without annotation")
        else:
            labels_original = np.sort(np.unique(self.adata.obs[self._adata_ids_sfaira.cell_types_original].values))
            tab = self.celltypes_universe.prepare_celltype_map_tab(
                source=labels_original,
                match_only=False,
                anatomical_constraint=self.organ,
                include_synonyms=True,
                omit_list=self._unknown_celltype_identifiers,
                **kwargs
            )
            if not os.path.exists(fn) or not protected_writing:
                self._write_class_map(fn=fn, tab=tab)

    def _write_class_map(self, fn, tab):
        """
        Write class map.

        :param fn: File name of csv to write class maps to.
        :param tab: Table to write
        :return:
        """
        tab.to_csv(fn, index=False, sep="\t")

    def _read_class_map(self, fn) -> pd.DataFrame:
        """
        Read class map.

        :param fn: File name of csv to load class maps from.
        :return:
        """
        try:
            # Need dtype="str" to force numeric cell type identifiers, e.g. cluster numbers to be in string format.
            tab = pd.read_csv(fn, header=0, index_col=None, sep="\t", dtype="str")
        except pandas.errors.ParserError as e:
            print(f"{self.id}")
            raise pandas.errors.ParserError(e)
        return tab

    def load_ontology_class_map(self, fn):
        """
        Load class maps of free text cell types to ontology classes.

        :param fn: File name of csv to load class maps from.
        :return:
        """
        if os.path.exists(fn):
            self.cell_ontology_map = self._read_class_map(fn=fn)
        else:
            if self.cellontology_original_obs_key is not None:
                warnings.warn(f"file {fn} does not exist but cellontology_original_obs_key is given")

    def project_celltypes_to_ontology(self):
        """
        Project free text cell type names to ontology based on mapping table.

        ToDo: add ontology ID setting here.

        :return:
        """
        labels_original = self.adata.obs[self.cellontology_original_obs_key].values
        if self.cell_ontology_map is not None:  # only if this was defined
            labels_mapped = [
                self.cell_ontology_map[x] if x in self.cell_ontology_map.keys()
                else x for x in labels_original
            ]
        else:
            labels_mapped = labels_original
        # Validate mapped IDs based on ontology:
        # This aborts with a readable error if there was a target in the mapping file that does not match the
        # ontology.
        if self.cell_ontology_map is not None:
            # This protection blocks progression in the unit test if not deactivated.
            self._value_protection(
                attr="celltypes",
                allowed=self.ontology_celltypes,
                attempted=[
                    x for x in np.unique(labels_mapped).tolist()
                    if x not in [
                        self._adata_ids_sfaira.unknown_celltype_identifier,
                        self._adata_ids_sfaira.not_a_cell_celltype_identifier
                    ]
                ]
            )
        self.adata.obs[self._adata_ids_sfaira.cell_ontology_class] = labels_mapped
        self.cellontology_class_obs_key = self._adata_ids_sfaira.cell_ontology_class
        self.adata.obs[self._adata_ids_sfaira.cell_types_original] = labels_original
        # Add cell type IDs into object:
        # The IDs are not read from a source file but inferred based on the class name.
        # TODO this could be changed in the future, this allows this function to be used both on cell type name mapping
        #  files with and without the ID in the third column.
        if self.cell_ontology_map is not None:
            # This mapping blocks progression in the unit test if not deactivated.
            self.__project_name_to_id_obs(
                ontology="cellontology_class",
                key_in=self._adata_ids_sfaira.cell_ontology_class,
                key_out=self._adata_ids_sfaira.cell_ontology_id,
                map_exceptions=[
                    self._adata_ids_sfaira.unknown_celltype_identifier,
                    self._adata_ids_sfaira.not_a_cell_celltype_identifier
                ],
            )

    def __project_name_to_id_obs(
            self,
            ontology: str,
            key_in: str,
            key_out: str,
            map_exceptions: list,
            map_exceptions_value=None,
    ):
        """
        Project ontology names to IDs for a given ontology in .obs entries.

        :param ontology:
        :param key_in:
        :param key_out:
        :param map_exceptions:
        :param map_exceptions_value:
        :return:
        """
        ontology = getattr(self.ontology_container_sfaira, ontology)
        map_vals = dict([
            (x, ontology.id_from_name(x))
            for x in np.unique([
                xx for xx in self.adata.obs[key_in].values
                if (xx not in map_exceptions and xx is not None)
            ])
        ])
        self.adata.obs[key_out] = [
            map_vals[x] if x in map_vals.keys() else map_exceptions_value
            for x in self.adata.obs[key_in].values
        ]

    @property
    def citation(self):
        """
        Return all information necessary to cite data set.

        :return:
        """
        return [self.author, self.year, self.doi]

    # Meta data handling code: Reading, writing and selected properties. Properties are either set in constructor
    # (and saved in self._somename) or accessed in self.meta.

    @property
    def meta_fn(self):
        if self.meta_path is None:
            meta = self.data_dir
        else:
            meta = os.path.join(self.meta_path, self.directory_formatted_doi)
        if meta is None:
            return None
        else:
            return os.path.join(meta, "meta", self.doi_cleaned_id + "_meta.csv")

    def load_meta(self, fn: Union[PathLike, str, None]):
        if fn is None:
            if self.meta_fn is not None:
                fn = self.meta_fn
        else:
            if isinstance(fn, str):
                fn = os.path.normpath(fn)
        # Only load meta data if file exists:
        if fn is not None and os.path.isfile(fn):
            meta = pandas.read_csv(
                fn,
                usecols=list(META_DATA_FIELDS.keys()),
            )
            # using dtype in read_csv through errors some times.
            for k, v in META_DATA_FIELDS.items():
                if k in meta.columns:
                    if meta[k].values[0] is not None:
                        meta[k] = np.asarray(meta[k].values, dtype=v)
            self.meta = meta.fillna("None").replace({"None": None})

    def write_meta(
            self,
            fn_meta: Union[None, str] = None,
            dir_out: Union[None, str] = None,
    ):
        """
        Write meta data object for data set.

        Does not cache data and attempts to load raw data.

        :param fn_meta: File to write to, selects automatically based on self.meta_path and self.id otherwise.
        :param dir_out: Path to write to, file name is selected automatically based on self.id.
        :return:
        """
        if fn_meta is not None and dir_out is not None:
            raise ValueError("supply either fn_meta or dir_out but not both")
        elif fn_meta is None and dir_out is None:
            if self.meta_fn is None:
                raise ValueError("provide either fn in load or via constructor (meta_path)")
            fn_meta = self.meta_fn
        elif fn_meta is None and dir_out is not None:
            fn_meta = os.path.join(dir_out, self.doi_cleaned_id + "_meta.csv")
        elif fn_meta is not None and dir_out is None:
            pass  # fn_meta is used
        else:
            assert False, "bug in switch"

        if self.adata is None:
            self.load(
                remove_gene_version=False,
                match_to_reference=None,
                load_raw=True,
                allow_caching=False,
            )
        # Add data-set wise meta data into table:
        meta = pandas.DataFrame({
            self._adata_ids_sfaira.annotated: self.adata.uns[self._adata_ids_sfaira.annotated],
            self._adata_ids_sfaira.author: self.adata.uns[self._adata_ids_sfaira.author],
            self._adata_ids_sfaira.doi: self.adata.uns[self._adata_ids_sfaira.doi],
            self._adata_ids_sfaira.download_url_data: self.adata.uns[self._adata_ids_sfaira.download_url_data],
            self._adata_ids_sfaira.download_url_meta: self.adata.uns[self._adata_ids_sfaira.download_url_meta],
            self._adata_ids_sfaira.id: self.adata.uns[self._adata_ids_sfaira.id],
            self._adata_ids_sfaira.ncells: self.adata.n_obs,
            self._adata_ids_sfaira.normalization: self.adata.uns[self._adata_ids_sfaira.normalization],
            self._adata_ids_sfaira.year: self.adata.uns[self._adata_ids_sfaira.year],
        }, index=range(1))
        # Expand table by variably cell-wise or data set-wise meta data:
        for x in [
            self._adata_ids_sfaira.assay_sc,
            self._adata_ids_sfaira.assay_differentiation,
            self._adata_ids_sfaira.assay_type_differentiation,
            self._adata_ids_sfaira.bio_sample,
            self._adata_ids_sfaira.cell_line,
            self._adata_ids_sfaira.development_stage,
            self._adata_ids_sfaira.ethnicity,
            self._adata_ids_sfaira.individual,
            self._adata_ids_sfaira.organ,
            self._adata_ids_sfaira.organism,
            self._adata_ids_sfaira.sample_source,
            self._adata_ids_sfaira.sex,
            self._adata_ids_sfaira.state_exact,
            self._adata_ids_sfaira.tech_sample,
        ]:
            if self.adata.uns[x] == UNS_STRING_META_IN_OBS:
                meta[x] = (np.sort(np.unique(self.adata.obs[x].values)),)
            else:
                meta[x] = self.adata.uns[x]
        # Add cell types into table if available:
        if self._adata_ids_sfaira.cell_ontology_class in self.adata.obs.keys():
            meta[self._adata_ids_sfaira.cell_ontology_class] = str((
                np.sort(np.unique(self.adata.obs[self._adata_ids_sfaira.cell_ontology_class].values)),
            ))
        else:
            meta[self._adata_ids_sfaira.cell_ontology_class] = " "
        meta.to_csv(fn_meta)

    def set_dataset_id(
            self,
            idx: int = 1
    ):
        def clean(s):
            if s is not None:
                s = s.replace(' ', '').replace('-', '').replace('_', '').replace("'", '').lower()
            return s

        if self.sample_fn is not None:
            idx += self._sample_fns.index(self.sample_fn)
        idx = str(idx).zfill(3)

        if isinstance(self.author, List):
            author = self.author[0]
        else:
            author = self.author

        # Note: access private attributes here, e.g. _organism, to avoid loading of content via meta data, which would
        # invoke call to self.id before it is set.
        self.id = f"{clean(self._organism)}_" \
                  f"{clean(self._organ)}_" \
                  f"{self._year}_" \
                  f"{clean(self._assay_sc)}_" \
                  f"{clean(author)}_" \
                  f"{idx}_" \
                  f"{self.doi_main}"

    # Properties:

    @property
    def additional_annotation_key(self) -> Union[None, str]:
        return self._additional_annotation_key

    @additional_annotation_key.setter
    def additional_annotation_key(self, x: str):
        self._additional_annotation_key = x

    @property
    def annotated(self) -> Union[bool, None]:
        if self.cellontology_id_obs_key is not None or self.cellontology_original_obs_key is not None:
            return True
        else:
            if self.meta is None:
                self.load_meta(fn=None)
            if self.meta is not None and self._adata_ids_sfaira.annotated in self.meta.columns:
                return self.meta[self._adata_ids_sfaira.annotated].values[0]
            elif self.loaded:
                # If data set was loaded and there is still no annotation indicated, it is declared unannotated.
                return False
            else:
                # If data set was not yet loaded, it is unclear if annotation would be loaded in ._load(),
                # if also no meta data is available, we do not know the status of the data set.
                return None

    @property
    def assay_sc(self) -> Union[None, str]:
        if self._assay_sc is not None:
            return self._assay_sc
        else:
            if self.meta is None:
                self.load_meta(fn=None)
            if self.meta is not None and self._adata_ids_sfaira.assay_sc in self.meta.columns:
                return self.meta[self._adata_ids_sfaira.assay_sc]
            else:
                return None

    @assay_sc.setter
    def assay_sc(self, x: str):
        self.__erasing_protection(attr="assay_sc", val_old=self._assay_sc, val_new=x)
        x = self._value_protection(attr="assay_sc", allowed=self.ontology_container_sfaira.assay_sc, attempted=x)
        self._assay_sc = x

    @property
    def assay_differentiation(self) -> Union[None, str]:
        if self._assay_differentiation is not None:
            return self._assay_differentiation
        else:
            if self.meta is None:
                self.load_meta(fn=None)
            if self.meta is not None and self._adata_ids_sfaira.assay_differentiation in self.meta.columns:
                return self.meta[self._adata_ids_sfaira.assay_differentiation]
            else:
                return None

    @assay_differentiation.setter
    def assay_differentiation(self, x: str):
        self.__erasing_protection(attr="assay_differentiation", val_old=self._assay_differentiation, val_new=x)
        x = self._value_protection(attr="assay_differentiation",
                                   allowed=self.ontology_container_sfaira.assay_differentiation, attempted=x)
        self._assay_differentiation = x

    @property
    def assay_type_differentiation(self) -> Union[None, str]:
        if self._assay_type_differentiation is not None:
            return self._assay_type_differentiation
        else:
            if self.meta is None:
                self.load_meta(fn=None)
            if self.meta is not None and self._adata_ids_sfaira.assay_type_differentiation in self.meta.columns:
                return self.meta[self._adata_ids_sfaira.assay_type_differentiation]
            else:
                return None

    @assay_type_differentiation.setter
    def assay_type_differentiation(self, x: str):
        self.__erasing_protection(attr="assay_type_differentiation", val_old=self._assay_type_differentiation, val_new=x)
        x = self._value_protection(attr="assay_type_differentiation",
                                   allowed=self.ontology_container_sfaira.assay_type_differentiation, attempted=x)
        self._assay_type_differentiation = x

    @property
    def bio_sample(self) -> Union[None, str]:
        if self._bio_sample is not None:
            return self._bio_sample
        else:
            if self.meta is None:
                self.load_meta(fn=None)
            if self.meta is not None and self._adata_ids_sfaira.bio_sample in self.meta.columns:
                return self.meta[self._adata_ids_sfaira.bio_sample]
            else:
                return None

    @bio_sample.setter
    def bio_sample(self, x: str):
        self.__erasing_protection(attr="bio_sample", val_old=self._bio_sample, val_new=x)
        self._bio_sample = x

    @property
    def cell_line(self) -> Union[None, str]:
        if self._cell_line is not None:
            return self._cell_line
        else:
            if self.meta is None:
                self.load_meta(fn=None)
            if self.meta is not None and self._adata_ids_sfaira.cell_line in self.meta.columns:
                return self.meta[self._adata_ids_sfaira.cell_line]
            else:
                return None

    @cell_line.setter
    def cell_line(self, x: str):
        self.__erasing_protection(attr="cell_line", val_old=self._cell_line, val_new=x)
        self._cell_line = x

    @property
    def data_dir(self):
        # Data is either directly in user supplied directory or in a sub directory if the overall directory is managed
        # by sfaira: In this case, the sub directory is named after the doi of the data set.
        if self.data_dir_base is None:
            return None
        else:
            sfaira_path = os.path.join(self.data_dir_base, self.directory_formatted_doi)
            if os.path.exists(sfaira_path):
                return sfaira_path
            else:
                return self.data_dir_base

    @property
    def default_embedding(self) -> Union[None, str]:
        if self._default_embedding is not None:
            return self._default_embedding
        else:
            if self.meta is None:
                self.load_meta(fn=None)
            if self.meta is not None and self._adata_ids_sfaira.default_embedding in self.meta.columns:
                return self.meta[self._adata_ids_sfaira.default_embedding]
            else:
                return None

    @default_embedding.setter
    def default_embedding(self, x: str):
        self.__erasing_protection(attr="default_embedding", val_old=self._development_stage, val_new=x)
        x = self._value_protection(attr="default_embedding", allowed=self.ontology_container_sfaira.default_embedding,
                                   attempted=x)
        self._default_embedding = x

    @property
    def development_stage(self) -> Union[None, str]:
        if self._development_stage is not None:
            return self._development_stage
        else:
            if self.meta is None:
                self.load_meta(fn=None)
            if self.meta is not None and self._adata_ids_sfaira.development_stage in self.meta.columns:
                return self.meta[self._adata_ids_sfaira.development_stage]
            else:
                return None

    @development_stage.setter
    def development_stage(self, x: str):
        self.__erasing_protection(attr="development_stage", val_old=self._development_stage, val_new=x)
        x = self._value_protection(attr="development_stage", allowed=self.ontology_container_sfaira.development_stage,
                                   attempted=x)
        self._development_stage = x

    @property
    def disease(self) -> Union[None, str]:
        if self._disease is not None:
            return self._disease
        else:
            if self.meta is None:
                self.load_meta(fn=None)
            if self.meta is not None and self._adata_ids_sfaira.disease in self.meta.columns:
                return self.meta[self._adata_ids_sfaira.disease]
            else:
                return None

    @disease.setter
    def disease(self, x: str):
        self.__erasing_protection(attr="disease", val_old=self._disease, val_new=x)
        x = self._value_protection(attr="disease", allowed=self.ontology_container_sfaira.disease,
                                   attempted=x)
        self._disease = x

    @property
    def doi(self) -> Union[str, List[str]]:
        if self._doi is not None:
            return self._doi
        else:
            if self.meta is None:
                self.load_meta(fn=None)
            if self.meta is None or self._adata_ids_sfaira.doi not in self.meta.columns:
                raise ValueError("doi must be set but was neither set in constructor nor in meta data")
            return self.meta[self._adata_ids_sfaira.doi]

    @doi.setter
    def doi(self, x: Union[str, List[str]]):
        self.__erasing_protection(attr="doi", val_old=self._doi, val_new=x)
        self._doi = x

    @property
    def doi_main(self) -> str:
        """
        Yields the main DOI associated with the study, defined as the DOI that comes first in alphabetical order.
        """
        return self.doi if isinstance(self.doi, str) else np.sort(self.doi)[0]

    @property
    def directory_formatted_doi(self) -> str:
        # Chose first doi in list.
        return "d" + "_".join("_".join("_".join(self.doi_main.split("/")).split(".")).split("-"))

    @property
    def download_url_data(self) -> Union[Tuple[List[str]], Tuple[List[None]]]:
        """
        Data download website(s).

        Save as tuple with single element, which is a list of all download websites relevant to dataset.
        :return:
        """
        if self._download_url_data is not None:
            x = self._download_url_data
        else:
            if self.meta is None:
                self.load_meta(fn=None)
            x = self.meta[self._adata_ids_sfaira.download_url_data]
        if isinstance(x, str) or x is None:
            x = [x]
        if isinstance(x, list):
            x = (x,)
        return x

    @download_url_data.setter
    def download_url_data(self, x: Union[str, None, List[str], Tuple[str], List[None], Tuple[None]]):
        self.__erasing_protection(attr="download_url_data", val_old=self._download_url_data, val_new=x)
        # Formats to tuple with single element, which is a list of all download websites relevant to dataset,
        # which can be used as a single element column in a pandas data frame.
        if isinstance(x, str) or x is None:
            x = [x]
        if isinstance(x, list):
            x = (x,)
        self._download_url_data = (x,)

    @property
    def download_url_meta(self) -> Union[Tuple[List[str]], Tuple[List[None]]]:
        """
        Meta data download website(s).

        Save as tuple with single element, which is a list of all download websites relevant to dataset.
        :return:
        """
        x = self._download_url_meta
        # if self._download_url_meta is not None:  # TODO add this back in once download_meta is set in all datasets
        #    x = self._download_url_meta
        # else:
        #    if self.meta is None:
        #        self.load_meta(fn=None)
        #    x = self.meta[self._ADATA_IDS_SFAIRA.download_url_meta]
        if isinstance(x, str) or x is None:
            x = [x]
        if isinstance(x, list):
            x = (x,)
        return x

    @download_url_meta.setter
    def download_url_meta(self, x: Union[str, None, List[str], Tuple[str], List[None], Tuple[None]]):
        self.__erasing_protection(attr="download_url_meta", val_old=self._download_url_meta, val_new=x)
        # Formats to tuple with single element, which is a list of all download websites relevant to dataset,
        # which can be used as a single element column in a pandas data frame.
        if isinstance(x, str) or x is None:
            x = [x]
        if isinstance(x, list):
            x = (x,)
        self._download_url_meta = (x,)

    @property
    def ethnicity(self) -> Union[None, str]:
        if self._ethnicity is not None:
            return self._ethnicity
        else:
            if self.meta is None:
                self.load_meta(fn=None)
            if self.meta is not None and self._adata_ids_sfaira.ethnicity in self.meta.columns:
                return self.meta[self._adata_ids_sfaira.ethnicity]
            else:
                return None

    @ethnicity.setter
    def ethnicity(self, x: str):
        self.__erasing_protection(attr="ethnicity", val_old=self._ethnicity, val_new=x)
        x = self._value_protection(attr="ethnicity", allowed=self.ontology_container_sfaira.ethnicity, attempted=x)
        self._ethnicity = x

    @property
    def id(self) -> str:
        if self._id is not None:
            return self._id
        else:
            raise AttributeError(f"Dataset ID was not set in dataloader in {self.doi_main}, please ensure the "
                                 f"dataloader constructor of this dataset contains a call to self.set_dataset_id()")

    @id.setter
    def id(self, x: str):
        self.__erasing_protection(attr="id", val_old=self._id, val_new=x)
        self._id = x

    @property
    def individual(self) -> Union[None, str]:
        if self._individual is not None:
            return self._individual
        else:
            if self.meta is None:
                self.load_meta(fn=None)
            if self.meta is not None and self._adata_ids_sfaira.individual in self.meta.columns:
                return self.meta[self._adata_ids_sfaira.individual]
            else:
                return None

    @individual.setter
    def individual(self, x: str):
        self.__erasing_protection(attr="bio_sample", val_old=self._individual, val_new=x)
        self._individual = x

    @property
    def loaded(self) -> bool:
        """
        :return: Whether DataSet was loaded into memory.
        """
        return self.adata is not None

    @property
    def meta(self) -> Union[None, pd.DataFrame]:
        return self._meta

    @meta.setter
    def meta(self, x: Union[None, pd.DataFrame]):
        # Make sure formatting is correct:
        if x is not None:
            for k, v in x.items():
                v = v.tolist()  # avoid numpy data types
                if k not in META_DATA_FIELDS.keys():
                    raise ValueError(f"did not find {k} in format look up table")
                else:
                    if x[k] is not None:  # None is always allowed.
                        if not isinstance(v[0], META_DATA_FIELDS[k]):
                            raise ValueError(f"key '{k}' of value `{v[0]}` and signature `{type(v[0])}` "
                                             f"in meta data table did not match signature "
                                             f"{str(META_DATA_FIELDS[k])}")
        self._meta = x

    @property
    def ncells(self) -> int:
        # ToDo cache this if it was loaded from meta?
        if self.adata is not None:
            x = self.adata.n_obs
        elif self._ncells is not None:
            x = self._ncells
        else:
            if self.meta is None:
                self.load_meta(fn=None)
            x = self.meta[self._adata_ids_sfaira.ncells]
        return int(x)

    @property
    def normalization(self) -> Union[None, str]:
        if self._normalization is not None:
            return self._normalization
        else:
            if self.meta is None:
                self.load_meta(fn=None)
            if self.meta is not None and self._adata_ids_sfaira.normalization in self.meta.columns:
                return self.meta[self._adata_ids_sfaira.normalization]
            else:
                return None

    @normalization.setter
    def normalization(self, x: str):
        self.__erasing_protection(attr="normalization", val_old=self._normalization, val_new=x)
        x = self._value_protection(attr="normalization", allowed=self.ontology_container_sfaira.normalization,
                                   attempted=x)
        self._normalization = x

    @property
    def primary_data(self) -> Union[None, bool]:
        if self._primary_data is not None:
            return self._primary_data
        else:
            if self.meta is None:
                self.load_meta(fn=None)
            if self.meta is not None and self._adata_ids_sfaira.primary_data in self.meta.columns:
                return self.meta[self._adata_ids_sfaira.primary_data]
            else:
                return None

    @primary_data.setter
    def primary_data(self, x: bool):
        self.__erasing_protection(attr="primary_data", val_old=self._primary_data, val_new=x)
        x = self._value_protection(attr="primary_data", allowed=self.ontology_container_sfaira.primary_data,
                                   attempted=x)
        self._primary_data = x

    @property
    def assay_sc_obs_key(self) -> str:
        return self._assay_sc_obs_key

    @assay_sc_obs_key.setter
    def assay_sc_obs_key(self, x: str):
        self.__erasing_protection(attr="assay_sc_obs_key", val_old=self._assay_sc_obs_key, val_new=x)
        self._assay_sc_obs_key = x

    @property
    def assay_differentiation_obs_key(self) -> str:
        return self._assay_differentiation_obs_key

    @assay_differentiation_obs_key.setter
    def assay_differentiation_obs_key(self, x: str):
        self.__erasing_protection(attr="assay_differentiation_obs_key", val_old=self._assay_differentiation_obs_key, val_new=x)
        self._assay_differentiation_obs_key = x

    @property
    def assay_type_differentiation_obs_key(self) -> str:
        return self._assay_type_differentiation_obs_key

    @assay_type_differentiation_obs_key.setter
    def assay_type_differentiation_obs_key(self, x: str):
        self.__erasing_protection(attr="assay_type_differentiation_otype_bs_key", val_old=self._assay_differentiation_obs_key, val_new=x)
        self._assay_type_differentiation_obs_key = x

    @property
    def bio_sample_obs_key(self) -> str:
        return self._bio_sample_obs_key

    @bio_sample_obs_key.setter
    def bio_sample_obs_key(self, x: str):
        self.__erasing_protection(attr="bio_sample_obs_key", val_old=self._bio_sample_obs_key, val_new=x)
        self._bio_sample_obs_key = x

    @property
    def cell_line_obs_key(self) -> str:
        return self._cell_line_obs_key

    @cell_line_obs_key.setter
    def cell_line_obs_key(self, x: str):
        self.__erasing_protection(attr="cell_line_obs_key", val_old=self._cell_line_obs_key, val_new=x)
        self._cell_line_obs_key = x

    @property
    def cellontology_class_obs_key(self) -> str:
        return self._cellontology_class_obs_key

    @cellontology_class_obs_key.setter
    def cellontology_class_obs_key(self, x: str):
        self._cellontology_class_obs_key = x

    @property
    def cellontology_id_obs_key(self) -> str:
        return self._cellontology_id_obs_key

    @cellontology_id_obs_key.setter
    def cellontology_id_obs_key(self, x: str):
        self._cellontology_id_obs_key = x

    @property
    def cellontology_original_obs_key(self) -> str:
        return self._cellontology_original_obs_key

    @cellontology_original_obs_key.setter
    def cellontology_original_obs_key(self, x: str):
        self.__erasing_protection(attr="cellontology_original_obs_key", val_old=self._cellontology_original_obs_key,
                                  val_new=x)
        self._cellontology_original_obs_key = x

    @property
    def development_stage_obs_key(self) -> str:
        return self._development_stage_obs_key

    @development_stage_obs_key.setter
    def development_stage_obs_key(self, x: str):
        self.__erasing_protection(attr="development_stage_obs_key", val_old=self._development_stage_obs_key, val_new=x)
        self._development_stage_obs_key = x

    @property
    def disease_obs_key(self) -> str:
        return self._disease_obs_key

    @disease_obs_key.setter
    def disease_obs_key(self, x: str):
        self.__erasing_protection(attr="disease_obs_key", val_old=self._disease_obs_key, val_new=x)
        self._disease_obs_key = x

    @property
    def ethnicity_obs_key(self) -> str:
        return self._ethnicity_obs_key

    @ethnicity_obs_key.setter
    def ethnicity_obs_key(self, x: str):
        self.__erasing_protection(attr="ethnicity_obs_key", val_old=self._ethnicity_obs_key, val_new=x)
        self._ethnicity_obs_key = x

    @property
    def individual_obs_key(self) -> str:
        return self._individual_obs_key

    @individual_obs_key.setter
    def individual_obs_key(self, x: str):
        self.__erasing_protection(attr="individual_obs_key", val_old=self._individual_obs_key, val_new=x)
        self._individual_obs_key = x

    @property
    def organ_obs_key(self) -> str:
        return self._organ_obs_key

    @organ_obs_key.setter
    def organ_obs_key(self, x: str):
        self.__erasing_protection(attr="organ_obs_key", val_old=self._organ_obs_key, val_new=x)
        self._organ_obs_key = x

    @property
    def organism_obs_key(self) -> str:
        return self._organism_obs_key

    @organism_obs_key.setter
    def organism_obs_key(self, x: str):
        self.__erasing_protection(attr="organism_obs_key", val_old=self._organism_obs_key, val_new=x)
        self._organism_obs_key = x

    @property
    def sample_source_obs_key(self) -> str:
        return self._sample_source_obs_key

    @sample_source_obs_key.setter
    def sample_source_obs_key(self, x: str):
        self.__erasing_protection(attr="sample_source_obs_key", val_old=self._sample_source_obs_key, val_new=x)
        self._sample_source_obs_key = x

    @property
    def sex_obs_key(self) -> str:
        return self._sex_obs_key

    @sex_obs_key.setter
    def sex_obs_key(self, x: str):
        self.__erasing_protection(attr="sex_obs_key", val_old=self._sex_obs_key, val_new=x)
        self._sex_obs_key = x

    @property
    def state_exact_obs_key(self) -> str:
        return self._state_exact_obs_key

    @state_exact_obs_key.setter
    def state_exact_obs_key(self, x: str):
        self.__erasing_protection(attr="state_exact_obs_key", val_old=self._state_exact_obs_key, val_new=x)
        self._state_exact_obs_key = x

    @property
    def tech_sample_obs_key(self) -> str:
        return self._tech_sample_obs_key

    @tech_sample_obs_key.setter
    def tech_sample_obs_key(self, x: str):
        self.__erasing_protection(attr="tech_sample_obs_key", val_old=self._tech_sample_obs_key, val_new=x)
        self._tech_sample_obs_key = x

    @property
    def organ(self) -> Union[None, str]:
        if self._organ is not None:
            return self._organ
        else:
            if self.meta is None:
                self.load_meta(fn=None)
            if self.meta is not None and self._adata_ids_sfaira.organ in self.meta.columns:
                return self.meta[self._adata_ids_sfaira.organ]
            else:
                return None

    @organ.setter
    def organ(self, x: str):
        self.__erasing_protection(attr="organ", val_old=self._organ, val_new=x)
        x = self._value_protection(attr="organ", allowed=self.ontology_container_sfaira.organ, attempted=x)
        self._organ = x

    @property
    def organism(self) -> Union[None, str]:
        if self._organism is not None:
            return self._organism
        else:
            if self.meta is None:
                self.load_meta(fn=None)
            if self.meta is not None and self._adata_ids_sfaira.organism in self.meta.columns:
                return self.meta[self._adata_ids_sfaira.organism]
            else:
                return None

    @organism.setter
    def organism(self, x: str):
        self.__erasing_protection(attr="organism", val_old=self._organism, val_new=x)
        x = self._value_protection(attr="organism", allowed=self.ontology_container_sfaira.organism, attempted=x)
        self._organism = x

    @property
    def sample_source(self) -> Union[None, str]:
        if self._sample_source is not None:
            return self._sample_source
        else:
            if self.meta is None:
                self.load_meta(fn=None)
            if self.meta is not None and self._adata_ids_sfaira.sample_source in self.meta.columns:
                return self.meta[self._adata_ids_sfaira.sample_source]
            else:
                return None

    @sample_source.setter
    def sample_source(self, x: str):
        self.__erasing_protection(attr="sample_source", val_old=self._sample_source, val_new=x)
        x = self._value_protection(attr="sample_source", allowed=self.ontology_container_sfaira.sample_source,
                                   attempted=x)
        self._sample_source = x

    @property
    def sex(self) -> Union[None, str]:
        if self._sex is not None:
            return self._sex
        else:
            if self.meta is None:
                self.load_meta(fn=None)
            if self.meta is not None and self._adata_ids_sfaira.sex in self.meta.columns:
                return self.meta[self._adata_ids_sfaira.sex]
            else:
                return None

    @sex.setter
    def sex(self, x: str):
        self.__erasing_protection(attr="sex", val_old=self._sex, val_new=x)
        x = self._value_protection(attr="sex", allowed=self.ontology_container_sfaira.sex, attempted=x)
        self._sex = x

    @property
    def source(self) -> str:
        return self._source

    @source.setter
    def source(self, x: Union[str, None]):
        self.__erasing_protection(attr="source", val_old=self._source, val_new=x)
        self._source = x

    @property
    def state_exact(self) -> Union[None, str]:
        if self._state_exact is not None:
            return self._state_exact
        else:
            if self.meta is None:
                self.load_meta(fn=None)
            if self.meta is not None and self._adata_ids_sfaira.state_exact in self.meta.columns:
                return self.meta[self._adata_ids_sfaira.state_exact]
            else:
                return None

    @state_exact.setter
    def state_exact(self, x: str):
        self.__erasing_protection(attr="state_exact", val_old=self._state_exact, val_new=x)
        self._state_exact = x

    @property
    def tech_sample(self) -> Union[None, str]:
        if self._tech_sample is not None:
            return self._tech_sample
        else:
            if self.meta is None:
                self.load_meta(fn=None)
            if self.meta is not None and self._adata_ids_sfaira.tech_sample in self.meta.columns:
                return self.meta[self._adata_ids_sfaira.tech_sample]
            else:
                return None

    @tech_sample.setter
    def tech_sample(self, x: str):
        self.__erasing_protection(attr="tech_sample", val_old=self._tech_sample, val_new=x)
        self._tech_sample = x

    @property
    def var_ensembl_col(self) -> str:
        return self._var_ensembl_col

    @var_ensembl_col.setter
    def var_ensembl_col(self, x: str):
        self.__erasing_protection(attr="var_ensembl_col", val_old=self._var_ensembl_col, val_new=x)
        self._var_ensembl_col = x

    @property
    def var_symbol_col(self) -> str:
        return self._var_symbol_col

    @var_symbol_col.setter
    def var_symbol_col(self, x: str):
        self.__erasing_protection(attr="var_symbol_col", val_old=self._var_symbol_col, val_new=x)
        self._var_symbol_col = x

    @property
    def year(self) -> Union[None, int]:
        if self._year is not None:
            return self._year
        else:
            if self.meta is None:
                self.load_meta(fn=None)
            if self.meta is not None and self._adata_ids_sfaira.year in self.meta.columns:
                return self.meta[self._adata_ids_sfaira.year]
            else:
                return None

    @year.setter
    def year(self, x: int):
        self.__erasing_protection(attr="year", val_old=self._year, val_new=x)
        x = self._value_protection(attr="year", allowed=self.ontology_container_sfaira.year, attempted=x)
        self._year = x

    @property
    def ontology_celltypes(self):
        return self.ontology_container_sfaira.cellontology_class

    @property
    def ontology_organ(self):
        return self.ontology_container_sfaira.organ

    @property
    def celltypes_universe(self):
        if self._celltype_universe is None:
            self._celltype_universe = CelltypeUniverse(
                cl=self.ontology_celltypes,
                uberon=self.ontology_container_sfaira.organ,
                organism=self.organism,
            )
        return self._celltype_universe

    @property
    def cell_ontology_map(self) -> dict:
        return self._ontology_class_map

    @cell_ontology_map.setter
    def cell_ontology_map(self, x: pd.DataFrame):
        self.__erasing_protection(attr="ontology_class_map", val_old=self._ontology_class_map, val_new=x)
        assert x.shape[1] in [2, 3], f"{x.shape} in {self.id}"
        assert x.columns[0] == self._adata_ids_sfaira.classmap_source_key
        assert x.columns[1] == self._adata_ids_sfaira.classmap_target_key
        # Check for weird entries:
        # nan arises if columns was empty in that row.
        nan_vals = np.where([
            False if isinstance(x, str) else (np.isnan(x) or x is None)
            for x in x[self._adata_ids_sfaira.classmap_target_key].values.tolist()
        ])[0]
        assert len(nan_vals) == 0, \
            f"Found nan target values in {self.id} for {x[self._adata_ids_sfaira.classmap_target_key].values[nan_vals]}"
        # Transform data frame into a mapping dictionary:
        self._ontology_class_map = dict(list(zip(
            x[self._adata_ids_sfaira.classmap_source_key].values.tolist(),
            x[self._adata_ids_sfaira.classmap_target_key].values.tolist()
        )))

    def __crossref_query(self, k):
        """
        Queries cross REST API via package crossref_commons.

        :param k: Key to extract from crossref query container.
        :return:
        """
        from crossref_commons.retrieval import get_entity
        from crossref_commons.types import EntityType, OutputType
        try:
            attempt_counter = 0
            while True:
                x = None
                try:
                    attempt_counter += 1
                    x = get_entity(self.doi_main, EntityType.PUBLICATION, OutputType.JSON)[k]
                except ConnectionError as e:
                    # Terminate trial after 5 attempts with ConnectionError:
                    if attempt_counter > 5:
                        raise ConnectionError(e)
                finally:
                    if k == "author":
                        pass
                    return x
        except ValueError:
            return None
        except ConnectionError as e:
            print(f"ConnectionError: {e}")
            return None

    @property
    def author(self) -> str:
        if self._author is not None:
            return self._author
        else:
            if self.meta is None:
                self.load_meta(fn=None)
            if self.meta is None or self._adata_ids_sfaira.author not in self.meta.columns:
                raise ValueError("author must be set but was neither set in constructor nor in meta data")
            return self.meta[self._adata_ids_sfaira.author]

    @author.setter
    def author(self, x: str):
        self.__erasing_protection(attr="author", val_old=self._author, val_new=x)
        self._author = x

    @property
    def title(self):
        if self._title is not None:
            return self._title
        else:
            if self.meta is None:
                self.load_meta(fn=None)
            if self.meta is not None and self._adata_ids_sfaira.title in self.meta.columns:
                return self.meta[self._adata_ids_sfaira.title]
            else:
                return self.__crossref_query(k="title")

    # Private methods:

    def __erasing_protection(self, attr, val_old, val_new):
        """
        This is called when a erasing protected attribute is set to check whether it was set before.

        :param attr: Attribute to be set.
        :param val_old: Old value for attribute to be set.
        :param val_new: New value for attribute to be set.
        """
        if val_old is not None:
            raise ValueError(f"attempted to set erasing protected attribute {attr}: "
                             f"previously was {str(val_old)}, attempted to set {str(val_new)}")

    def _value_protection(
            self,
            attr: str,
            allowed: Union[Ontology, None],
            attempted
    ):
        """
        Check whether value is from set of allowed values.

        Does not check if allowed is None.
        Cleans entry to term name if ontology ID is provided.

        :param attr: Attribute to set.
        :param allowed: Constraint for values of `attr`.
            Either ontology instance used to constrain entries, or list of allowed values.
        :param attempted: Value(s) to attempt to set in `attr`.
        :return:
        """
<<<<<<< HEAD
        if isinstance(attempted, np.ndarray):
            attempted_ls = attempted.tolist()
        if isinstance(attempted, tuple):
            attempted_ls = list(attempted)
        if not isinstance(attempted, list):
            attempted_ls = [attempted]
        attempted_clean = []
        for x in attempted_ls:
            # TODO add setting via ontology ID rather than term label only
            if not is_child(query=x, ontology=allowed):
                # Check that this was not an ontology ID:
                if not (isinstance(allowed, OntologyHierarchical) and x in allowed.node_ids):
                    if not is_child(query=x, ontology=allowed):
                        raise ValueError(f"'{x}' is not a valid entry for {attr} in _, v in self.datasets.items(){self.id}.")
                    else:
                        attempted_clean.append(x)
                else:
                    attempted_clean.append(allowed.name_from_id(x))
=======
        if not isinstance(attempted, list):
            if isinstance(attempted, np.ndarray):
                attempted_ls = attempted.tolist()
            elif isinstance(attempted, tuple):
                attempted_ls = list(attempted)
            else:
                attempted_ls = [attempted]
        else:
            attempted_ls = attempted
        attempted_clean = []
        for x in attempted_ls:
            if allowed is None:
                attempted_clean.append(x)
            elif isinstance(allowed, Ontology):
                if attr == "disease" and (x.lower() == "normal" or x.lower() == "healthy"):
                    # TODO required because of missing streamlining between sfaira and 10x, remove in future.
                    attempted_clean.append("healthy")
                elif x in allowed.node_names:
                    attempted_clean.append(x)
                else:
                    if isinstance(allowed, OntologyHierarchical) and x in allowed.node_ids:
                        attempted_clean.append(allowed.name_from_id(x))
                    else:
                        raise ValueError(f"'{x}' is not a valid entry for {attr} in {self.id}.")
            else:
                raise ValueError(f"allowed of type {type(allowed)} is not a valid entry for {attr}.")
        # Flatten attempts if only one was made:
>>>>>>> ad390791
        if len(attempted_clean) == 1:
            attempted_clean = attempted_clean[0]
        return attempted_clean

    def subset_cells(self, key, values):
        """
        Subset list of adata objects based on cell-wise properties.

        These keys are properties that are not available in lazy model and require loading first because the
        subsetting works on the cell-level: .adata are maintained but reduced to matches.

        :param key: Property to subset by. Options:

            - "assay_sc" points to self.assay_sc_obs_key
            - "assay_differentiation" points to self.assay_differentiation_obs_key
            - "assay_type_differentiation" points to self.assay_type_differentiation_obs_key
            - "cell_line" points to self.cell_line
            - "cellontology_class" points to self.cellontology_class_obs_key
            - "developmental_stage" points to self.developmental_stage_obs_key
            - "ethnicity" points to self.ethnicity_obs_key
            - "organ" points to self.organ_obs_key
            - "organism" points to self.organism_obs_key
            - "sample_source" points to self.sample_source_obs_key
            - "sex" points to self.sex_obs_key
            - "state_exact" points to self.state_exact_obs_key
        :param values: Classes to overlap to.
        :return:
        """
        if not isinstance(values, list):
            values = [values]

        def get_subset_idx(samplewise_key, cellwise_key):
            try:
                sample_attr = getattr(self, samplewise_key)
                if not isinstance(sample_attr, list):
                    sample_attr = [sample_attr]
            except AttributeError:
                sample_attr = None
            obs_key = getattr(self, cellwise_key)
            if sample_attr is not None and len(sample_attr) == 1:
                # Only use sample-wise subsetting if the sample-wise attribute is unique (not mixed).
                if np.any([x in values for x in sample_attr]):
                    idx = np.arange(1, self.ncells)
                else:
                    idx = np.array([])
            elif obs_key is not None:
                assert self.adata is not None, "adata was not yet loaded"
                values_found = self.adata.obs[obs_key].values
                values_found_unique = np.unique(values_found)
                try:
                    ontology = getattr(self.ontology_container_sfaira, samplewise_key)
                except AttributeError:
                    raise ValueError(f"{key} not a valid property of ontology_container object")
                # Test only unique elements  found in ontology to save time.
                values_found_unique_matched = [
                    x for x in values_found_unique if np.any([
                        is_child(query=x, ontology=ontology, ontology_parent=y)
                        for y in values
                    ])
                ]
                # TODO keep this logging for now to catch undesired behaviour resulting from loaded edges in ontologies.
                print(f"matched cell-wise keys {str(values_found_unique_matched)} in data set {self.id}")
                idx = np.where([x in values_found_unique_matched for x in values_found])[0]
            else:
                assert False, "no subset chosen"
            return idx

        idx_keep = get_subset_idx(samplewise_key=key, cellwise_key=key + "_obs_key")
        self.adata = self.adata[idx_keep, :].copy()  # if len(idx_keep) > 0 else None

    def show_summary(self):
        print(f"{(self.supplier, self.organism, self.organ, self.assay_sc, self.disease)}")<|MERGE_RESOLUTION|>--- conflicted
+++ resolved
@@ -384,11 +384,8 @@
         """
 
         def _assembly_wrapper():
-<<<<<<< HEAD
-=======
             if self.load_func is None:
                 raise ValueError(f"Tried to access load_func for {self.id} but did not find any.")
->>>>>>> ad390791
             self.adata = self.load_func(data_dir=self.data_dir, sample_fn=self.sample_fn, **kwargs)
             # Enable loading of additional annotation, e.g. secondary cell type annotation
             # The additional annotation `obs2 needs to be on a subset of the original annotation `self.adata.obs`.
@@ -2161,26 +2158,6 @@
         :param attempted: Value(s) to attempt to set in `attr`.
         :return:
         """
-<<<<<<< HEAD
-        if isinstance(attempted, np.ndarray):
-            attempted_ls = attempted.tolist()
-        if isinstance(attempted, tuple):
-            attempted_ls = list(attempted)
-        if not isinstance(attempted, list):
-            attempted_ls = [attempted]
-        attempted_clean = []
-        for x in attempted_ls:
-            # TODO add setting via ontology ID rather than term label only
-            if not is_child(query=x, ontology=allowed):
-                # Check that this was not an ontology ID:
-                if not (isinstance(allowed, OntologyHierarchical) and x in allowed.node_ids):
-                    if not is_child(query=x, ontology=allowed):
-                        raise ValueError(f"'{x}' is not a valid entry for {attr} in _, v in self.datasets.items(){self.id}.")
-                    else:
-                        attempted_clean.append(x)
-                else:
-                    attempted_clean.append(allowed.name_from_id(x))
-=======
         if not isinstance(attempted, list):
             if isinstance(attempted, np.ndarray):
                 attempted_ls = attempted.tolist()
@@ -2208,7 +2185,6 @@
             else:
                 raise ValueError(f"allowed of type {type(allowed)} is not a valid entry for {attr}.")
         # Flatten attempts if only one was made:
->>>>>>> ad390791
         if len(attempted_clean) == 1:
             attempted_clean = attempted_clean[0]
         return attempted_clean
