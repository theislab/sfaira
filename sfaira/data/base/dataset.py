from __future__ import annotations

import abc
import anndata
from anndata.utils import make_index_unique
import h5py
import numpy as np
import pandas as pd
import os
from os import PathLike
import pandas
import scipy.sparse
from typing import Dict, List, Tuple, Union
import warnings
import urllib.request
import urllib.parse
import urllib.error
import cgi
import ssl

from sfaira.versions.genomes import GenomeContainer
from sfaira.versions.metadata import Ontology, OntologyHierarchical, CelltypeUniverse
from sfaira.consts import AdataIds, AdataIdsCellxgene, AdataIdsSfaira, META_DATA_FIELDS, OCS
from sfaira.data.utils import collapse_matrix, read_yaml

UNS_STRING_META_IN_OBS = "__obs__"


load_doc = \
    """
    :param remove_gene_version: Remove gene version string from ENSEMBL ID so that different versions in different data sets are superimposed.
    :param match_to_reference: Reference genomes name or False to keep original feature space.
    :param load_raw: Loads unprocessed version of data if available in data loader.
    :param allow_caching: Whether to allow method to cache adata object for faster re-loading.
    """


def is_child(
        query,
        ontology: Union[Ontology, bool, int, float, str, List[bool], List[int], List[float], List[str]],
        ontology_parent=None,
) -> True:
    """
    Check whether value is from set of allowed values using ontology.

    :param query: Value to attempt to set, only yield a single value and not a list.
    :param ontology: Constraint for values.
        Either ontology instance used to constrain entries, or list of allowed values.
    :param ontology_parent: If ontology is a DAG, not only check if node is a DAG node but also whether it is a child
        of this parent node.
    :return: Whether attempted term is sub-term of allowed term in ontology
    """
    if ontology_parent is None and ontology is None:
        return True
    else:
        if isinstance(ontology, Ontology):
            if ontology_parent is None:
                return ontology.is_node(query)
            else:
                return ontology.is_a(query=query, reference=ontology_parent)
        elif ontology is None:
            return query == ontology_parent
        else:
            raise ValueError(f"did not recognize ontology type {type(ontology)}")


class DatasetBase(abc.ABC):
    adata: Union[None, anndata.AnnData]
    class_maps: dict
    _meta: Union[None, pandas.DataFrame]
    data_dir_base: Union[None, str]
    meta_path: Union[None, str]
    cache_path: Union[None, str]
    id: Union[None, str]
    genome: Union[None, str]
    supplier: str

    _assay_sc: Union[None, str]
    _assay_differentiation: Union[None, str]
    _assay_type_differentiation: Union[None, str]
    _author: Union[None, str]
    _bio_sample: Union[None, str]
    _cell_line: Union[None, str]
    _default_embedding: Union[None, str]
    _development_stage: Union[None, str]
    _disease: Union[None, str]
    _doi: Union[None, str]
    _download_url_data: Union[Tuple[List[None]], Tuple[List[str]], None]
    _download_url_meta: Union[Tuple[List[None]], Tuple[List[str]], None]
    _ethnicity: Union[None, str]
    _id: Union[None, str]
    _individual: Union[None, str]
    _ncells: Union[None, int]
    _normalization: Union[None, str]
    _organ: Union[None, str]
    _organism: Union[None, str]
    _primary_data: Union[None, bool]
    _sex: Union[None, str]
    _source: Union[None, str]
    _sample_source: Union[None, str]
    _state_exact: Union[None, str]
    _title: Union[None, str]
    _bio_sample: Union[None, str]
    _year: Union[None, int]

    _assay_sc_obs_key: Union[None, str]
    _assay_differentiation_obs_key: Union[None, str]
    _assay_type_differentiation_obs_key: Union[None, str]
    _assay_cell_line_obs_key: Union[None, str]
    _cellontology_class_obs_key: Union[None, str]
    _cellontology_id_obs_key: Union[None, str]
    _cell_types_original_obs_key: Union[None, str]
    _development_stage_obs_key: Union[None, str]
    _disease_obs_key: Union[None, str]
    _ethnicity_obs_key: Union[None, str]
    _individual: Union[None, str]
    _organ_obs_key: Union[None, str]
    _organism_obs_key: Union[None, str]
    _bio_sample_obs_key: Union[None, str]
    _sample_source_obs_key: Union[None, str]
    _sex_obs_key: Union[None, str]
    _state_exact_obs_key: Union[None, str]
    _tech_sample_obs_key: Union[None, str]

    _gene_id_symbols_var_key: Union[None, str]
    _gene_id_ensembl_var_key: Union[None, str]

    _celltype_universe: Union[None, CelltypeUniverse]
    _ontology_class_map: Union[None, dict]

    load_raw: Union[None, bool]
    mapped_features: Union[None, str, bool]
    remove_gene_version: Union[None, bool]
    subset_gene_type: Union[None, str]
    streamlined_meta: bool

    sample_fn: Union[None, str]
    _sample_fns: Union[None, List[str]]

    _additional_annotation_key: Union[None, str]

    def __init__(
            self,
            data_path: Union[str, None] = None,
            meta_path: Union[str, None] = None,
            cache_path: Union[str, None] = None,
            load_func=None,
            dict_load_func_annotation=None,
            yaml_path: Union[str, None] = None,
            sample_fn: Union[str, None] = None,
            sample_fns: Union[List[str], None] = None,
            additional_annotation_key: Union[str, None] = None,
            **kwargs
    ):
        """

        :param data_path:
        :param meta_path:
        :param cache_path:
        :param load_func: Function to load data from disk into memory.

            Signature: load(data_dir, sample_fn, **kwargs)
        :param dict_load_func_annotation: Dictionary of functions to load additional observatino-wise annotation. The
            functions in the values of the dictionary can be selected via  self.additional_annotation_key which needs
            to correspond to a key of the dictionary.

            Signature: Dict[str, load_annotation(data_dir, sample_fn, additional_annotation_key, **kwargs)]
        :param yaml_path:
        :param sample_fn:
        :param sample_fns:
        :param additional_annotation_key: Key used by dict_load_func_annotation to identify which additional annotation
            is to be loaded.
        :param kwargs:
        """
        self._adata_ids = AdataIdsSfaira()
        self.ontology_container_sfaira = OCS  # Using a pre-instantiated version of this yields drastic speed-ups.

        self.adata = None
        self.meta = None
        self.genome = None
        self.data_dir_base = data_path
        self.meta_path = meta_path
        self.cache_path = cache_path

        self._author = None
        self._assay_sc = None
        self._assay_differentiation = None
        self._assay_type_differentiation = None
        self._bio_sample = None
        self._cell_line = None
        self._default_embedding = None
        self._development_stage = None
        self._disease = None
        self._doi = None
        self._download_url_data = None
        self._download_url_meta = None
        self._ethnicity = None
        self._id = None
        self._individual = None
        self._ncells = None
        self._normalization = None
        self._organ = None
        self._organism = None
        self._primary_data = None
        self._sample_source = None
        self._sex = None
        self._source = None
        self._state_exact = None
        self._tech_sample = None
        self._title = None
        self._year = None

        self._assay_sc_obs_key = None
        self._assay_differentiation_obs_key = None
        self._assay_type_differentiation_obs_key = None
        self._bio_sample_obs_key = None
        self._cell_line_obs_key = None
        self._cellontology_class_obs_key = None
        self._cellontology_id_obs_key = None
        self._cell_types_original_obs_key = None
        self._development_stage_obs_key = None
        self._disease_obs_key = None
        self._ethnicity_obs_key = None

        self._individual_obs_key = None
        self._organ_obs_key = None
        self._organism_obs_key = None
        self._sample_source_obs_key = None
        self._sex_obs_key = None
        self._state_exact_obs_key = None
        self._tech_sample_obs_key = None

        self._gene_id_symbols_var_key = None
        self._gene_id_ensembl_var_key = None

        self.class_maps = {"0": {}}
        self._unknown_celltype_identifiers = self._adata_ids.unknown_celltype_identifier

        self._celltype_universe = None
        self._ontology_class_map = None

        self.load_raw = None
        self.mapped_features = None
        self.remove_gene_version = None
        self.subset_gene_type = None
        self.streamlined_meta = False

        self.sample_fn = sample_fn
        self._sample_fns = sample_fns

        # Check if YAML files exists, read meta data from there if available:
        if yaml_path is not None:
            assert os.path.exists(yaml_path), f"did not find yaml {yaml_path}"
            yaml_vals = read_yaml(fn=yaml_path)
            for k, v in yaml_vals["attr"].items():
                if v is not None and k not in ["sample_fns", "dataset_index"]:
                    if isinstance(v, dict):  # v is a dictionary over file-wise meta-data items
                        assert self.sample_fn in v.keys(), f"did not find key {self.sample_fn} in yamls keys for {k}"
                        setattr(self, k, v[self.sample_fn])
                    else:  # v is a meta-data item
                        setattr(self, k, v)
            # ID can be set now already because YAML was used as input instead of child class constructor.
            self.set_dataset_id(idx=yaml_vals["meta"]["dataset_index"])

        self.load_func = load_func
        self.dict_load_func_annotation = dict_load_func_annotation
        self._additional_annotation_key = additional_annotation_key

        self.supplier = "sfaira"

    @property
    def _directory_formatted_id(self) -> str:
        return "_".join("_".join(self.id.split("/")).split("."))

    def clear(self):
        """
        Remove loaded .adata to reduce memory footprint.

        :return:
        """
        import gc
        self.adata = None
        gc.collect()

    def download(self, **kwargs):
        assert self.download_url_data is not None, f"The `download_url_data` attribute of dataset {self.id} " \
                                                   f"is not set, cannot download dataset."
        assert self.data_dir_base is not None, "No path was provided when instantiating the dataset container, " \
                                               "cannot download datasets."

        if not os.path.exists(os.path.join(self.data_dir_base, self.directory_formatted_doi)):
            os.makedirs(os.path.join(self.data_dir_base, self.directory_formatted_doi))

        urls = self.download_url_data[0][0] + self.download_url_meta[0][0]

        for url in urls:
            if url is None:
                continue
            if url.split(",")[0] == 'private':
                if "," in url:
                    fn = ','.join(url.split(',')[1:])
                    if os.path.isfile(os.path.join(self.data_dir, fn)):
                        print(f"File {fn} already found on disk, skipping download.")
                    else:
                        warnings.warn(f"Dataset {self.id} is not available for automatic download, please manually "
                                      f"copy the file {fn} to the following location: "
                                      f"{self.data_dir}")
                else:
                    warnings.warn(f"A file for dataset {self.id} is not available for automatic download, please"
                                  f"manually copy the associated file to the following location: {self.data_dir}")

            elif url.split(",")[0].startswith('syn'):
                fn = ",".join(url.split(",")[1:])
                if os.path.isfile(os.path.join(self.data_dir, fn)):
                    print(f"File {fn} already found on disk, skipping download.")
                else:
                    self._download_synapse(url.split(",")[0], fn, **kwargs)

            else:
                url = urllib.parse.unquote(url)
                try:
                    urllib.request.urlopen(url)
                except urllib.error.HTTPError as err:
                    # modify headers if urllib useragent is blocked (eg.10x datasets)
                    if err.code == 403:
                        opener = urllib.request.build_opener()
                        opener.addheaders = [('User-Agent', 'Mozilla/5.0 (Windows NT 6.1; WOW64)')]
                        urllib.request.install_opener(opener)
                except urllib.error.URLError:
                    # Catch SSLCertVerificationError: [SSL: CERTIFICATE_VERIFY_FAILED] certificate verify failed: unable
                    # to get local issuer certificate (_ssl.c:1124)
                    ssl._create_default_https_context = ssl._create_unverified_context

                if 'Content-Disposition' in urllib.request.urlopen(url).info().keys():
                    fn = cgi.parse_header(urllib.request.urlopen(url).info()['Content-Disposition'])[1]["filename"]
                else:
                    fn = url.split("/")[-1]
                # Only download if file not already downloaded:
                if not os.path.isfile(os.path.join(self.data_dir, fn)):
                    print(f"Downloading: {fn}")
                    urllib.request.urlretrieve(url, os.path.join(self.data_dir, fn))

    def _download_synapse(self, synapse_entity, fn, **kwargs):
        try:
            import synapseclient
        except ImportError:
            warnings.warn("synapseclient python package not found. This package is required to download some of the "
                          "selected datasets. Run `pip install synapseclient` to install it. Skipping download of the "
                          f"following dataset: {self.id}")
            return
        import shutil
        import logging
        logging.captureWarnings(False)  # required to properly display warning messages below with sypaseclient loaded

        if "synapse_user" not in kwargs.keys():
            warnings.warn(f"No synapse username provided, skipping download of synapse dataset {fn}."
                          f"Provide your synapse username as the `synapse_user` argument to the download method.")
            return
        if "synapse_pw" not in kwargs.keys():
            warnings.warn(f"No synapse password provided, skipping download of synapse dataset {fn}."
                          f"Provide your synapse password as the `synapse_pw` argument to the download method.")
            return

        print(f"Downloading from synapse: {fn}")
        syn = synapseclient.Synapse()
        syn.login(kwargs['synapse_user'], kwargs['synapse_pw'])
        dataset = syn.get(entity=synapse_entity)
        shutil.move(dataset.data_dir_base, os.path.join(self.data_dir, fn))

    @property
    def cache_fn(self):
        if self.directory_formatted_doi is None or self._directory_formatted_id is None:
            warnings.warn("Caching enabled, but Dataset.id or Dataset.doi not set. Disabling caching for now.")
            return None
        else:
            if self.cache_path is None:
                cache = self.data_dir
            else:
                cache = os.path.join(self.cache_path, self.directory_formatted_doi)
            return os.path.join(cache, "cache", self._directory_formatted_id + ".h5ad")

    def load(
            self,
            load_raw: bool = False,
            allow_caching: bool = True,
            **kwargs
    ):
        """
        Load the selected datasets into memory.
        Cache is written into director named after doi and h5ad named after data set id.
        Cache is not over-written.

        :param load_raw: Force reading the raw object even when a cached one is present.
        :param allow_caching: Write the object to cache after loading if no cache exists yet.
        """
        # Sanity checks
        if self.adata is not None:
            raise ValueError(f"adata of {self.id} already loaded.")
        if self.data_dir is None:
            raise ValueError("No sfaira data repo path provided in constructor.")

        # Run data set-specific loading script:
        def _assembly_wrapper():
            if self.load_func is None:
                raise ValueError(f"Tried to access load_func for {self.id} but did not find any.")
            self.adata = self.load_func(data_dir=self.data_dir, sample_fn=self.sample_fn, **kwargs)
            # Enable loading of additional annotation, e.g. secondary cell type annotation
            # The additional annotation `obs2 needs to be on a subset of the original annotation `self.adata.obs`.
            if self.dict_load_func_annotation is not None:
                obs2 = self.dict_load_func_annotation[self.additional_annotation_key](
                    data_dir=self.data_dir, sample_fn=self.sample_fn)
                assert np.all([x in self.adata.obs.index for x in obs2.index]), \
                    "index mismatch between additional annotation and original"
                self.adata = self.adata[obs2.index, :]
                # Overwrite annotation
                for k, v in obs2.items():
                    self.adata.obs[k] = v

        def _cached_reading(filename):
            if filename is not None:
                if os.path.exists(filename):
                    self.adata = anndata.read_h5ad(filename)
                else:
                    self.adata = self.load_func(data_dir=self.data_dir, sample_fn=self.sample_fn)
            else:
                self.adata = self.load_func(data_dir=self.data_dir, sample_fn=self.sample_fn)

        def _cached_writing(filename):
            if filename is not None:
                dir_cache = os.path.dirname(filename)
                if not os.path.exists(dir_cache):
                    os.makedirs(dir_cache)
                if not os.path.exists(filename):
                    self.adata.write_h5ad(filename)

        if load_raw and allow_caching:
            _assembly_wrapper()
            _cached_writing(self.cache_fn)
        elif load_raw and not allow_caching:
            _assembly_wrapper()
        elif not load_raw and allow_caching:
            _cached_reading(self.cache_fn)
            _cached_writing(self.cache_fn)
        else:  # not load_raw and not allow_caching
            _cached_reading(self.cache_fn)

        # Set loading-specific metadata:
        self.load_raw = load_raw

    load.__doc__ = load_doc

    def _add_missing_featurenames(
            self,
            match_to_reference: Union[str, bool, None],
    ):
        # If schema does not include symbols or ensebl ids, add them to the schema so we can do the conversion
        if hasattr(self._adata_ids, "gene_id_symbols"):
            gene_id_symbols = self._adata_ids.gene_id_symbols
        else:
            gene_id_symbols = "gene_symbol"  # add some default name if not in schema
            self._adata_ids.gene_id_symbols = gene_id_symbols
        if hasattr(self._adata_ids, "gene_id_ensembl"):
            gene_id_ensembl = self._adata_ids.gene_id_ensembl
        else:
            gene_id_ensembl = "ensembl"  # add some default name if not in schema
            self._adata_ids.gene_id_ensembl = gene_id_ensembl

        if not self.gene_id_symbols_var_key and not self.gene_id_ensembl_var_key:
            raise ValueError("Either gene_id_symbols_var_key or gene_id_ensembl_var_key needs to be provided in the"
                             " dataloader")
        elif not self.gene_id_symbols_var_key and self.gene_id_ensembl_var_key:
            # Convert ensembl ids to gene symbols
            id_dict = self.genome_container.id_to_names_dict
            ensids = self.adata.var.index if self.gene_id_ensembl_var_key == "index" else self.adata.var[self.gene_id_ensembl_var_key]
            self.adata.var[gene_id_symbols] = [
                id_dict[n.split(".")[0]] if n.split(".")[0] in id_dict.keys() else 'n/a'
                for n in ensids
            ]
            self.gene_id_symbols_var_key = gene_id_symbols
        elif self.gene_id_symbols_var_key and not self.gene_id_ensembl_var_key:
            # Convert gene symbols to ensembl ids
            id_dict = self.genome_container.names_to_id_dict
            id_strip_dict = self.genome_container.strippednames_to_id_dict
            # Matching gene names to ensembl ids in the following way: if the gene is present in the ensembl dictionary,
            # match it straight away, if it is not in there we try to match everything in front of the first period in
            # the gene name with a dictionary that was modified in the same way, if there is still no match we append na
            ensids = []
            symbs = self.adata.var.index if self.gene_id_symbols_var_key == "index" else \
                self.adata.var[self.gene_id_symbols_var_key]
            for n in symbs:
                if n in id_dict.keys():
                    ensids.append(id_dict[n])
                elif n.split(".")[0] in id_strip_dict.keys():
                    ensids.append(id_strip_dict[n.split(".")[0]])
                else:
                    ensids.append('n/a')
            self.adata.var[gene_id_ensembl] = ensids
            self.gene_id_ensembl_var_key = gene_id_ensembl

    def _collapse_ensembl_gene_id_versions(self):
        """
        Remove version tag on ensembl gene ID so that different versions are superimposed downstream.

        :return:
        """
        if not self.gene_id_ensembl_var_key:
            raise ValueError(
                "Cannot remove gene version when gene_id_ensembl_var_key is not set in dataloader and "
                "match_to_reference is False"
            )
        elif self.gene_id_ensembl_var_key == "index":
            self.adata.index = [
                x.split(".")[0] for x in self.adata.var.index
            ]
        else:
            self.adata.var[self.gene_id_ensembl_var_key] = [
                x.split(".")[0] for x in self.adata.var[self.gene_id_ensembl_var_key].values
            ]
        # Collapse if necessary:
        self.adata = collapse_matrix(adata=self.adata, var_column=self.gene_id_ensembl_var_key)

    def streamline_features(
            self,
            match_to_reference: Union[str, Dict[str, str], None],
            remove_gene_version: bool = True,
            subset_genes_to_type: Union[None, str, List[str]] = None,
    ):
        """
        Subset and sort genes to genes defined in an assembly or genes of a particular type, such as protein coding.
        This also adds missing ensid or gene symbol columns if match_to_reference is not set to False and removes all
        adata.var columns that are not defined as gene_id_ensembl_var_key or gene_id_symbol_var_key in the dataloader.

        :param match_to_reference: Which annotation to map the feature space to. Can be:
            - str: Provide the name of the annotation in the format Organism.Assembly.Release
            - dict: Mapping of organism to name of the annotation (see str format). Chooses annotation for each data set
                based on organism annotation.
        :param remove_gene_version: Whether to remove the version number after the colon sometimes found in ensembl gene ids.
        :param subset_genes_to_type: Type(s) to subset to. Can be a single type or a list of types or None. Types can be:
            - None: All genes in assembly.
            - "protein_coding": All protein coding genes in assembly.
        """
        self.__assert_loaded()

        # Set genome container if mapping of gene labels is requested
        if isinstance(match_to_reference, dict):
            match_to_reference = match_to_reference[self.organism]
        self._set_genome(assembly=match_to_reference)
        self.mapped_features = self.genome_container.assembly

        self.remove_gene_version = remove_gene_version
        self.subset_gene_type = subset_genes_to_type
        # Streamline feature space:
        self._add_missing_featurenames(match_to_reference=match_to_reference)
        for key in [self.gene_id_ensembl_var_key, self.gene_id_symbols_var_key]:
            # Make features unique (to avoid na-matches in converted columns to be collapsed by
            # _collapse_ensembl_gene_id_versions() below.
            if not key:
                pass
            elif key == "index":
                self.adata.var.index = make_index_unique(self.adata.var.index).tolist()
            else:
                self.adata.var[key] = make_index_unique(pd.Index(self.adata.var[key].values.tolist())).tolist()
        if remove_gene_version:
            self._collapse_ensembl_gene_id_versions()

        # Convert data matrix to csc matrix
        if isinstance(self.adata.X, np.ndarray):
            # Change NaN to zero. This occurs for example in concatenation of anndata instances.
            if np.any(np.isnan(self.adata.X)):
                self.adata.X[np.isnan(self.adata.X)] = 0
            x = scipy.sparse.csc_matrix(self.adata.X)
        elif isinstance(self.adata.X, scipy.sparse.spmatrix):
            x = self.adata.X.tocsc()
        else:
            raise ValueError(f"Data type {type(self.adata.X)} not recognized.")

        # Compute indices of genes to keep
        data_ids_ensg = self.adata.var.index.values if self.gene_id_ensembl_var_key == "index" \
            else self.adata.var[self.gene_id_ensembl_var_key].values
        if subset_genes_to_type is None:
            subset_ids_ensg = self.genome_container.ensembl
            subset_ids_symbol = self.genome_container.symbols
        else:
            if isinstance(subset_genes_to_type, str):
                subset_genes_to_type = [subset_genes_to_type]
            keys = np.unique(self.genome_container.biotype)
            if subset_genes_to_type not in keys:
                raise ValueError(f"subset type {subset_genes_to_type} not available in list {keys}")
            subset_ids_ensg = [
                x.upper() for x, y in zip(self.genome_container.ensembl, self.genome_container.biotype)
                if y in subset_genes_to_type
            ]
            subset_ids_symbol = [
                x.upper() for x, y in zip(self.genome_container.symbols, self.genome_container.biotype)
                if y in subset_genes_to_type
            ]

        # Remove unmapped genes
        idx_feature_kept = np.where([x.upper() in subset_ids_ensg for x in data_ids_ensg])[0]
        data_ids_kept = data_ids_ensg[idx_feature_kept]
        x = x[:, idx_feature_kept]
        # Build map of subset_ids to features in x:
        idx_feature_map = np.array([subset_ids_ensg.index(x) for x in data_ids_kept])
        # Create reordered feature matrix based on reference and convert to csr
        x_new = scipy.sparse.csc_matrix((x.shape[0], len(subset_ids_ensg)), dtype=x.dtype)
        # copying this over to the new matrix in chunks of size `steps` prevents a strange scipy error:
        # ... scipy/sparse/compressed.py", line 922, in _zero_many i, j, offsets)
        # ValueError: could not convert integer scalar
        step = 2000
        if step < len(idx_feature_map):
            i = 0
            for i in range(0, len(idx_feature_map), step):
                x_new[:, idx_feature_map[i:i + step]] = x[:, i:i + step]
            x_new[:, idx_feature_map[i + step:]] = x[:, i + step:]
        else:
            x_new[:, idx_feature_map] = x
        x_new = x_new.tocsr()

        # Create new var dataframe
        if self.gene_id_symbols_var_key == "index":
            var_index = subset_ids_symbol
            var_data = {self.gene_id_ensembl_var_key: subset_ids_ensg}
        elif self.gene_id_ensembl_var_key == "index":
            var_index = subset_ids_ensg
            var_data = {self.gene_id_symbols_var_key: subset_ids_symbol}
        else:
            var_index = None
            var_data = {self.gene_id_symbols_var_key: subset_ids_symbol,
                        self.gene_id_ensembl_var_key: subset_ids_ensg}
        var_new = pd.DataFrame(data=var_data, index=var_index)

        self.adata = anndata.AnnData(
            X=x_new,
            obs=self.adata.obs,
            obsm=self.adata.obsm,
            var=var_new,
            uns=self.adata.uns
        )

    def streamline_metadata(
            self,
            schema: str = "sfaira",
            uns_to_obs: bool = False,
            clean_obs: bool = True,
            clean_var: bool = True,
            clean_uns: bool = True,
            clean_obs_names: bool = True,
    ):
        """
        Streamline the adata instance to a defined output schema.

        Output format are saved in ADATA_FIELDS* classes.

        :param schema: Export format.
            - "sfaira"
            - "cellxgene"
        :param uns_to_obs: Whether to move metadata in .uns to .obs to make sure it's not lost when concatenating multiple objects.
        :param clean_obs: Whether to delete non-streamlined fields in .obs, .obsm and .obsp.
        :param clean_var: Whether to delete non-streamlined fields in .var, .varm and .varp.
        :param clean_uns: Whether to delete non-streamlined fields in .uns.
        :param clean_obs_names: Whether to replace obs_names with a string comprised of dataset id and an increasing integer.
        :return:
        """
        self.__assert_loaded()

        # Set schema as provided by the user
        if schema == "sfaira":
            adata_target_ids = AdataIdsSfaira()
        elif schema == "cellxgene":
            adata_target_ids = AdataIdsCellxgene()
        else:
            raise ValueError(f"did not recognize schema {schema}")

        if hasattr(adata_target_ids, "gene_id_ensembl") and not hasattr(self._adata_ids, "gene_id_ensembl"):
            raise ValueError(f"Cannot convert this object to schema {schema}, as the currently applied schema does not "
                             f"have an ensembl gene ID annotation. Please run .streamline_features() first.")

        # Creating new var annotation
        var_new = pd.DataFrame()
        for k in adata_target_ids.var_keys:
            if k == "gene_id_ensembl":
                if not self.gene_id_ensembl_var_key:
                    raise ValueError("gene_id_ensembl_var_key not set in dataloader despite being required by the "
                                     "selected meta data schema. please run streamline_features() first to create the "
                                     "missing annotation")
                elif self.gene_id_ensembl_var_key == "index":
                    var_new[getattr(adata_target_ids, k)] = self.adata.var.index.tolist()
                else:
                    var_new[getattr(adata_target_ids, k)] = self.adata.var[self.gene_id_ensembl_var_key].tolist()
                    del self.adata.var[self.gene_id_ensembl_var_key]
                self.gene_id_ensembl_var_key = getattr(adata_target_ids, k)
            elif k == "gene_id_symbols":
                if not self.gene_id_symbols_var_key:
                    raise ValueError("gene_id_symbols_var_key not set in dataloader despite being required by the "
                                     "selected meta data schema. please run streamline_features() first to create the "
                                     "missing annotation")
                elif self.gene_id_symbols_var_key == "index":
                    var_new[getattr(adata_target_ids, k)] = self.adata.var.index.tolist()
                else:
                    var_new[getattr(adata_target_ids, k)] = self.adata.var[self.gene_id_symbols_var_key].tolist()
                    del self.adata.var[self.gene_id_symbols_var_key]
                self.gene_id_symbols_var_key = getattr(adata_target_ids, k)
            else:
                val = getattr(self, k)
                while hasattr(val, '__len__') and not isinstance(val, str) and len(val) == 1:  # unpack nested lists/tuples
                    val = val[0]
                var_new[getattr(adata_target_ids, k)] = val
        # set var index
        var_new.index = var_new[adata_target_ids.gene_id_index].tolist()

        per_cell_labels = ["cell_types_original", "cell_ontology_class", "cell_ontology_id"]
        experiment_batch_labels = ["bio_sample", "individual", "tech_sample"]

        # Prepare .obs column name dict (process keys below with other .uns keys if they're set dataset-wide)
        obs_cols = {}
        for k in adata_target_ids.obs_keys:
            # Skip any per-cell labels for now and process them in the next code block
            if k in per_cell_labels:
                continue
            else:
                if hasattr(self, f"{k}_obs_key") and getattr(self, f"{k}_obs_key") is not None:
                    obs_cols[k] = (getattr(self, f"{k}_obs_key"), getattr(adata_target_ids, k))
                else:
                    adata_target_ids.uns_keys.append(k)

        # Prepare new .uns dict:
        uns_new = {}
        for k in adata_target_ids.uns_keys:
            val = getattr(self, k)
            while hasattr(val, '__len__') and not isinstance(val, str) and len(val) == 1:  # unpack nested lists/tuples
                val = val[0]
            uns_new[getattr(adata_target_ids, k)] = val

        # Prepare new .obs dataframe
        obs_new = pd.DataFrame(index=self.adata.obs.index)
        for k, (old_col, new_col) in obs_cols.items():
            # Handle batch-annotation columns which can be provided as a combination of columns separated by an asterisk
            if k in experiment_batch_labels and "*" in old_col:
                batch_cols = []
                for batch_col in old_col.split("*"):
                    if batch_col in self.adata.obs_keys():
                        batch_cols.append(batch_col)
                    else:
                        # This should not occur in single data set loaders (see warning below) but can occur in
                        # streamlined data loaders if not all instances of the streamlined data sets have all columns
                        # in .obs set.
                        print(f"WARNING: attribute {new_col} of data set {self.id} was not found in column {batch_col}")
                # Build a combination label out of all columns used to describe this group.
                obs_new[new_col] = [
                    "_".join([str(xxx) for xxx in xx])
                    for xx in zip(*[self.adata.obs[batch_col].values.tolist() for batch_col in batch_cols])
                ]
                setattr(self, f"{k}_obs_key", new_col)  # update _obs_column attribute of this class to match the new column
            # All other .obs fields are interpreted below as provided
            else:
                # Search for direct match of the sought-after column name or for attribute specific obs key.
                if old_col in self.adata.obs_keys():
                    # Include flag in .uns that this attribute is in .obs:
                    uns_new[new_col] = UNS_STRING_META_IN_OBS
                    # Remove potential pd.Categorical formatting:
                    ontology = getattr(self.ontology_container_sfaira, k) if hasattr(self.ontology_container_sfaira, k) else None
                    self._value_protection(attr=new_col, allowed=ontology, attempted=np.unique(self.adata.obs[old_col].values).tolist())
                    obs_new[new_col] = self.adata.obs[old_col].values.tolist()
                    del self.adata.obs[old_col]
                    setattr(self, f"{k}_obs_key", new_col)  # update _obs_column attribute of this class to match the new column
                else:
                    # This should not occur in single data set loaders (see warning below) but can occur in
                    # streamlined data loaders if not all instances of the streamlined data sets have all columns
                    # in .obs set.
                    uns_new[new_col] = None
                    print(f"WARNING: attribute {new_col} of data set {self.id} was not found in column {old_col}")

        # Set cell-wise attributes (.obs): (None so far other than celltypes.)
        # Set cell types:
        # Map cell type names from raw IDs to ontology maintained ones:
        if self.cell_types_original_obs_key is not None:
            obs_cl = self.project_celltypes_to_ontology(copy=True, adata_fields=adata_target_ids)
            obs_new = pd.concat([obs_new, obs_cl], axis=1)

        # Add new annotation to adata and delete old fields if requested
        if clean_var:
            if self.adata.varm is not None:
                del self.adata.varm
            if self.adata.varp is not None:
                del self.adata.varp
            self.adata.var = var_new
            if "gene_id_ensembl" not in adata_target_ids.var_keys:
                self.gene_id_ensembl_var_key = None
            if "gene_id_symbols" not in adata_target_ids.var_keys:
                self.gene_id_symbols_var_key = None
        else:
<<<<<<< HEAD
            self.adata.var.index = var_new.index
            self.adata.var = pd.concat([var_new, self.adata.var], axis=1)
=======
            index_old = self.adata.var.index.copy()
            # Add old columns in if they are not duplicated:
            self.adata.var = pd.concat([
                var_new,
                pd.DataFrame(dict([(k, v) for k, v in self.adata.var.items() if k not in var_new.columns]))
            ], axis=1)
            self.adata.var.index = index_old
>>>>>>> 95ef15af
        if clean_obs:
            if self.adata.obsm is not None:
                del self.adata.obsm
            if self.adata.obsp is not None:
                del self.adata.obsp
            self.adata.obs = obs_new
        else:
<<<<<<< HEAD
            self.adata.obs.index = obs_new.index
            self.adata.obs = pd.concat([obs_new, self.adata.obs], axis=1)
=======
            index_old = self.adata.obs.index.copy()
            # Add old columns in if they are not duplicated:
            self.adata.obs = pd.concat([
                obs_new,
                pd.DataFrame(dict([(k, v) for k, v in self.adata.obs.items() if k not in obs_new.columns]))
            ], axis=1)
            self.adata.obs.index = index_old
>>>>>>> 95ef15af
        if clean_obs_names:
            self.adata.obs.index = [f"{self.id}_{i}" for i in range(1, self.adata.n_obs + 1)]
        if clean_uns:
            self.adata.uns = uns_new
        else:
            self.adata.uns = {**self.adata.uns, **uns_new}

        # Add additional hard-coded description changes for cellxgene schema:
        if schema == "cellxgene":
            self.adata.uns["layer_descriptions"] = {"X": "raw"}
            self.adata.uns["version"] = {
                "corpora_encoding_version": "0.1.0",
                "corpora_schema_version": "1.1.0",
            }
            # TODO port this into organism ontology handling.
            if self.organism == "mouse":
                self.adata.uns["organism"] = "Mus musculus"
                self.adata.uns["organism_ontology_term_id"] = "NCBITaxon:10090"
            elif self.organism == "human":
                self.adata.uns["organism"] = "Homo sapiens"
                self.adata.uns["organism_ontology_term_id"] = "NCBITaxon:9606"
            else:
                raise ValueError(f"organism {self.organism} currently not supported by cellxgene schema")
            # Add ontology IDs where necessary (note that human readable terms are also kept):
            for k in ["organ", "assay_sc", "disease", "ethnicity", "development_stage"]:
                if getattr(adata_target_ids, k) in self.adata.obs.columns:
                    self.__project_name_to_id_obs(
                        ontology=getattr(adata_target_ids, k),
                        key_in=getattr(adata_target_ids, k),
                        key_out=getattr(adata_target_ids, k) + "_ontology_term_id",
                        map_exceptions=[],
                        map_exceptions_value=adata_target_ids.unknown_metadata_ontology_id_identifier,
                    )
                else:
                    self.adata.obs[getattr(adata_target_ids, k)] = adata_target_ids.unknown_metadata_identifier
                    self.adata.obs[getattr(adata_target_ids, k) + "_ontology_term_id"] = \
                        adata_target_ids.unknown_metadata_ontology_id_identifier
            # Adapt var columns naming.
            if self.organism == "human":
                gene_id_new = "hgnc_gene_symbol"
            elif self.organism == "mouse":
                gene_id_new = "mgi_gene_symbol"
            else:
                raise ValueError(f"organism {self.organism} currently not supported")
            self.adata.var[gene_id_new] = self.adata.var[getattr(adata_target_ids, "gene_id_symbols")]
            self.adata.var.index = self.adata.var[gene_id_new].tolist()
            if gene_id_new != self.gene_id_symbols_var_key:
                del self.adata.var[self.gene_id_symbols_var_key]
                self.gene_id_symbols_var_key = gene_id_new

        # Make sure that correct unknown_metadata_identifier is used in .uns, .obs and .var metadata
        self.adata.obs = self.adata.obs.replace({None: adata_target_ids.unknown_metadata_identifier})
        self.adata.var = self.adata.var.replace({None: adata_target_ids.unknown_metadata_identifier})
        for k in self.adata.uns_keys():
            if self.adata.uns[k] is None:
                self.adata.uns[k] = adata_target_ids.unknown_metadata_identifier

        # Move all uns annotation to obs columns if requested
        if uns_to_obs:
            for k, v in self.adata.uns.items():
                if k not in self.adata.obs_keys():
                    self.adata.obs[k] = [v for i in range(self.adata.n_obs)]
            self.adata.uns = {}

        self._adata_ids = adata_target_ids  # set new adata fields to class after conversion
        self.streamlined_meta = True

    def write_distributed_store(
            self,
            dir_cache: Union[str, os.PathLike],
            store: str = "h5ad",
            dense: bool = False,
            compression_kwargs: dict = {},
            chunks: Union[int, None] = None,
    ):
        """
        Write data set into a format that allows distributed access to data set on disk.

        Stores are useful for distributed access to data sets, in many settings this requires some streamlining of the
        data sets that are accessed. Use .streamline_* before calling this method to streamline the data sets.

        :param dir_cache: Directory to write cache in.
        :param store: Disk format for objects in cache:

            - "h5ad": Allows access via backed .h5ad.
                Note on compression: .h5ad supports sparse data with is a good compression that gives fast row-wise
                    access if the files are csr, so further compression potentially not necessary.
            - "zarr": Allows access as zarr array.
        :param dense: Whether to write sparse or dense store, this will be homogenously enforced.
        :param compression_kwargs: Compression key word arguments to give to h5py, see also anndata.AnnData.write_h5ad:
            compression, compression_opts.
        :param chunks: Chunk size of zarr array, see anndata.AnnData.write_zarr documentation.
            Only relevant for store=="zarr".
        """
        self.__assert_loaded()
        if store == "h5ad":
            if not isinstance(self.adata.X, scipy.sparse.csr_matrix):
                print(f"WARNING: high-perfomances caches based on .h5ad work better with .csr formatted expression "
                      f"data, found {type(self.adata.X)}")
            fn = os.path.join(dir_cache, self.doi_cleaned_id + ".h5ad")
            as_dense = ("X",) if dense else ()
            self.adata.write_h5ad(filename=fn, as_dense=as_dense, **compression_kwargs)
        elif store == "zarr":
            fn = os.path.join(dir_cache, self.doi_cleaned_id)
            self.adata.write_zarr(store=fn, chunks=chunks)
        else:
            raise ValueError()

    def write_backed(
            self,
            adata_backed: anndata.AnnData,
            genome: str,
            idx: np.ndarray,
            load_raw: bool = False,
            allow_caching: bool = True
    ):
        """
        Loads data set into slice of backed anndata object.

        Note: scatter updates to backed sparse arrays are not yet supported by anndata. Accordingly, we need to work
        around below using .append() of the backed matrix.

        :param adata_backed:
        :param genome: Genome name to use as refernce.
        :param idx: Indices in adata_backed to write observations to. This can be used to immediately create a
            shuffled object.
        :param load_raw: See .load().
        :param allow_caching: See .load().
        :return: New row index for next element to be written into backed anndata.
        """
        self.load(load_raw=load_raw, allow_caching=allow_caching)
        # Check if writing to sparse or dense matrix:
        if isinstance(adata_backed.X, np.ndarray) or \
                isinstance(adata_backed.X, h5py._hl.dataset.Dataset):  # backed dense
            if isinstance(self.adata.X, scipy.sparse.csr_matrix) or \
                    isinstance(self.adata.X, scipy.sparse.csc_matrix) or \
                    isinstance(self.adata.X, scipy.sparse.lil_matrix):
                # map to dense array
                x_new = self.adata.X.toarray()
            else:
                x_new = self.adata.X

            adata_backed.X[np.sort(idx), :] = x_new[np.argsort(idx), :]
            for k in adata_backed.obs.columns:
                if k == self._adata_ids.dataset:
                    adata_backed.obs.loc[np.sort(idx), self._adata_ids.dataset] = [
                        self.id for _ in range(len(idx))]
                elif k in self.adata.obs.columns:
                    adata_backed.obs.loc[np.sort(idx), k] = self.adata.obs[k].values[np.argsort(idx)]
                elif k in list(self.adata.uns.keys()):
                    adata_backed.obs.loc[np.sort(idx), k] = [self.adata.uns[k] for i in range(len(idx))]
                else:
                    # Need to fill this instead of throwing an exception as this condition can trigger for one element
                    # within a loop over multiple data sets (ie in data set human).
                    adata_backed.obs.loc[idx, k] = ["key_not_found" for i in range(len(idx))]
        elif isinstance(adata_backed.X, anndata._core.sparse_dataset.SparseDataset):  # backed sparse
            # cannot scatter update on backed sparse yet! assert that updated block is meant to be appended:
            assert np.all(idx == np.arange(adata_backed.shape[0], adata_backed.shape[0] + len(idx)))
            if not isinstance(self.adata.X, scipy.sparse.csr_matrix):
                x_new = self.adata.X.tocsr()
            else:
                x_new = self.adata.X
            adata_backed.X.append(x_new[np.argsort(idx)])
            adata_backed._n_obs = adata_backed.X.shape[0]  # not automatically updated after append
            adata_backed.obs = adata_backed.obs.append(  # .obs was not broadcasted to the right shape!
                pandas.DataFrame(dict([
                    (k, [self.id for i in range(len(idx))]) if k == self._adata_ids.dataset
                    else (k, self.adata.obs[k].values[np.argsort(idx)]) if k in self.adata.obs.columns
                    else (k, [self.adata.uns[k] for _ in range(len(idx))]) if k in list(self.adata.uns.keys())
                    else (k, ["key_not_found" for _ in range(len(idx))])
                    for k in adata_backed.obs.columns
                ]))
            )
            self.clear()
        else:
            raise ValueError(f"Did not recognize backed AnnData.X format {type(adata_backed.X)}")

    def _set_genome(self, assembly: Union[str, None]):
        self.genome_container = GenomeContainer(
            assembly=assembly,
        )

    @property
    def doi_cleaned_id(self):
        return "_".join(self.id.split("_")[:-1])

    @property
    def fn_ontology_class_map_tsv(self):
        """Standardised file name under which cell type conversion tables are saved."""
        return self.doi_cleaned_id + ".tsv"

    def write_ontology_class_map(
            self,
            fn,
            protected_writing: bool = True,
            **kwargs
    ):
        """
        Load class maps of free text cell types to ontology classes.

        :param fn: File name of tsv to write class maps to.
        :param protected_writing: Only write if file was not already found.
        :return:
        """
        if not self.annotated:
            warnings.warn(f"attempted to write ontology classmaps for data set {self.id} without annotation")
        else:
            labels_original = np.sort(np.unique(self.adata.obs[self._adata_ids.cell_types_original].values))
            tab = self.celltypes_universe.prepare_celltype_map_tab(
                source=labels_original,
                match_only=False,
                anatomical_constraint=self.organ,
                include_synonyms=True,
                omit_list=self._unknown_celltype_identifiers,
                **kwargs
            )
            if not os.path.exists(fn) or not protected_writing:
                self._write_class_map(fn=fn, tab=tab)

    def _write_class_map(self, fn, tab):
        """
        Write class map.

        :param fn: File name of csv to write class maps to.
        :param tab: Table to write
        :return:
        """
        tab.to_csv(fn, index=False, sep="\t")

    def _read_class_map(self, fn) -> pd.DataFrame:
        """
        Read class map.

        :param fn: File name of csv to load class maps from.
        :return:
        """
        try:
            # Need dtype="str" to force numeric cell type identifiers, e.g. cluster numbers to be in string format.
            tab = pd.read_csv(fn, header=0, index_col=None, sep="\t", dtype="str")
        except pandas.errors.ParserError as e:
            print(f"{self.id}")
            raise pandas.errors.ParserError(e)
        return tab

    def load_ontology_class_map(self, fn):
        """
        Load class maps of free text cell types to ontology classes.

        :param fn: File name of csv to load class maps from.
        :return:
        """
        if os.path.exists(fn):
            self.cell_ontology_map = self._read_class_map(fn=fn)
        else:
            if self.cell_types_original_obs_key is not None:
                warnings.warn(f"file {fn} does not exist but cell_types_original_obs_key is given")

    def project_celltypes_to_ontology(self, adata_fields: Union[AdataIds, None] = None, copy=False):
        """
        Project free text cell type names to ontology based on mapping table.

        ToDo: add ontology ID setting here.

        :return:
        """
        adata_fields = adata_fields if adata_fields is not None else self._adata_ids
        results = {}
        labels_original = self.adata.obs[self.cell_types_original_obs_key].values
        if self.cell_ontology_map is not None:  # only if this was defined
            labels_mapped = [
                self.cell_ontology_map[x] if x in self.cell_ontology_map.keys()
                else x for x in labels_original
            ]
            # Convert unknown celltype placeholders (needs to be hardcoded here as placeholders are also hardcoded in
            # conversion tsv files
            placeholder_conversion = {
                "UNKNOWN": adata_fields.unknown_celltype_identifier,
                "NOT_A_CELL": adata_fields.not_a_cell_celltype_identifier,
            }
            labels_mapped = [
                placeholder_conversion[x] if x in placeholder_conversion.keys()
                else x for x in labels_mapped
            ]
            # Validate mapped IDs based on ontology:
            # This aborts with a readable error if there was a target in the mapping file that doesnt match the ontology
            # This protection blocks progression in the unit test if not deactivated.
            self._value_protection(
                attr="celltypes",
                allowed=self.ontology_celltypes,
                attempted=[
                    x for x in list(set(labels_mapped))
                    if x not in [
                        adata_fields.unknown_celltype_identifier,
                        adata_fields.not_a_cell_celltype_identifier
                    ]
                ]
            )
            # Add cell type IDs into object:
            # The IDs are not read from a source file but inferred based on the class name.
            # TODO this could be changed in the future, this allows this function to be used both on cell type name
            #  mapping files with and without the ID in the third column.
            # This mapping blocks progression in the unit test if not deactivated.
            ids_mapped = self.__project_name_to_id_obs(
                ontology="cellontology_class",
                key_in=labels_mapped,
                key_out=None,
                map_exceptions=[
                    adata_fields.unknown_celltype_identifier,
                    adata_fields.not_a_cell_celltype_identifier
                ],
            )
            results[adata_fields.cell_ontology_class] = labels_mapped
            results[adata_fields.cell_ontology_id] = ids_mapped
        else:
            results[adata_fields.cell_ontology_class] = labels_original
        results[adata_fields.cell_types_original] = labels_original
        self.cellontology_class_obs_key = adata_fields.cell_ontology_class
        self.cell_types_original_obs_key = adata_fields.cell_types_original
        if copy:
            return pd.DataFrame(results, index=self.adata.obs.index)
        else:
            for k, v in results.items():
                self.adata.obs[k] = v

    def __project_name_to_id_obs(
            self,
            ontology: str,
            key_in: Union[str, list],
            key_out: Union[str, None],
            map_exceptions: list,
            map_exceptions_value=None,
    ):
        """
        Project ontology names to IDs for a given ontology in .obs entries.

        :param ontology: name of the ontology to use when converting to IDs
        :param key_in: name of obs_column containing names to convert or python list containing these values
        :param key_out: name of obs_column to write the IDs or None. If None, a python list with the new values will be returned
        :param map_exceptions: list of values that should not be mapped
        :param map_exceptions_value: placeholder target value for values excluded from mapping
        :return:
        """
        ontology = getattr(self.ontology_container_sfaira, ontology)
        assert isinstance(key_in, (str, list)), f"argument key_in needs to be of type str or list. Supplied" \
                                                f"type: {type(key_in)}"
        input_values = self.adata.obs[key_in].values if isinstance(key_in, str) else key_in
        map_vals = dict([
            (x, ontology.convert_to_id(x))
            for x in np.unique([
                xx for xx in input_values
                if (xx not in map_exceptions and xx is not None)
            ])
        ])
        output_values = [
            map_vals[x] if x in map_vals.keys() else map_exceptions_value
            for x in input_values
        ]
        if isinstance(key_out, str):
            self.adata.obs[key_out] = output_values
        else:
            return output_values

    @property
    def citation(self):
        """
        Return all information necessary to cite data set.

        :return:
        """
        return [self.author, self.year, self.doi]

    # Meta data handling code: Reading, writing and selected properties. Properties are either set in constructor
    # (and saved in self._somename) or accessed in self.meta.

    @property
    def meta_fn(self):
        if self.meta_path is None:
            meta = self.data_dir
        else:
            meta = os.path.join(self.meta_path, self.directory_formatted_doi)
        if meta is None:
            return None
        else:
            return os.path.join(meta, "meta", self.doi_cleaned_id + "_meta.csv")

    def load_meta(self, fn: Union[PathLike, str, None]):
        if fn is None:
            if self.meta_fn is not None:
                fn = self.meta_fn
        else:
            if isinstance(fn, str):
                fn = os.path.normpath(fn)
        # Only load meta data if file exists:
        if fn is not None and os.path.isfile(fn):
            meta = pandas.read_csv(
                fn,
                usecols=list(META_DATA_FIELDS.keys()),
            )
            # using dtype in read_csv through errors some times.
            for k, v in META_DATA_FIELDS.items():
                if k in meta.columns:
                    if meta[k].values[0] is not None:
                        meta[k] = np.asarray(meta[k].values, dtype=v)
            self.meta = meta.fillna("None").replace({"None": None})

    def write_meta(
            self,
            fn_meta: Union[None, str] = None,
            dir_out: Union[None, str] = None,
    ):
        """
        Write meta data object for data set.

        Does not cache data and attempts to load raw data.

        :param fn_meta: File to write to, selects automatically based on self.meta_path and self.id otherwise.
        :param dir_out: Path to write to, file name is selected automatically based on self.id.
        :return:
        """
        if fn_meta is not None and dir_out is not None:
            raise ValueError("supply either fn_meta or dir_out but not both")
        elif fn_meta is None and dir_out is None:
            if self.meta_fn is None:
                raise ValueError("provide either fn in load or via constructor (meta_path)")
            fn_meta = self.meta_fn
        elif fn_meta is None and dir_out is not None:
            fn_meta = os.path.join(dir_out, self.doi_cleaned_id + "_meta.csv")
        elif fn_meta is not None and dir_out is None:
            pass  # fn_meta is used
        else:
            assert False, "bug in switch"

        if self.adata is None:
            self.load(load_raw=True, allow_caching=False)
        # Add data-set wise meta data into table:
        meta = pandas.DataFrame({
            self._adata_ids.annotated: self.adata.uns[self._adata_ids.annotated],
            self._adata_ids.author: self.adata.uns[self._adata_ids.author],
            self._adata_ids.doi: self.adata.uns[self._adata_ids.doi],
            self._adata_ids.download_url_data: self.adata.uns[self._adata_ids.download_url_data],
            self._adata_ids.download_url_meta: self.adata.uns[self._adata_ids.download_url_meta],
            self._adata_ids.id: self.adata.uns[self._adata_ids.id],
            self._adata_ids.ncells: self.adata.n_obs,
            self._adata_ids.normalization: self.adata.uns[self._adata_ids.normalization],
            self._adata_ids.year: self.adata.uns[self._adata_ids.year],
        }, index=range(1))
        # Expand table by variably cell-wise or data set-wise meta data:
        for x in [
            self._adata_ids.assay_sc,
            self._adata_ids.assay_differentiation,
            self._adata_ids.assay_type_differentiation,
            self._adata_ids.bio_sample,
            self._adata_ids.cell_line,
            self._adata_ids.development_stage,
            self._adata_ids.ethnicity,
            self._adata_ids.individual,
            self._adata_ids.organ,
            self._adata_ids.organism,
            self._adata_ids.sample_source,
            self._adata_ids.sex,
            self._adata_ids.state_exact,
            self._adata_ids.tech_sample,
        ]:
            if self.adata.uns[x] == UNS_STRING_META_IN_OBS:
                meta[x] = (np.sort(np.unique(self.adata.obs[x].values)),)
            else:
                meta[x] = self.adata.uns[x]
        # Add cell types into table if available:
        if self._adata_ids.cell_ontology_class in self.adata.obs.keys():
            meta[self._adata_ids.cell_ontology_class] = str((
                np.sort(np.unique(self.adata.obs[self._adata_ids.cell_ontology_class].values)),
            ))
        else:
            meta[self._adata_ids.cell_ontology_class] = " "
        meta.to_csv(fn_meta)

    def set_dataset_id(
            self,
            idx: int = 1
    ):
        def clean(s):
            if s is not None:
                s = s.replace(' ', '').replace('-', '').replace('_', '').replace("'", '').lower()
            return s

        if self.sample_fn is not None:
            idx += self._sample_fns.index(self.sample_fn)
        idx = str(idx).zfill(3)

        if isinstance(self.author, List):
            author = self.author[0]
        else:
            author = self.author

        # Note: access private attributes here, e.g. _organism, to avoid loading of content via meta data, which would
        # invoke call to self.id before it is set.
        self.id = f"{clean(self._organism)}_" \
                  f"{clean(self._organ)}_" \
                  f"{self._year}_" \
                  f"{clean(self._assay_sc)}_" \
                  f"{clean(author)}_" \
                  f"{idx}_" \
                  f"{self.doi_main}"

    # Properties:

    @property
    def additional_annotation_key(self) -> Union[None, str]:
        return self._additional_annotation_key

    @additional_annotation_key.setter
    def additional_annotation_key(self, x: str):
        self._additional_annotation_key = x

    @property
    def annotated(self) -> Union[bool, None]:
        if self.cellontology_id_obs_key is not None or self.cell_types_original_obs_key is not None:
            return True
        else:
            if self.meta is None:
                self.load_meta(fn=None)
            if self.meta is not None and self._adata_ids.annotated in self.meta.columns:
                return self.meta[self._adata_ids.annotated].values[0]
            elif self.loaded:
                # If data set was loaded and there is still no annotation indicated, it is declared unannotated.
                return False
            else:
                # If data set was not yet loaded, it is unclear if annotation would be loaded in ._load(),
                # if also no meta data is available, we do not know the status of the data set.
                return None

    @property
    def assay_sc(self) -> Union[None, str]:
        if self._assay_sc is not None:
            return self._assay_sc
        else:
            if self.meta is None:
                self.load_meta(fn=None)
            if self.meta is not None and self._adata_ids.assay_sc in self.meta.columns:
                return self.meta[self._adata_ids.assay_sc]
            else:
                return None

    @assay_sc.setter
    def assay_sc(self, x: str):
        x = self._value_protection(attr="assay_sc", allowed=self.ontology_container_sfaira.assay_sc, attempted=x)
        self._assay_sc = x

    @property
    def assay_differentiation(self) -> Union[None, str]:
        if self._assay_differentiation is not None:
            return self._assay_differentiation
        else:
            if self.meta is None:
                self.load_meta(fn=None)
            if self.meta is not None and self._adata_ids.assay_differentiation in self.meta.columns:
                return self.meta[self._adata_ids.assay_differentiation]
            else:
                return None

    @assay_differentiation.setter
    def assay_differentiation(self, x: str):
        x = self._value_protection(attr="assay_differentiation",
                                   allowed=self.ontology_container_sfaira.assay_differentiation, attempted=x)
        self._assay_differentiation = x

    @property
    def assay_type_differentiation(self) -> Union[None, str]:
        if self._assay_type_differentiation is not None:
            return self._assay_type_differentiation
        else:
            if self.meta is None:
                self.load_meta(fn=None)
            if self.meta is not None and self._adata_ids.assay_type_differentiation in self.meta.columns:
                return self.meta[self._adata_ids.assay_type_differentiation]
            else:
                return None

    @assay_type_differentiation.setter
    def assay_type_differentiation(self, x: str):
        x = self._value_protection(attr="assay_type_differentiation",
                                   allowed=self.ontology_container_sfaira.assay_type_differentiation, attempted=x)
        self._assay_type_differentiation = x

    @property
    def bio_sample(self) -> Union[None, str]:
        if self._bio_sample is not None:
            return self._bio_sample
        else:
            if self.meta is None:
                self.load_meta(fn=None)
            if self.meta is not None and self._adata_ids.bio_sample in self.meta.columns:
                return self.meta[self._adata_ids.bio_sample]
            else:
                return None

    @bio_sample.setter
    def bio_sample(self, x: str):
        self._bio_sample = x

    @property
    def cell_line(self) -> Union[None, str]:
        if self._cell_line is not None:
            return self._cell_line
        else:
            if self.meta is None:
                self.load_meta(fn=None)
            if self.meta is not None and self._adata_ids.cell_line in self.meta.columns:
                return self.meta[self._adata_ids.cell_line]
            else:
                return None

    @cell_line.setter
    def cell_line(self, x: str):
        self._cell_line = x

    @property
    def data_dir(self):
        # Data is either directly in user supplied directory or in a sub directory if the overall directory is managed
        # by sfaira: In this case, the sub directory is named after the doi of the data set.
        if self.data_dir_base is None:
            return None
        else:
            sfaira_path = os.path.join(self.data_dir_base, self.directory_formatted_doi)
            if os.path.exists(sfaira_path):
                return sfaira_path
            else:
                return self.data_dir_base

    @property
    def default_embedding(self) -> Union[None, str]:
        if self._default_embedding is not None:
            return self._default_embedding
        else:
            if self.meta is None:
                self.load_meta(fn=None)
            if self.meta is not None and self._adata_ids.default_embedding in self.meta.columns:
                return self.meta[self._adata_ids.default_embedding]
            else:
                return None

    @default_embedding.setter
    def default_embedding(self, x: str):
        x = self._value_protection(attr="default_embedding", allowed=self.ontology_container_sfaira.default_embedding,
                                   attempted=x)
        self._default_embedding = x

    @property
    def development_stage(self) -> Union[None, str]:
        if self._development_stage is not None:
            return self._development_stage
        else:
            if self.meta is None:
                self.load_meta(fn=None)
            if self.meta is not None and self._adata_ids.development_stage in self.meta.columns:
                return self.meta[self._adata_ids.development_stage]
            else:
                return None

    @development_stage.setter
    def development_stage(self, x: str):
        x = self._value_protection(attr="development_stage", allowed=self.ontology_container_sfaira.development_stage,
                                   attempted=x)
        self._development_stage = x

    @property
    def disease(self) -> Union[None, str]:
        if self._disease is not None:
            return self._disease
        else:
            if self.meta is None:
                self.load_meta(fn=None)
            if self.meta is not None and self._adata_ids.disease in self.meta.columns:
                return self.meta[self._adata_ids.disease]
            else:
                return None

    @disease.setter
    def disease(self, x: str):
        x = self._value_protection(attr="disease", allowed=self.ontology_container_sfaira.disease,
                                   attempted=x)
        self._disease = x

    @property
    def doi(self) -> Union[str, List[str]]:
        if self._doi is not None:
            return self._doi
        else:
            if self.meta is None:
                self.load_meta(fn=None)
            if self.meta is None or self._adata_ids.doi not in self.meta.columns:
                raise ValueError("doi must be set but was neither set in constructor nor in meta data")
            return self.meta[self._adata_ids.doi]

    @doi.setter
    def doi(self, x: Union[str, List[str]]):
        self._doi = x

    @property
    def doi_main(self) -> str:
        """
        Yields the main DOI associated with the study, defined as the DOI that comes first in alphabetical order.
        """
        return self.doi if isinstance(self.doi, str) else np.sort(self.doi)[0]

    @property
    def directory_formatted_doi(self) -> str:
        # Chose first doi in list.
        return "d" + "_".join("_".join("_".join(self.doi_main.split("/")).split(".")).split("-"))

    @property
    def download_url_data(self) -> Union[Tuple[List[str]], Tuple[List[None]]]:
        """
        Data download website(s).

        Save as tuple with single element, which is a list of all download websites relevant to dataset.
        :return:
        """
        if self._download_url_data is not None:
            x = self._download_url_data
        else:
            if self.meta is None:
                self.load_meta(fn=None)
            x = self.meta[self._adata_ids.download_url_data]
        if isinstance(x, str) or x is None:
            x = [x]
        if isinstance(x, list):
            x = (x,)
        return x

    @download_url_data.setter
    def download_url_data(self, x: Union[str, None, List[str], Tuple[str], List[None], Tuple[None]]):
        # Formats to tuple with single element, which is a list of all download websites relevant to dataset,
        # which can be used as a single element column in a pandas data frame.
        if isinstance(x, str) or x is None:
            x = [x]
        if isinstance(x, list):
            x = (x,)
        self._download_url_data = (x,)

    @property
    def download_url_meta(self) -> Union[Tuple[List[str]], Tuple[List[None]]]:
        """
        Meta data download website(s).

        Save as tuple with single element, which is a list of all download websites relevant to dataset.
        :return:
        """
        x = self._download_url_meta
        # if self._download_url_meta is not None:  # TODO add this back in once download_meta is set in all datasets
        #    x = self._download_url_meta
        # else:
        #    if self.meta is None:
        #        self.load_meta(fn=None)
        #    x = self.meta[self._adata_ids.download_url_meta]
        if isinstance(x, str) or x is None:
            x = [x]
        if isinstance(x, list):
            x = (x,)
        return x

    @download_url_meta.setter
    def download_url_meta(self, x: Union[str, None, List[str], Tuple[str], List[None], Tuple[None]]):
        # Formats to tuple with single element, which is a list of all download websites relevant to dataset,
        # which can be used as a single element column in a pandas data frame.
        if isinstance(x, str) or x is None:
            x = [x]
        if isinstance(x, list):
            x = (x,)
        self._download_url_meta = (x,)

    @property
    def ethnicity(self) -> Union[None, str]:
        if self._ethnicity is not None:
            return self._ethnicity
        else:
            if self.meta is None:
                self.load_meta(fn=None)
            if self.meta is not None and self._adata_ids.ethnicity in self.meta.columns:
                return self.meta[self._adata_ids.ethnicity]
            else:
                return None

    @ethnicity.setter
    def ethnicity(self, x: str):
        x = self._value_protection(attr="ethnicity", allowed=self.ontology_container_sfaira.ethnicity, attempted=x)
        self._ethnicity = x

    @property
    def id(self) -> str:
        if self._id is not None:
            return self._id
        else:
            raise AttributeError(f"Dataset ID was not set in dataloader in {self.doi_main}, please ensure the "
                                 f"dataloader constructor of this dataset contains a call to self.set_dataset_id()")

    @id.setter
    def id(self, x: str):
        self._id = x

    @property
    def individual(self) -> Union[None, str]:
        if self._individual is not None:
            return self._individual
        else:
            if self.meta is None:
                self.load_meta(fn=None)
            if self.meta is not None and self._adata_ids.individual in self.meta.columns:
                return self.meta[self._adata_ids.individual]
            else:
                return None

    @individual.setter
    def individual(self, x: str):
        self._individual = x

    @property
    def loaded(self) -> bool:
        """
        :return: Whether DataSet was loaded into memory.
        """
        return self.adata is not None

    @property
    def meta(self) -> Union[None, pd.DataFrame]:
        return self._meta

    @meta.setter
    def meta(self, x: Union[None, pd.DataFrame]):
        # Make sure formatting is correct:
        if x is not None:
            for k, v in x.items():
                v = v.tolist()  # avoid numpy data types
                if k not in META_DATA_FIELDS.keys():
                    raise ValueError(f"did not find {k} in format look up table")
                else:
                    if x[k] is not None:  # None is always allowed.
                        if not isinstance(v[0], META_DATA_FIELDS[k]):
                            raise ValueError(f"key '{k}' of value `{v[0]}` and signature `{type(v[0])}` "
                                             f"in meta data table did not match signature "
                                             f"{str(META_DATA_FIELDS[k])}")
        self._meta = x

    @property
    def ncells(self) -> int:
        # ToDo cache this if it was loaded from meta?
        if self.adata is not None:
            x = self.adata.n_obs
        elif self._ncells is not None:
            x = self._ncells
        else:
            if self.meta is None:
                self.load_meta(fn=None)
            x = self.meta[self._adata_ids.ncells]
        return int(x)

    @property
    def normalization(self) -> Union[None, str]:
        if self._normalization is not None:
            return self._normalization
        else:
            if self.meta is None:
                self.load_meta(fn=None)
            if self.meta is not None and self._adata_ids.normalization in self.meta.columns:
                return self.meta[self._adata_ids.normalization]
            else:
                return None

    @normalization.setter
    def normalization(self, x: str):
        x = self._value_protection(attr="normalization", allowed=self.ontology_container_sfaira.normalization,
                                   attempted=x)
        self._normalization = x

    @property
    def primary_data(self) -> Union[None, bool]:
        if self._primary_data is not None:
            return self._primary_data
        else:
            if self.meta is None:
                self.load_meta(fn=None)
            if self.meta is not None and self._adata_ids.primary_data in self.meta.columns:
                return self.meta[self._adata_ids.primary_data]
            else:
                return None

    @primary_data.setter
    def primary_data(self, x: bool):
        x = self._value_protection(attr="primary_data", allowed=self.ontology_container_sfaira.primary_data,
                                   attempted=x)
        self._primary_data = x

    @property
    def assay_sc_obs_key(self) -> str:
        return self._assay_sc_obs_key

    @assay_sc_obs_key.setter
    def assay_sc_obs_key(self, x: str):
        self._assay_sc_obs_key = x

    @property
    def assay_differentiation_obs_key(self) -> str:
        return self._assay_differentiation_obs_key

    @assay_differentiation_obs_key.setter
    def assay_differentiation_obs_key(self, x: str):
        self._assay_differentiation_obs_key = x

    @property
    def assay_type_differentiation_obs_key(self) -> str:
        return self._assay_type_differentiation_obs_key

    @assay_type_differentiation_obs_key.setter
    def assay_type_differentiation_obs_key(self, x: str):
        self._assay_type_differentiation_obs_key = x

    @property
    def bio_sample_obs_key(self) -> str:
        return self._bio_sample_obs_key

    @bio_sample_obs_key.setter
    def bio_sample_obs_key(self, x: str):
        self._bio_sample_obs_key = x

    @property
    def cell_line_obs_key(self) -> str:
        return self._cell_line_obs_key

    @cell_line_obs_key.setter
    def cell_line_obs_key(self, x: str):
        self._cell_line_obs_key = x

    @property
    def cellontology_class_obs_key(self) -> str:
        return self._cellontology_class_obs_key

    @cellontology_class_obs_key.setter
    def cellontology_class_obs_key(self, x: str):
        self._cellontology_class_obs_key = x

    @property
    def cellontology_id_obs_key(self) -> str:
        return self._cellontology_id_obs_key

    @cellontology_id_obs_key.setter
    def cellontology_id_obs_key(self, x: str):
        self._cellontology_id_obs_key = x

    @property
    def cell_types_original_obs_key(self) -> str:
        return self._cell_types_original_obs_key

    @cell_types_original_obs_key.setter
    def cell_types_original_obs_key(self, x: str):
        self._cell_types_original_obs_key = x

    @property
    def development_stage_obs_key(self) -> str:
        return self._development_stage_obs_key

    @development_stage_obs_key.setter
    def development_stage_obs_key(self, x: str):
        self._development_stage_obs_key = x

    @property
    def disease_obs_key(self) -> str:
        return self._disease_obs_key

    @disease_obs_key.setter
    def disease_obs_key(self, x: str):
        self._disease_obs_key = x

    @property
    def ethnicity_obs_key(self) -> str:
        return self._ethnicity_obs_key

    @ethnicity_obs_key.setter
    def ethnicity_obs_key(self, x: str):
        self._ethnicity_obs_key = x

    @property
    def individual_obs_key(self) -> str:
        return self._individual_obs_key

    @individual_obs_key.setter
    def individual_obs_key(self, x: str):
        self._individual_obs_key = x

    @property
    def organ_obs_key(self) -> str:
        return self._organ_obs_key

    @organ_obs_key.setter
    def organ_obs_key(self, x: str):
        self._organ_obs_key = x

    @property
    def organism_obs_key(self) -> str:
        return self._organism_obs_key

    @organism_obs_key.setter
    def organism_obs_key(self, x: str):
        self._organism_obs_key = x

    @property
    def sample_source_obs_key(self) -> str:
        return self._sample_source_obs_key

    @sample_source_obs_key.setter
    def sample_source_obs_key(self, x: str):
        self._sample_source_obs_key = x

    @property
    def sex_obs_key(self) -> str:
        return self._sex_obs_key

    @sex_obs_key.setter
    def sex_obs_key(self, x: str):
        self._sex_obs_key = x

    @property
    def state_exact_obs_key(self) -> str:
        return self._state_exact_obs_key

    @state_exact_obs_key.setter
    def state_exact_obs_key(self, x: str):
        self._state_exact_obs_key = x

    @property
    def tech_sample_obs_key(self) -> str:
        return self._tech_sample_obs_key

    @tech_sample_obs_key.setter
    def tech_sample_obs_key(self, x: str):
        self._tech_sample_obs_key = x

    @property
    def organ(self) -> Union[None, str]:
        if self._organ is not None:
            return self._organ
        else:
            if self.meta is None:
                self.load_meta(fn=None)
            if self.meta is not None and self._adata_ids.organ in self.meta.columns:
                return self.meta[self._adata_ids.organ]
            else:
                return None

    @organ.setter
    def organ(self, x: str):
        x = self._value_protection(attr="organ", allowed=self.ontology_container_sfaira.organ, attempted=x)
        self._organ = x

    @property
    def organism(self) -> Union[None, str]:
        if self._organism is not None:
            return self._organism
        else:
            if self.meta is None:
                self.load_meta(fn=None)
            if self.meta is not None and self._adata_ids.organism in self.meta.columns:
                return self.meta[self._adata_ids.organism]
            else:
                return None

    @organism.setter
    def organism(self, x: str):
        x = self._value_protection(attr="organism", allowed=self.ontology_container_sfaira.organism, attempted=x)
        self._organism = x

    @property
    def sample_source(self) -> Union[None, str]:
        if self._sample_source is not None:
            return self._sample_source
        else:
            if self.meta is None:
                self.load_meta(fn=None)
            if self.meta is not None and self._adata_ids.sample_source in self.meta.columns:
                return self.meta[self._adata_ids.sample_source]
            else:
                return None

    @sample_source.setter
    def sample_source(self, x: str):
        x = self._value_protection(attr="sample_source", allowed=self.ontology_container_sfaira.sample_source,
                                   attempted=x)
        self._sample_source = x

    @property
    def sex(self) -> Union[None, str]:
        if self._sex is not None:
            return self._sex
        else:
            if self.meta is None:
                self.load_meta(fn=None)
            if self.meta is not None and self._adata_ids.sex in self.meta.columns:
                return self.meta[self._adata_ids.sex]
            else:
                return None

    @sex.setter
    def sex(self, x: str):
        x = self._value_protection(attr="sex", allowed=self.ontology_container_sfaira.sex, attempted=x)
        self._sex = x

    @property
    def source(self) -> str:
        return self._source

    @source.setter
    def source(self, x: Union[str, None]):
        self._source = x

    @property
    def state_exact(self) -> Union[None, str]:
        if self._state_exact is not None:
            return self._state_exact
        else:
            if self.meta is None:
                self.load_meta(fn=None)
            if self.meta is not None and self._adata_ids.state_exact in self.meta.columns:
                return self.meta[self._adata_ids.state_exact]
            else:
                return None

    @state_exact.setter
    def state_exact(self, x: str):
        self._state_exact = x

    @property
    def tech_sample(self) -> Union[None, str]:
        if self._tech_sample is not None:
            return self._tech_sample
        else:
            if self.meta is None:
                self.load_meta(fn=None)
            if self.meta is not None and self._adata_ids.tech_sample in self.meta.columns:
                return self.meta[self._adata_ids.tech_sample]
            else:
                return None

    @tech_sample.setter
    def tech_sample(self, x: str):
        self._tech_sample = x

    @property
    def gene_id_ensembl_var_key(self) -> str:
        return self._gene_id_ensembl_var_key

    @gene_id_ensembl_var_key.setter
    def gene_id_ensembl_var_key(self, x: str):
        self._gene_id_ensembl_var_key = x

    @property
    def gene_id_symbols_var_key(self) -> str:
        return self._gene_id_symbols_var_key

    @gene_id_symbols_var_key.setter
    def gene_id_symbols_var_key(self, x: str):
        self._gene_id_symbols_var_key = x

    @property
    def year(self) -> Union[None, int]:
        if self._year is not None:
            return self._year
        else:
            if self.meta is None:
                self.load_meta(fn=None)
            if self.meta is not None and self._adata_ids.year in self.meta.columns:
                return self.meta[self._adata_ids.year]
            else:
                return None

    @year.setter
    def year(self, x: int):
        x = self._value_protection(attr="year", allowed=self.ontology_container_sfaira.year, attempted=x)
        self._year = x

    @property
    def ontology_celltypes(self):
        return self.ontology_container_sfaira.cellontology_class

    @property
    def ontology_organ(self):
        return self.ontology_container_sfaira.organ

    @property
    def celltypes_universe(self):
        if self._celltype_universe is None:
            self._celltype_universe = CelltypeUniverse(
                cl=self.ontology_celltypes,
                uberon=self.ontology_container_sfaira.organ,
            )
        return self._celltype_universe

    @property
    def cell_ontology_map(self) -> dict:
        return self._ontology_class_map

    @cell_ontology_map.setter
    def cell_ontology_map(self, x: pd.DataFrame):
        assert x.shape[1] in [2, 3], f"{x.shape} in {self.id}"
        assert x.columns[0] == self._adata_ids.classmap_source_key
        assert x.columns[1] == self._adata_ids.classmap_target_key
        # Check for weird entries:
        # nan arises if columns was empty in that row.
        nan_vals = np.where([
            False if isinstance(x, str) else (np.isnan(x) or x is None)
            for x in x[self._adata_ids.classmap_target_key].values.tolist()
        ])[0]
        assert len(nan_vals) == 0, \
            f"Found nan target values in {self.id} for {x[self._adata_ids.classmap_target_key].values[nan_vals]}"
        # Transform data frame into a mapping dictionary:
        self._ontology_class_map = dict(list(zip(
            x[self._adata_ids.classmap_source_key].values.tolist(),
            x[self._adata_ids.classmap_target_key].values.tolist()
        )))

    def __crossref_query(self, k):
        """
        Queries cross REST API via package crossref_commons.

        :param k: Key to extract from crossref query container.
        :return:
        """
        from crossref_commons.retrieval import get_entity
        from crossref_commons.types import EntityType, OutputType
        try:
            attempt_counter = 0
            while True:
                x = None
                try:
                    attempt_counter += 1
                    x = get_entity(self.doi_main, EntityType.PUBLICATION, OutputType.JSON)[k]
                except ConnectionError as e:
                    # Terminate trial after 5 attempts with ConnectionError:
                    if attempt_counter > 5:
                        raise ConnectionError(e)
                finally:
                    if k == "author":
                        pass
                    return x
        except ValueError:
            return None
        except ConnectionError as e:
            print(f"ConnectionError: {e}")
            return None

    @property
    def author(self) -> str:
        if self._author is not None:
            return self._author
        else:
            if self.meta is None:
                self.load_meta(fn=None)
            if self.meta is None or self._adata_ids.author not in self.meta.columns:
                raise ValueError("author must be set but was neither set in constructor nor in meta data")
            return self.meta[self._adata_ids.author]

    @author.setter
    def author(self, x: str):
        self._author = x

    @property
    def title(self):
        if self._title is not None:
            return self._title
        else:
            if self.meta is None:
                self.load_meta(fn=None)
            if self.meta is not None and self._adata_ids.title in self.meta.columns:
                return self.meta[self._adata_ids.title]
            else:
                return self.__crossref_query(k="title")

    # Private methods:

    def _value_protection(
            self,
            attr: str,
            allowed: Union[Ontology, None],
            attempted
    ):
        """
        Check whether value is from set of allowed values.

        Does not check if allowed is None.
        Cleans entry to term name if ontology ID is provided.

        :param attr: Attribute to set.
        :param allowed: Constraint for values of `attr`.
            Either ontology instance used to constrain entries, or list of allowed values.
        :param attempted: Value(s) to attempt to set in `attr`.
        :return:
        """
        if not isinstance(attempted, list):
            if isinstance(attempted, np.ndarray):
                attempted_ls = attempted.tolist()
            elif isinstance(attempted, tuple):
                attempted_ls = list(attempted)
            else:
                attempted_ls = [attempted]
        else:
            attempted_ls = attempted
        attempted_clean = []
        for x in attempted_ls:
            if allowed is None:
                attempted_clean.append(x)
            elif isinstance(allowed, Ontology):
                if attr == "disease" and (x.lower() == "normal" or x.lower() == "healthy"):
                    # TODO required because of missing streamlining between sfaira and 10x, remove in future.
                    attempted_clean.append("healthy")
                elif x in allowed.node_names:
                    attempted_clean.append(x)
                else:
                    if isinstance(allowed, OntologyHierarchical) and x in allowed.node_ids:
                        attempted_clean.append(allowed.convert_to_name(x))
                    else:
                        raise ValueError(f"'{x}' is not a valid entry for {attr}.")
            else:
                raise ValueError(f"allowed of type {type(allowed)} is not a valid entry for {attr}.")
        # Flatten attempts if only one was made:
        if len(attempted_clean) == 1:
            attempted_clean = attempted_clean[0]
        return attempted_clean

    def subset_cells(self, key, values):
        """
        Subset list of adata objects based on cell-wise properties.

        These keys are properties that are not available in lazy model and require loading first because the
        subsetting works on the cell-level: .adata are maintained but reduced to matches.

        :param key: Property to subset by. Options:

            - "assay_sc" points to self.assay_sc_obs_key
            - "assay_differentiation" points to self.assay_differentiation_obs_key
            - "assay_type_differentiation" points to self.assay_type_differentiation_obs_key
            - "cell_line" points to self.cell_line
            - "cellontology_class" points to self.cellontology_class_obs_key
            - "developmental_stage" points to self.developmental_stage_obs_key
            - "ethnicity" points to self.ethnicity_obs_key
            - "organ" points to self.organ_obs_key
            - "organism" points to self.organism_obs_key
            - "sample_source" points to self.sample_source_obs_key
            - "sex" points to self.sex_obs_key
            - "state_exact" points to self.state_exact_obs_key
        :param values: Classes to overlap to.
        :return:
        """
        if not isinstance(values, list):
            values = [values]

        def get_subset_idx(samplewise_key, cellwise_key):
            try:
                sample_attr = getattr(self, samplewise_key)
                if not isinstance(sample_attr, list):
                    sample_attr = [sample_attr]
            except AttributeError:
                sample_attr = None
            obs_key = getattr(self, cellwise_key)
            if sample_attr is not None and len(sample_attr) == 1:
                # Only use sample-wise subsetting if the sample-wise attribute is unique (not mixed).
                if np.any([x in values for x in sample_attr]):
                    idx = np.arange(1, self.ncells)
                else:
                    idx = np.array([])
            elif obs_key is not None:
                assert self.adata is not None, "adata was not yet loaded"
                values_found = self.adata.obs[obs_key].values
                values_found_unique = np.unique(values_found)
                try:
                    ontology = getattr(self.ontology_container_sfaira, samplewise_key)
                except AttributeError:
                    raise ValueError(f"{key} not a valid property of ontology_container object")
                # Test only unique elements  found in ontology to save time.
                values_found_unique_matched = [
                    x for x in values_found_unique if np.any([
                        is_child(query=x, ontology=ontology, ontology_parent=y)
                        for y in values
                    ])
                ]
                # TODO keep this logging for now to catch undesired behaviour resulting from loaded edges in ontologies.
                print(f"matched cell-wise keys {str(values_found_unique_matched)} in data set {self.id}")
                idx = np.where([x in values_found_unique_matched for x in values_found])[0]
            else:
                assert False, "no subset chosen"
            return idx

        idx_keep = get_subset_idx(samplewise_key=key, cellwise_key=key + "_obs_key")
        self.adata = self.adata[idx_keep, :].copy()  # if len(idx_keep) > 0 else None

    def show_summary(self):
        print(f"{(self.supplier, self.organism, self.organ, self.assay_sc, self.disease)}")

    def __assert_loaded(self):
        if self.adata is None:
            raise ValueError("adata was not loaded, this is necessary for this operation")<|MERGE_RESOLUTION|>--- conflicted
+++ resolved
@@ -789,10 +789,6 @@
             if "gene_id_symbols" not in adata_target_ids.var_keys:
                 self.gene_id_symbols_var_key = None
         else:
-<<<<<<< HEAD
-            self.adata.var.index = var_new.index
-            self.adata.var = pd.concat([var_new, self.adata.var], axis=1)
-=======
             index_old = self.adata.var.index.copy()
             # Add old columns in if they are not duplicated:
             self.adata.var = pd.concat([
@@ -800,7 +796,6 @@
                 pd.DataFrame(dict([(k, v) for k, v in self.adata.var.items() if k not in var_new.columns]))
             ], axis=1)
             self.adata.var.index = index_old
->>>>>>> 95ef15af
         if clean_obs:
             if self.adata.obsm is not None:
                 del self.adata.obsm
@@ -808,10 +803,6 @@
                 del self.adata.obsp
             self.adata.obs = obs_new
         else:
-<<<<<<< HEAD
-            self.adata.obs.index = obs_new.index
-            self.adata.obs = pd.concat([obs_new, self.adata.obs], axis=1)
-=======
             index_old = self.adata.obs.index.copy()
             # Add old columns in if they are not duplicated:
             self.adata.obs = pd.concat([
@@ -819,7 +810,6 @@
                 pd.DataFrame(dict([(k, v) for k, v in self.adata.obs.items() if k not in obs_new.columns]))
             ], axis=1)
             self.adata.obs.index = index_old
->>>>>>> 95ef15af
         if clean_obs_names:
             self.adata.obs.index = [f"{self.id}_{i}" for i in range(1, self.adata.n_obs + 1)]
         if clean_uns:
