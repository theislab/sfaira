<<<<<<< HEAD
import abc
=======
from collections import Counter
from typing import Dict, List, Union
>>>>>>> f1b51392

import anndata
import dask.array
import numpy as np
import pandas as pd
import scipy.sparse
<<<<<<< HEAD
from typing import Dict, List, Union

from sfaira.data.store.batch_schedule import BATCH_SCHEDULE, BatchDesignBase
=======
from sfaira.data.store.batch_schedule import BATCH_SCHEDULE
>>>>>>> f1b51392


def split_batch(x):
    """
    Splits retrieval batch into consumption batches of length 1.

    Often, end-user consumption batches would be observation-wise, ie yield a first dimension of length 1.

    :param x: Data tuple of length 1 or 2: (input,) or (input, output,), where both input and output are also
         a tuple, but of batch-dimensioned tensors.
    """
    batch_dim = x[0][0].shape[0]
    for i in range(batch_dim):
        output = []
        for y in x:
            if isinstance(y, tuple):
                output.append(tuple([z[i, :] for z in y]))
            else:
                output.append(y[i, :])
        yield tuple(output)


class GeneratorBase:
    """
    A generator is a shallow class that is instantiated on a pointer to a data set in a Store instance.

    This class exposes an iterator generator through `.iterator`.
    The iterator can often directly be used without a class like this one around it.
    However, that often implies that the namespace with the pointer to the data set is destroyed after iterator
    function declaration, which means that the pointer needs to be redefined for every full pass over the iterator.
    The class around this property maintains the namespace that includes the pointer and its instance can be used to
    avoid redefining the pointer every time the generator runs out and is re-called.
    For this run time advantage to not be compromised by memory load and class initialisation run time cost induced by
    actually copying data objects, it is important that the data object stored in this class is indeed a pointer.
    This is the case for:

        - lazily loaded dask arrays
        - anndata.Anndata view

    which have their own classes below.
    """

    schedule: BatchDesignBase

    @property
    def iterator(self) -> iter:
        raise NotImplementedError()

    @property
    def obs_idx(self):
        raise NotImplementedError()

    @property
    def n_batches(self) -> int:
        return self.schedule.n_batches

    def adaptor(self, generator_type: str, dataset_kwargs: dict = {}, **kwargs):
        """
        The adaptor turns a python base generator into a different iteratable object, defined by generator_type.

        :param generator_type: Type of output iteratable.
            - python base generator (no change to `.generator`)
            - tensorflow dataset: This dataset is defined on a python iterator.
            - pytorch: We distinguish torch.data.Dataset and torch.data.DataLoader ontop of either.
                The Dataset vs DataLoader distinction is made by the "" suffix for Dataset or "-loader" suffix for +
                dataloader. The distinction between Dataset and IteratableDataset defines if the object is defined
                directly on a dask array or based on a python iterator on a dask array. Note that the python iterator
                can implement favorable remote access schemata but the torch.data.Dataset generally causes less trouble
                in out-of-the-box usage.
                    - torch.data.Dataset: "torch" prefix, ie "torch" or "torch-loader"
                    - torch.data.IteratableDataset: "torch-iter" prefix, ie "torch-iter" or "torch-iter-loader"
        :param dataset_kwargs:
        :returns: Modified iteratable (see generator_type).
        """
        if generator_type == "python":
            g = self.iterator()
        elif generator_type == "tensorflow":
            import tensorflow as tf

            g = tf.data.Dataset.from_generator(generator=self.iterator, **kwargs)
        elif generator_type in ["torch", "torch-loader"]:
            import torch
            # Only import this module if torch is used to avoid strict torch dependency:
            from .torch_dataset import SfairaDataset

            g = SfairaDataset(map_fn=self.map_fn, obs=self.obs, x=self.x, **dataset_kwargs)
            if generator_type == "torch-loader":
                g = torch.utils.data.DataLoader(g, **kwargs)
        elif generator_type in ["torch-iter", "torch-iter-loader"]:
            import torch
            # Only import this module if torch is used to avoid strict torch dependency:
            from .torch_dataset import SfairaIterableDataset

            g = SfairaIterableDataset(iterator_fun=self.iterator)
            if generator_type == "torch-iter-loader":
                g = torch.utils.data.DataLoader(g, **kwargs)
        else:
            raise ValueError(f"{generator_type} not recognized")
        return g

    @property
    def x(self):
        pass

    @property
    def obs(self):
        pass


class GeneratorSingle(GeneratorBase):

    batch_size: int
    _obs_idx: Union[np.ndarray, None]
    obs_keys: List[str]
    var_idx: np.ndarray

    def __init__(self, batch_schedule, batch_size, map_fn, obs_idx, obs_keys, var_idx, **kwargs):
        """

        :param batch_schedule: str or class.
            - "basic"
            - "balanced"
            - class: batch_schedule needs to be a class (not instance), subclassing BatchDesignBase.
        :param batch_size: Emission batch size. Must be 1.
        :param map_fn: Map function to apply to output tuple of raw generator. Each draw i from the generator is then:
            `yield map_fn(x[i, var_idx], obs[i, obs_keys])`
        :param obs_idx: np.ndarray: The cells to emit.
        :param obs_keys: .obs columns to return in the generator. These have to be a subset of the columns available
            in self.adata_by_key.
        :param var_idx: The features to emit.
        :parm split_to_obs: Whether to split tensors to observation-wise slices at the emission stage of the generator.
        """
        self.var_idx = var_idx
        self._obs_idx = None
        self.batch_schedule = batch_schedule
        self.batch_size = batch_size
        self.map_fn = map_fn
        if isinstance(batch_schedule, str):
            batch_schedule = BATCH_SCHEDULE[batch_schedule]
        self.schedule = batch_schedule(**kwargs)
        self.obs_idx = obs_idx
        self.obs_keys = obs_keys

    def _validate_idx(self, idx: Union[np.ndarray, list]) -> np.ndarray:
        """
        Validate global index vector.
        """
        if len(idx) > 0:
            assert np.max(idx) < self.n_obs, f"maximum of supplied index vector {np.max(idx)} exceeds number of " \
                                             f"modelled observations {self.n_obs}"
            assert len(idx) == len(np.unique(idx)), f"repeated indices in idx: {len(idx) - len(np.unique(idx))}"
            if isinstance(idx, np.ndarray):
                assert len(idx.shape) == 1, idx.shape
                assert idx.dtype == np.int
            else:
                assert isinstance(idx, list)
                assert isinstance(idx[0], int) or isinstance(idx[0], np.int)
        idx = np.asarray(idx)
        return idx

    @property
    def obs_idx(self):
        return self._obs_idx

    @obs_idx.setter
    def obs_idx(self, x):
        """Allows emission of different iterator on same generator instance (using same dask array)."""
        if x is None:
            x = np.arange(0, self.n_obs)
        else:
            x = self._validate_idx(x)
            x = np.sort(x)
        # Only reset if they are actually different:
        if (self._obs_idx is not None and len(x) != len(self._obs_idx)) or np.any(x != self._obs_idx):
            self._obs_idx = x
            self.schedule.idx = x

    @property
    def n_obs(self) -> int:
        raise NotImplementedError()

<<<<<<< HEAD
=======
    @property
    def n_batches(self) -> int:
        return len(self.schedule.design)

>>>>>>> f1b51392

class GeneratorAnndata(GeneratorSingle):

    adata_dict: Dict[str, anndata._core.views.ArrayView]
    return_dense: bool
    single_object: bool

    def __init__(self, adata_dict, idx_dict_global, return_dense, **kwargs):
        self.return_dense = return_dense
        self.single_object = len(adata_dict.keys()) == 1
        self.idx_dict_global = idx_dict_global
        self.adata_dict = adata_dict
        super(GeneratorAnndata, self).__init__(**kwargs)

    @property
    def n_obs(self) -> int:
        return int(np.sum([v.n_obs for v in self.adata_dict.values()]))

    @property
    def iterator(self) -> iter:
        # Speed up access to single object by skipping index overlap operations:

        def g():
            batches = self.schedule.design
            for batch_idx in batches:
                idx_i = batch_idx
                # Match adata objects that overlap to batch:
                if self.single_object:
                    idx_i_dict = dict([(k, np.sort(idx_i)) for k in self.adata_dict.keys()])
                else:
                    idx_i_set = set(idx_i)
                    # Return data set-wise index if global index is in target set.
                    idx_i_dict = dict([
                        (k, np.sort([x2 for x1, x2 in zip(v1, v2) if x1 in idx_i_set]))
                        for k, (v1, v2) in self.idx_dict_global.items()
                    ])
                    # Only retain non-empty.
                    idx_i_dict = dict([(k, v) for k, v in idx_i_dict.items() if len(v) > 0])
                if self.batch_size == 1:
                    # Emit each data set separately and avoid concatenation into larger chunks for emission.
                    for k, v in idx_i_dict.items():
                        # I) Prepare data matrix.
                        x = self.adata_dict[k].X[v, :]
                        # Move from ArrayView to numpy if backed and dense:
                        if isinstance(x, anndata._core.views.ArrayView):
                            x = x.toarray()
                        if isinstance(x, anndata._core.views.SparseCSRView) or \
                                isinstance(x, anndata._core.views.SparseCSCView):
                            x = x.toarray()
                        # Do dense conversion now so that col-wise indexing is not slow, often, dense conversion
                        # would be done later anyway.
                        if self.return_dense:
                            x = np.asarray(x.todense()) if isinstance(x, scipy.sparse.spmatrix) else x
                        if self.var_idx is not None:
                            x = x[:, self.var_idx]
                        # Prepare .obs.
                        obs = self.adata_dict[k].obs[self.obs_keys].iloc[v, :]
                        data_tuple = self.map_fn(x, obs)
                        for data_tuple_i in split_batch(x=data_tuple):
                            yield data_tuple_i
                else:
                    # Concatenates slices first before returning. Note that this is likely slower than emitting by
                    # observation in most scenarios.
                    # I) Prepare data matrix.
                    x = [
                        self.adata_dict[k].X[v, :]
                        for k, v in idx_i_dict.items()
                    ]
                    # Move from ArrayView to numpy if backed and dense:
                    x = [
                        xx.toarray()
                        if (isinstance(xx, anndata._core.views.ArrayView) or
                            isinstance(xx, anndata._core.views.SparseCSRView) or
                            isinstance(xx, anndata._core.views.SparseCSCView))
                        else xx
                        for xx in x
                    ]
                    # Do dense conversion now so that col-wise indexing is not slow, often, dense conversion
                    # would be done later anyway.
                    if self.return_dense:
                        x = [np.asarray(xx.todense()) if isinstance(xx, scipy.sparse.spmatrix) else xx for xx in x]
                        is_dense = True
                    else:
                        is_dense = isinstance(x[0], np.ndarray)
                    # Concatenate blocks in observation dimension:
                    if len(x) > 1:
                        if is_dense:
                            x = np.concatenate(x, axis=0)
                        else:
                            x = scipy.sparse.vstack(x)
                    else:
                        x = x[0]
                    if self.var_idx is not None:
                        x = x[:, self.var_idx]
                    # Prepare .obs.
                    obs = pd.concat([
                        self.adata_dict[k].obs[self.obs_keys].iloc[v, :]
                        for k, v in idx_i_dict.items()
                    ], axis=0, join="inner", ignore_index=True, copy=False)
                    data_tuple = self.map_fn(x, obs)
                    yield data_tuple

        return g

    @property
    def obs_idx_dict(self):
        return dict([(k, v2) for k, (_, v2) in self.idx_dict_global.items()])

    @property
    def x(self):
        # Assumes that .X are scipy.sparse.csr or coo
        if self.var_idx is None:
            return scipy.sparse.vstack([
                self.adata_dict[k].X[v, :].copy()
                for k, v in self.obs_idx_dict.items()
            ])
        else:
            return scipy.sparse.vstack([
                self.adata_dict[k].X[v, :][:, self.var_idx].copy()
                for k, v in self.obs_idx_dict.items()
            ])

    @property
    def obs(self):
        return pd.concat([
            self.adata_dict[k].obs[self.obs_keys].iloc[v, :]
            for k, v in self.obs_idx_dict.items()
        ], axis=0, join="inner", ignore_index=True, copy=False)


class GeneratorDask(GeneratorSingle):

<<<<<<< HEAD
    """
    In addition to the full data array, x, this class maintains a slice _x_slice which is indexed by the iterator.
    Access to the slice can be optimised with dask and is therefore desirable.
    """

    _x: dask.array.Array
    _x_slice: Union[dask.array.Array, None]
    _obs: pd.DataFrame
    _obs_slice: Union[pd.DataFrame, None]
=======
    x: dask.array
    _x_slice: dask.array
    obs: pd.DataFrame
>>>>>>> f1b51392

    def __init__(self, x, obs, obs_keys, var_idx, **kwargs):
        if var_idx is not None:
            x = x[:, var_idx]
        self._x = x
        self._obs = obs[obs_keys]
        # Redefine index so that .loc indexing can be used instead of .iloc indexing:
<<<<<<< HEAD
        self._obs.index = np.arange(0, obs.shape[0])
        self._x_slice = None
        self._obs_slice = None
=======
        self.obs.index = np.arange(0, obs.shape[0])
>>>>>>> f1b51392
        super(GeneratorDask, self).__init__(obs_keys=obs_keys, var_idx=var_idx, **kwargs)

    @property
    def n_obs(self) -> int:
        return self._x.shape[0]

    @property
<<<<<<< HEAD
    def obs_idx(self):
        return self._obs_idx

    @obs_idx.setter
    def obs_idx(self, x):
        """
        Allows emission of different iterator on same generator instance (using same dask array).
        In addition to base method: allows for optimisation of dask array for batch draws.
        """
        if x is None:
            x = np.arange(0, self.n_obs)
        else:
            x = self._validate_idx(x)
            x = np.sort(x)
        # Only reset if they are actually different:
        if (self._obs_idx is not None and len(x) != len(self._obs_idx)) or np.any(x != self._obs_idx):
            self._obs_idx = x
            self.schedule.idx = x
            self._x_slice = dask.optimize(self._x[self._obs_idx, :])[0]
            self._obs_slice = self._obs.loc[self._obs.index[self._obs_idx], :]  # TODO better than iloc?
            # Redefine index so that .loc indexing can be used instead of .iloc indexing:
            self._obs_slice.index = np.arange(0, self._obs_slice.shape[0])

    @property
=======
>>>>>>> f1b51392
    def iterator(self) -> iter:
        # Can all data sets corresponding to one organism as a single array because they share the second dimension
        # and dask keeps expression data and obs out of memory.

        def g():
            # use most common chunksize as batchsize for batch_schedule
            self.schedule.batchsize = Counter(self.x.chunks[0]).most_common(1)[0][0]
            batches = self.schedule.design
            x_temp = self.x
            obs_temp = self.obs
            for batch_idxs in batches:
                x_i = x_temp[batch_idxs, :]
                # Exploit fact that index of obs is just increasing list of integers, so we can use the .loc[]
                # indexing instead of .iloc[]:
                obs_i = obs_temp.loc[obs_temp.index[batch_idxs], :]
                data_tuple = self.map_fn(x_i, obs_i)
                if self.batch_size == 1:
                    for data_tuple_i in split_batch(x=data_tuple):
                        yield data_tuple_i
                else:
                    yield data_tuple

        return g

    @property
    def x(self):
        return self._x_slice

    @property
    def obs(self):
        return self._obs_slice


class GeneratorMulti(GeneratorBase):

    """
    Generator that wraps multiple other generators.
    """

    generators: Dict[str, GeneratorSingle]
    intercalated: bool

    def __init__(self, generators: Dict[str, GeneratorSingle], intercalated: bool = False):
        """

        :param generators: The generators to combine.
        :param intercalated: Whether to intercalate batches from both generators. Intercalates at frequency such that
            all generators terminate roughly at the same time.
            time.
        """
        self.generators = generators
        self.intercalated = intercalated
        self._ratios = None

    @property
    def ratios(self):
        """
        Define relative drawing frequencies from iterators for intercalation.

        Note that these can be float and will be randomly rounded during intercalation.
        """
        if self._ratios is None:
            gen_lens = np.array([v.n_batches for v in self.generators.values()])  # eg. [10, 15, 20]
            # Compute ratios of sampling so that one batch is drawn from the smallest generator per intercalation cycle.
            # See also self.iterator.
            freq = gen_lens / np.min(gen_lens)  # eg. [1.0, 1.5, 2.0]
            self._ratios = freq
        return self._ratios

    @property
    def obs_idx(self):
        return dict([(k, v.obs_idx) for k, v in self.generators.items()])

    @obs_idx.setter
    def obs_idx(self, x):
        """Allows emission of different iterator on same generator instance (using same dask array)."""
        if x is None:
            x = dict([(k, None) for k in self.generators.keys()])
        for k in self.generators.keys():
            assert k in x.keys(), (x.keys(), self.generators.keys())
            self.generators[k].obs_idx = x[k]
        self._ratios = None  # Reset ratios.

    @property
    def iterator(self) -> iter:

        if self.intercalated:
            ratios = self.ratios.copy()
            print(f"GENERATOR: intercalating generators at ratios {ratios}")

            def g():
                # Document which generators are still yielding batches:
                yielding = np.ones((ratios.shape[0],)) == 1.
                iterators = [v.iterator() for v in self.generators.values()]
                while np.any(yielding):
                    # Loop over one iterator length adjusted cycle of emissions.
                    for i, (gi, n) in enumerate(zip(iterators, ratios)):
                        n_rounded = int(n) + np.random.binomial(n=1, p=n - int(n))
                        for _ in range(n_rounded):
                            try:
                                x = next(gi)
                                yield x
                            except StopIteration:
                                yielding[i] = False
        else:
            def g():
                for gi in self.generators.values():
                    for x in gi.iterator():
                        yield x

        return g

    @property
    def n_batches(self) -> int:
        return np.sum([v.n_batches for v in self.generators.values()])

    @property
    def x(self):
        return dict([(k, v.x) for k, v in self.generators])

    @property
    def obs(self):
        return dict([(k, v.obs) for k, v in self.generators])<|MERGE_RESOLUTION|>--- conflicted
+++ resolved
@@ -1,22 +1,13 @@
-<<<<<<< HEAD
 import abc
-=======
 from collections import Counter
 from typing import Dict, List, Union
->>>>>>> f1b51392
 
 import anndata
 import dask.array
 import numpy as np
 import pandas as pd
 import scipy.sparse
-<<<<<<< HEAD
-from typing import Dict, List, Union
-
 from sfaira.data.store.batch_schedule import BATCH_SCHEDULE, BatchDesignBase
-=======
-from sfaira.data.store.batch_schedule import BATCH_SCHEDULE
->>>>>>> f1b51392
 
 
 def split_batch(x):
@@ -198,13 +189,10 @@
     def n_obs(self) -> int:
         raise NotImplementedError()
 
-<<<<<<< HEAD
-=======
     @property
     def n_batches(self) -> int:
         return len(self.schedule.design)
 
->>>>>>> f1b51392
 
 class GeneratorAnndata(GeneratorSingle):
 
@@ -337,21 +325,9 @@
 
 class GeneratorDask(GeneratorSingle):
 
-<<<<<<< HEAD
-    """
-    In addition to the full data array, x, this class maintains a slice _x_slice which is indexed by the iterator.
-    Access to the slice can be optimised with dask and is therefore desirable.
-    """
-
-    _x: dask.array.Array
-    _x_slice: Union[dask.array.Array, None]
-    _obs: pd.DataFrame
-    _obs_slice: Union[pd.DataFrame, None]
-=======
     x: dask.array
     _x_slice: dask.array
     obs: pd.DataFrame
->>>>>>> f1b51392
 
     def __init__(self, x, obs, obs_keys, var_idx, **kwargs):
         if var_idx is not None:
@@ -359,13 +335,7 @@
         self._x = x
         self._obs = obs[obs_keys]
         # Redefine index so that .loc indexing can be used instead of .iloc indexing:
-<<<<<<< HEAD
-        self._obs.index = np.arange(0, obs.shape[0])
-        self._x_slice = None
-        self._obs_slice = None
-=======
         self.obs.index = np.arange(0, obs.shape[0])
->>>>>>> f1b51392
         super(GeneratorDask, self).__init__(obs_keys=obs_keys, var_idx=var_idx, **kwargs)
 
     @property
@@ -373,33 +343,6 @@
         return self._x.shape[0]
 
     @property
-<<<<<<< HEAD
-    def obs_idx(self):
-        return self._obs_idx
-
-    @obs_idx.setter
-    def obs_idx(self, x):
-        """
-        Allows emission of different iterator on same generator instance (using same dask array).
-        In addition to base method: allows for optimisation of dask array for batch draws.
-        """
-        if x is None:
-            x = np.arange(0, self.n_obs)
-        else:
-            x = self._validate_idx(x)
-            x = np.sort(x)
-        # Only reset if they are actually different:
-        if (self._obs_idx is not None and len(x) != len(self._obs_idx)) or np.any(x != self._obs_idx):
-            self._obs_idx = x
-            self.schedule.idx = x
-            self._x_slice = dask.optimize(self._x[self._obs_idx, :])[0]
-            self._obs_slice = self._obs.loc[self._obs.index[self._obs_idx], :]  # TODO better than iloc?
-            # Redefine index so that .loc indexing can be used instead of .iloc indexing:
-            self._obs_slice.index = np.arange(0, self._obs_slice.shape[0])
-
-    @property
-=======
->>>>>>> f1b51392
     def iterator(self) -> iter:
         # Can all data sets corresponding to one organism as a single array because they share the second dimension
         # and dask keeps expression data and obs out of memory.
