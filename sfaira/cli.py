--- conflicted
+++ resolved
@@ -16,11 +16,8 @@
 from sfaira.commands.utils import doi_lint
 from sfaira.commands.validate_dataloader import DataloaderValidator
 from sfaira.commands.validate_h5ad import H5adValidator
-<<<<<<< HEAD
 from sfaira.commands.test_dataloader import DataloaderTester
 from sfaira.commands.submit_pullrequest import PullRequestHandler
-=======
->>>>>>> c1f20a9e
 
 from sfaira import __version__
 from sfaira.commands.create_dataloader import DataloaderCreator
@@ -142,17 +139,6 @@
 
 
 @sfaira_cli.command()
-<<<<<<< HEAD
-@click.option('--path-data',
-              default=DEFAULT_DATA_PATH,
-              type=click.Path(exists=False),
-              help='Absolute path of the desired location of the raw data directory.')
-@click.option('--path-loader',
-              default=PACKAGE_LOADER_PATH,
-              type=click.Path(exists=False),
-              help='Relative path from the current directory to the desired location of the data loader.')
-def create_dataloader(path_data, path_loader) -> None:
-=======
 @click.option('--doi', type=str, required=True, help="The doi of the paper that the data loader refers to.")
 @click.option('--path-data',
               default=DEFAULT_DATA_PATH,
@@ -164,34 +150,10 @@
               help='Relative path from the current directory to the location of the data loader.')
 @click.option('--schema', type=str, default="sfaira", help="The curation schema to check meta data availability for.")
 def annotate_dataloader(doi, path_data, path_loader, schema) -> None:
->>>>>>> c1f20a9e
     """
     Annotates a dataloader.
     """
     path_loader, path_data, _ = set_paths(loader=path_loader, data=path_data)
-<<<<<<< HEAD
-    dataloader_creator = DataloaderCreator(path_loader)
-    dataloader_creator.create_dataloader(path_data)
-
-
-@sfaira_cli.command()
-@click.option('--doi', type=str, default=None, help="The doi of the paper that the data loader refers to.")
-@click.option('--path-data',
-              default=DEFAULT_DATA_PATH,
-              type=click.Path(exists=False),
-              help='Absolute path of the location of the raw data directory.')
-@click.option('--path-loader',
-              default=PACKAGE_LOADER_PATH,
-              type=click.Path(exists=False),
-              help='Relative path from the current directory to the location of the data loader.')
-def annotate_dataloader(doi, path_data, path_loader) -> None:
-    """
-    Annotates a dataloader.
-    """
-    path_loader, path_data, _ = set_paths(loader=path_loader, data=path_data)
-    if doi is None or doi_lint(doi):
-        dataloader_validator = DataloaderValidator(path_loader, doi)
-=======
     if doi_lint(doi):
         dataloader_validator = DataloaderValidator(path_loader, doi, schema=schema)
         dataloader_validator.validate()
@@ -215,43 +177,11 @@
     path_loader, _, _ = set_paths(loader=path_loader)
     if doi_lint(doi):
         dataloader_validator = DataloaderValidator(path_loader=path_loader, doi=doi, schema=schema)
->>>>>>> c1f20a9e
         dataloader_validator.validate()
-        dataloader_annotater = DataloaderAnnotater()
-        dataloader_annotater.annotate(path_loader, path_data, dataloader_validator.doi)
     else:
         print('[bold red]The supplied DOI is malformed!')  # noqa: W605
 
 
-<<<<<<< HEAD
-@sfaira_cli.command()
-@click.option('--doi', type=str, default=None, help="The doi of the paper that the data loader refers to.")
-@click.option('--path-loader',
-              default=PACKAGE_LOADER_PATH,
-              type=click.Path(exists=False),
-              help='Relative path from the current directory to the desired location of the data loader.')
-@click.option('--schema', type=str, default="sfaira", help="The curation schema to check meta data availability for.")
-def validate_dataloader(doi, path_loader, schema) -> None:
-    """
-    Verifies the dataloader against sfaira's requirements.
-    """
-    path_loader, _, _ = set_paths(loader=path_loader)
-    if doi is None or doi_lint(doi):
-        dataloader_validator = DataloaderValidator(path_loader=path_loader, doi=doi, schema=schema)
-        dataloader_validator.validate()
-=======
-def _full_test(path_loader, path_data, doi, schema, clean_tsvs, in_phase_3):
-    if doi is None or doi_lint(doi):
-        dataloader_validator = DataloaderValidator(path_loader=path_loader, doi=doi, schema=schema)
-        dataloader_validator.validate()
-        dataloader_tester = DataloaderTester(path_loader, path_data, doi)
-        dataloader_tester.test_dataloader(clean_tsvs=clean_tsvs, in_phase_3=in_phase_3)
->>>>>>> c1f20a9e
-    else:
-        print('[bold red]The supplied DOI is malformed!')  # noqa: W605
-
-
-<<<<<<< HEAD
 def _full_test(path_loader, path_data, doi, schema, clean_tsvs, in_phase_3):
     if doi is None or doi_lint(doi):
         dataloader_validator = DataloaderValidator(path_loader=path_loader, doi=doi, schema=schema)
@@ -263,7 +193,7 @@
 
 
 @sfaira_cli.command()
-@click.option('--doi', type=str, default=None, help="The doi of the paper that the data loader refers to.")
+@click.option('--doi', type=str, required=True, help="The doi of the paper that the data loader refers to.")
 @click.option('--path-data',
               default=DEFAULT_DATA_PATH,
               type=click.Path(exists=False),
@@ -282,7 +212,7 @@
 
 
 @sfaira_cli.command()
-@click.option('--doi', type=str, default=None, help="The doi of the paper that the data loader refers to.")
+@click.option('--doi', type=str, required=True, help="The doi of the paper that the data loader refers to.")
 @click.option('--path-data',
               default=DEFAULT_DATA_PATH,
               type=click.Path(exists=False),
@@ -301,51 +231,8 @@
 
 
 @sfaira_cli.command()
-def publish_loader() -> None:
-    """
-=======
-@sfaira_cli.command()
-@click.option('--doi', type=str, required=True, help="The doi of the paper that the data loader refers to.")
-@click.option('--path-data',
-              default=DEFAULT_DATA_PATH,
-              type=click.Path(exists=False),
-              help='Absolute path of the location of the raw data directory.')
-@click.option('--path-loader',
-              default=PACKAGE_LOADER_PATH,
-              type=click.Path(exists=False),
-              help='Relative path from the current directory to the location of the data loader.')
-@click.option('--schema', type=str, default="sfaira", help="The curation schema to check meta data availability for.")
-def test_dataloader(doi, path_data, path_loader, schema) -> None:
-    """
-    Runs a full data loader test.
-    """
-    path_loader, path_data, _ = set_paths(loader=path_loader, data=path_data)
-    _full_test(path_loader=path_loader, path_data=path_data, doi=doi, schema=schema, clean_tsvs=False, in_phase_3=False)
-
-
-@sfaira_cli.command()
-@click.option('--doi', type=str, required=True, help="The doi of the paper that the data loader refers to.")
-@click.option('--path-data',
-              default=DEFAULT_DATA_PATH,
-              type=click.Path(exists=False),
-              help='Absolute path of the location of the raw data directory.')
-@click.option('--path-loader',
-              default=PACKAGE_LOADER_PATH,
-              type=click.Path(exists=False),
-              help='Relative path from the current directory to the location of the data loader.')
-@click.option('--schema', type=str, default="sfaira", help="The curation schema to check meta data availability for.")
-def finalize_dataloader(doi, path_data, path_loader, schema) -> None:
-    """
-    Formats .tsvs and runs a full data loader test.
-    """
-    path_loader, path_data, _ = set_paths(loader=path_loader, data=path_data)
-    _full_test(path_loader=path_loader, path_data=path_data, doi=doi, schema=schema, clean_tsvs=True, in_phase_3=True)
-
-
-@sfaira_cli.command()
 def publish_dataloader() -> None:
     """
->>>>>>> c1f20a9e
     Interactively create a GitHub pull request for a newly created data loader.
     This only works when called in the sfaira CLI docker container.
     Runs a full data loader test before starting the pull request.
@@ -356,13 +243,8 @@
 
 
 @sfaira_cli.command()
-<<<<<<< HEAD
-@click.option('--doi', type=str, default=None, help="DOI of data sets to export")
-@click.option('--schema', type=str, default=None, help="Schema to streamline to, e.g. 'cellxgene'")
-=======
 @click.option('--doi', type=str, required=True, help="The doi of the paper that the data loader refers to.")
 @click.option('--schema', type=str, required=True, help="Schema to streamline to, e.g. 'cellxgene'")
->>>>>>> c1f20a9e
 @click.option('--path-out',
               type=click.Path(exists=True),
               help='Absolute path of the location of the streamlined output h5ads.')
@@ -370,8 +252,6 @@
               default=DEFAULT_DATA_PATH,
               type=click.Path(exists=True),
               help='Absolute path of the location of the raw data directory.')
-<<<<<<< HEAD
-=======
 @click.option('--contributors',
               type=str,
               default=None,
@@ -384,19 +264,11 @@
               type=str,
               default=None,
               help='# separated string of columns to remove from .obs, do not add spaces.')
->>>>>>> c1f20a9e
 @click.option('--path-cache',
               type=click.Path(exists=True),
               default=None,
               help='The optional absolute path to cached data library maintained by sfaira. Using such a cache speeds '
                    'up loading in sequential runs but is not necessary.')
-<<<<<<< HEAD
-def export_h5ad(doi, schema, path_out, path_data, path_cache) -> None:
-    """Creates a collection of streamlined h5ad object for a given DOI."""
-    raise NotImplementedError()
-    # _, path_data, path_cache = set_paths(data=path_data, cache=path_cache)
-    # check_paths([path_data, path_cache])
-=======
 @click.option('--path-loader',
               default=PACKAGE_LOADER_PATH,
               type=click.Path(exists=False),
@@ -416,7 +288,6 @@
                              path_cache=path_cache, path_data=path_data, path_loader=path_loader, path_out=path_out,
                              schema=schema, title=title)
     h5ad_export.write()
->>>>>>> c1f20a9e
 
 
 @sfaira_cli.command()
@@ -428,14 +299,8 @@
     h5ad is the absolute path of the .h5ad file to test.
     schema is the schema type ("cellxgene",) to test.
     """
-<<<<<<< HEAD
-    h5ad_tester = H5adValidator(h5ad, schema)
-    h5ad_tester.test_schema()
-    h5ad_tester.test_numeric_data()
-=======
     h5ad_validator = H5adValidator(h5ad, schema)
     h5ad_validator.validate()
->>>>>>> c1f20a9e
 
 
 if __name__ == "__main__":
