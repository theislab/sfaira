--- conflicted
+++ resolved
@@ -596,26 +596,6 @@
 
             return dataset
 
-<<<<<<< HEAD
-        elif mode == 'eval' or mode == 'predict':
-            # Prepare data reading according to whether anndata is backed or not:
-            if self.data.isbacked:
-                # Need to supply sorted indices to backed anndata:
-                x = self.data.X[np.sort(idx), :]
-                # Sort back in original order of indices.
-                x = x[[np.where(np.sort(idx) == i)[0][0] for i in idx], :]
-            else:
-                x = self._prepare_data_matrix(idx=idx)
-                x = x.toarray()
-
-            sf = self._prepare_sf(x=x)
-            if self.model_type[:3] == "vae":
-                return (x, sf), (x, sf)
-            else:
-                return (x, sf), x
-
-=======
->>>>>>> 582e6c83
         elif mode == 'gradient_method':
             # Prepare data reading according to whether anndata is backed or not:
             if self.data.isbacked:
@@ -705,14 +685,9 @@
         :param max_steps: Maximum steps before evaluation round is considered complete.
         :return: Dictionary of metric names and values.
         """
-<<<<<<< HEAD
-        if idx is None or idx.any():   # true if the array is not empty or if the passed value is None
-            x, y = self._get_dataset(
-=======
         if idx is None or idx.any():  # true if the array is not empty or if the passed value is None
             idx = np.arange(0, self.data.n_obs) if idx is None else idx
             dataset = self._get_dataset(
->>>>>>> 582e6c83
                 idx=idx,
                 batch_size=batch_size,
                 mode='eval'
