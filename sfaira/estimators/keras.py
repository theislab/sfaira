--- conflicted
+++ resolved
@@ -744,13 +744,8 @@
                     for i in idx:
                         x_sample = self.data.X[i, :].toarray().flatten() if sparse else self.data.X[i, :].flatten()
                         sf_sample = prepare_sf(x=x_sample)[0]
-<<<<<<< HEAD
                         y_sample = self.data.obs[self._adata_ids.cellontology_id][i]
-                        yield (x_sample, sf_sample), (x, cell_to_class[y_sample])
-=======
-                        y_sample = self.data.obs[self._adata_ids.cell_ontology_class][i]
                         yield (x_sample, sf_sample), (x_sample, cell_to_class[y_sample])
->>>>>>> c23b4c82
             else:
                 x = self._prepare_data_matrix(idx=idx)
                 sf = prepare_sf(x=x)
