--- conflicted
+++ resolved
@@ -217,11 +217,8 @@
 
             # If the feature space is already mapped to the right reference, return the data matrix immediately
             if 'mapped_features' in self.data.uns_keys():
-<<<<<<< HEAD
-                if self.data.uns[self._adata_ids_sfaira.mapped_features] == self.topology_container.genome_container.genome:
-=======
-                if self.data.uns[self._adata_ids_sfaira.mapped_features] == self.topology_container.genome_container.assembly:
->>>>>>> 051dbed5
+                if self.data.uns[self._adata_ids_sfaira.mapped_features] == \
+                        self.topology_container.genome_container.assembly:
                     print(f"found {x.shape[0]} observations")
                     return x
 
