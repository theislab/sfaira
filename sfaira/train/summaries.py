import numpy as np
import pandas
import pickle
import json
import shutil
import warnings
from typing import Union, List
import os

from sfaira.versions.metadata import CelltypeUniverse
from sfaira.estimators import EstimatorKerasEmbedding
<<<<<<< HEAD
from sfaira.data import DatasetSuperGroupSfaira
=======
from sfaira.data import Universe
>>>>>>> ad390791


def _tp(yhat, ytrue):
    """
    Class wise true positive count.

    :param yhat:
    :param ytrue:
    :return:
    """
    yhat_true = np.asarray(yhat == np.max(yhat, axis=1, keepdims=True), dtype="float32")
    return np.sum(yhat_true * ytrue, axis=0)


def _fp(yhat, ytrue):
    """
    Class wise false positive count.

    :param yhat:
    :param ytrue:
    :return:
    """
    yhat_true = np.asarray(yhat == np.max(yhat, axis=1, keepdims=True), dtype="float32")
    return np.sum(yhat_true * (1. - ytrue), axis=0)


def _tn(yhat, ytrue):
    """
    Class wise true negative count.

    :param yhat:
    :param ytrue:
    :return:
    """
    yhat_true = np.asarray(yhat < np.max(yhat, axis=1, keepdims=True), dtype="float32")
    return np.sum(yhat_true * (1. - ytrue), axis=0)


def _fn(yhat, ytrue):
    """
    Class wise false negative count.

    :param yhat:
    :param ytrue:
    :return:
    """
    yhat_true = np.asarray(yhat < np.max(yhat, axis=1, keepdims=True), dtype="float32")
    return np.sum(yhat_true * ytrue, axis=0)


def accuracy(yhat, ytrue):
    """
    Class wise accuracy.

    :param yhat:
    :param ytrue:
    :return:
    """
    return (_tp(yhat, ytrue) + _tn(yhat, ytrue)) / yhat.shape[0]


def f1(yhat, ytrue):
    """
    Class wise F1.

    :param yhat:
    :param ytrue:
    :return:
    """
    precision = _tp(yhat, ytrue) / (_tp(yhat, ytrue) + _fp(yhat, ytrue))
    recall = _tp(yhat, ytrue) / (_tp(yhat, ytrue) + _fn(yhat, ytrue))
    return 2 * 1 / (1 / precision + 1 / recall)


def auc_roc(yhat, ytrue):
    """
    Class wise AUC ROC.

    :param yhat:
    :param ytrue:
    :return:
    """
    import sklearn

    auc_roc = np.array([
        sklearn.metrics.roc_auc_score(y_true=ytrue[:, i], y_score=yhat[:, i])
        for i in range(ytrue.shape[0])
    ])
    return auc_roc


class GridsearchContainer:

    histories: Union[None, dict]
    evals: Union[None, dict]
    run_ids: Union[None, list]
    gs_keys: Union[None, dict]
    summary_tab: Union[None, pandas.DataFrame]
    cv: bool
    source_path: str
    model_id_len: Union[None, int]

    def __init__(
            self,
            source_path: str,
            cv: bool
    ):
        self.histories = None
        self.evals = None
        self.run_ids = None
        self.gs_keys = None
        self.cv = cv
        self.source_path = source_path
        self.summary_tab = None

    def load_gs(
            self,
            gs_ids: List[str]
    ):
        """
        Loads all relevant data of a grid search.

        :param gs_ids:
        :return:
        """
        res_dirs = [os.path.join(self.source_path, x, "results", "") for x in gs_ids]
        run_ids = [
            np.sort(np.unique([
                x.split("_history.pickle")[0]
                for x in os.listdir(indir)
                if "_history.pickle" in x
            ]))
            for i, indir in enumerate(res_dirs)
        ]
        histories = {}
        evals = {}
        hyperpars = {}
        model_hyperpars = {}
        run_ids_proc = []
        gs_keys = []
        for i, indir in enumerate(res_dirs):
            for x in run_ids[i]:
                fn_history = os.path.join(indir, f"{x}_history.pickle")
                if os.path.isfile(fn_history):
                    with open(fn_history, 'rb') as f:
                        histories[x] = pickle.load(f)
                else:
                    print(f"file {x}_history.pickle not found")

                fn_eval = os.path.join(indir, f"{x}_evaluation.pickle")
                if os.path.isfile(fn_eval):
                    with open(fn_eval, 'rb') as f:
                        evals[x] = pickle.load(f)
                else:
                    print(f"file {x}_evaluation.pickle not found")

                fn_hp = os.path.join(indir, f"{x}_hyperparam.pickle")
                if os.path.isfile(fn_hp):
                    with open(fn_hp, 'rb') as f:
                        hyperpars[x] = pickle.load(f)
                else:
                    print(f"file {x}_hyperparam.pickle not found")

                fn_mhp = os.path.join(indir, f"{x}_model_hyperparam.pickle")
                if os.path.isfile(fn_mhp):
                    with open(fn_mhp, 'rb') as f:
                        model_hyperpars[x] = pickle.load(f)
                else:
                    print(f"file {x}_model_hyperparam.pickle not found")

                run_ids_proc.append(x)
                gs_keys.append(os.path.normpath(indir).split(os.path.sep)[-2])

        self.run_ids = run_ids_proc
        self.gs_keys = dict(zip(run_ids_proc, gs_keys))
        self.evals = evals
        self.hyperpars = hyperpars
        self.model_hyperpars = model_hyperpars
        self.histories = histories

    def load_y(
            self,
            hat_or_true: str,
            run_id: str
    ):
        fn = os.path.join(self.source_path, self.gs_keys[run_id], "results", f"{run_id}_y{hat_or_true}.npy")
        return np.load(fn)

    def best_model_by_partition(
            self,
            partition_select: str,
            metric_select: str,
            cv_mode: str = "mean",
            subset: dict = {},
            return_run_only: bool = False,
            grouping: list = ["organ", "model_type"]
    ):
        """

        :param partition_select:
        :param metric_select:
        :param cv_mode:
        :param subset:
        :param return_run_only:
        :param grouping:
        :return:
        """
        model_ids = []
        run_ids = []
        for id, df in self.summary_tab.groupby(grouping):
            if df.shape[0] > 0:
                model_id_temp, run_id_temp, cv_id_temp = self.get_best_model_ids(
                    tab=df,
                    partition_select=partition_select,
                    metric_select=metric_select,
                    subset=subset,
                    cv_mode=cv_mode
                )
                model_ids.append(model_id_temp)
                run_ids.append(run_id_temp)
        if return_run_only:
            return self.summary_tab.loc[[x in run_ids for x in self.summary_tab["run"].values], :]
        else:
            return self.summary_tab.loc[[x in model_ids for x in self.summary_tab["model_gs_id"].values], :]

    def get_best_model_ids(
            self,
            tab,
            metric_select: str,
            partition_select: str,
            subset: dict = {},
            cv_mode: str = "mean"
    ):
        """

        :param tab:
        :param metric_select:
        :param partition_select:
        :param subset:
        :param cv_mode:
        :return:
        """
        for k, v in subset.items():
            tab = tab.loc[tab[k].values == v, :]

        if metric_select.endswith('accuracy') \
                or metric_select.endswith('acc_agg') \
                or metric_select.endswith('f1') \
                or metric_select.endswith('tpr'):
            ascending = False
            if cv_mode == "min":
                raise Warning("selected cv_mode min with metric_id %s, likely not intended" % metric_select)
        elif metric_select.endswith('loss') \
                or metric_select.endswith('mse') \
                or metric_select.endswith('negll') \
                or metric_select.endswith('custom_cce_agg') \
                or metric_select.endswith('fpr'):
            ascending = True
            if cv_mode == "max":
                raise Warning("selected cv_mode max with metric_id %s, likely not intended" % metric_select)
        else:
            raise ValueError("measure %s not recognized" % metric_select)

        if partition_select not in ["test", "val", "train"]:
            raise ValueError("partition %s not recognised" % partition_select)

        metric_select = f"{partition_select}_{metric_select}"

        if cv_mode.lower() == "mean":
            best_model = tab.groupby("run", as_index=False)[metric_select].mean().\
                sort_values([metric_select], ascending=ascending)
        elif cv_mode.lower() == "median":
            best_model = tab.groupby("run", as_index=False)[metric_select].median().\
                sort_values([metric_select], ascending=ascending)
        elif cv_mode.lower() == "max":
            best_model = tab.groupby("run", as_index=False)[metric_select].max().\
                sort_values([metric_select], ascending=ascending)
        elif cv_mode.lower() == "min":
            best_model = tab.groupby("run", as_index=False)[metric_select].min().\
                sort_values([metric_select], ascending=ascending)
        else:
            raise ValueError("cv_mode %s not recognized" % cv_mode)

        best_run_id = best_model['run'].values[0] if best_model.shape[0] > 0 else None

        best_cv = tab[tab["run"] == best_run_id].\
            sort_values([metric_select], ascending=ascending)['cv'].values[0] if best_run_id is not None \
            else None

        best_model_id = tab[tab["run"] == best_run_id]. \
            sort_values([metric_select], ascending=ascending)['model_gs_id'].values[0] if best_run_id is not None \
            else None

        return best_model_id, best_run_id, best_cv

    @property
    def cv_keys(self) -> List[str]:
        """
        Returns keys of cross-validation used in dictionaries in this class.

        :return: list of string keys
        """
        return np.unique(self.summary_tab["cv"].values).tolist()

    def save_best_weight(
            self,
            path: str,
            partition: str = "val",
            metric: str = "loss",
            subset: dict = {}
    ):
        """
        Copies weight file from best hyperparameter setting from grid search directory to zoo directory with cleaned
        file name.

        :param path: Target file to save to. This is intended to be the zoo directory ready for upload.
        :param partition:
        :param metric:
        :param subset:
        :return:
        """
        assert not self.cv, "not implemented for CV yet"
        model_id, _, _ = self.get_best_model_ids(
            tab=self.summary_tab,
            partition_select=partition,
            metric_select=metric,
            cv_mode="mean",
            subset=subset,
        )
        shutil.copyfile(
            os.path.join(self.source_path, self.gs_keys[model_id], "results", f"{model_id}_weights.h5"),
            os.path.join(path, f"{model_id}_weights.h5")
        )

    def plot_completions(
            self,
            groupby=["depth", "width", "lr", "dropout", "l1", "l2"],
            height_fig=7,
            width_fig=7
    ):
        """
        Plot number of completed grid search points by category.

        :param groupby:
        :param height_fig:
        :param width_fig:
        :return:
        """
        import matplotlib.pyplot as plt
        import seaborn as sns

        if self.summary_tab is None:
            self.create_summary_tab()
        sns_tab = self.summary_tab.copy()

        # Build figure.
        organs = np.unique(sns_tab["organ"].values)
        model_types = np.unique(sns_tab["model_type"].values)
        hm = np.zeros((len(organs), len(model_types)))
        for i, m in enumerate(model_types):
            for j, o in enumerate(organs):
                n_by_gridpoint = sns_tab.loc[
                    np.logical_and(
                        sns_tab["model_type"].values == m,
                        sns_tab["organ"].values == o
                    ), :
                ].groupby(groupby).size().values
                # Assume that largest number of successful completions is maximum (all completed:
                hm[j, i] = np.sum(n_by_gridpoint == np.max(n_by_gridpoint)) if len(n_by_gridpoint) > 0 else 0
        sns_data_heatmap = pandas.DataFrame(
            hm, index=organs, columns=model_types
        )
        fig, axs = plt.subplots(1, 1, figsize=(height_fig, width_fig))
        with sns.axes_style("dark"):
            axs = sns.heatmap(
                sns_data_heatmap,
                annot=True, fmt=".2f",
                ax=axs,
                xticklabels=True, yticklabels=True,
                cbar_kws={'label': 'n'}
            )
        return fig, axs

    def plot_best_model_by_hyperparam(
            self,
            metric_select: str,
            param_hue='lr',
            partition_select: str = "val",
            partition_show: str = "test",
            subset: dict = {},
            param_x=['lr', 'depth', 'width', 'dropout', 'l1', 'l2'],
            show_swarm: bool = False,
            panel_width: float = 4.,
            panel_height: float = 2.
    ):
        """
        Produces boxplots for all hyperparameters choices by organ.

        :param partition: "train" or "eval" or "test" partition of data.
        :param metric_select: Metric to plot.
        :param param_x: Hyper-parameter for x-axis partition.
        :param param_hue: Hyper-parameter for hue-axis partition.
        :param panel_width:
        :param panel_height:
        :return:
        """
        import seaborn as sns
        import matplotlib.pyplot as plt

        params = [param for param in param_x if len(np.unique(self.summary_tab[param])) > 1 and param != param_hue]

        organs = np.unique(self.summary_tab["organ"].values)
        fig, ax = plt.subplots(
            nrows=len(organs), ncols=len(params),
            figsize=(panel_width * len(params), panel_height * len(organs))
        )
        if len(organs) == 1:
            ax = np.expand_dims(ax, axis=0)
        for j, param in enumerate(params):
            summary_table_param = self.best_model_by_partition(
                partition_select=partition_select,
                metric_select=metric_select,
                cv_mode="mean",
                subset=subset,
                return_run_only=False,
                grouping=["organ", param, param_hue]
            )
            summary_table_param.sort_values([param, param_hue])
            for i, organ in enumerate(organs):
                summary_table = summary_table_param.loc[summary_table_param["organ"].values == organ, :]
                # Plot each metric:
                ycol = f"{partition_show}_{metric_select}"
                if len(organs) == 1 and len(params) == 1:
                    ax = np.array([ax])
                sns.boxplot(
                    x=param, hue=param_hue, y=ycol,
                    data=summary_table, ax=ax[i, j] if len(ax.shape) == 2 else ax[i] if len(ax.shape) == 1 else ax
                )
                if show_swarm:
                    sns.swarmplot(
                        x=param, hue=param_hue, y=ycol,
                        data=summary_table, ax=ax[i, j] if len(ax.shape) == 2 else ax[i] if len(ax.shape) == 1 else ax
                    )
                if j == 0:
                    if len(ax.shape) == 2:
                        ax[i, j].set_ylabel(organ + "\n" + ycol)
                    else:
                        ax[i].set_ylabel(organ + "\n" + ycol)
        return fig, ax

    def plot_training_history(
            self,
            metric_select: str,
            metric_show: str,
            partition_select: str = "val",
            subset: dict = {},
            cv_key: Union[str, None] = None,
            log_loss: bool = False
    ):
        """
        Plot train and validation loss during training and learning rate reduction for each organ

        The partition that is shown in train+val by default because these are the only ones recorded during training.

        :param metric_select: metric to select best model by
        :param metric_show: metric to show as function of training progress, together with loss and learing rate.
        :param partition_select: "train" or "eval" or "test" partition of data to select fit by.
        :param metric_select: Metric to select fit by.
        :param cv_key: Index of cross-validation to plot training history for.
        :param log_loss:
        :return:
        """
        import seaborn as sns
        import matplotlib.pyplot as plt
        panel_width = 5
        panel_height = 3

        organs = np.unique(self.summary_tab["organ"].values)
        fig, ax = plt.subplots(
            nrows=len(organs), ncols=3,
            figsize=(panel_width * 3, panel_height * len(organs))
        )
        if len(organs) == 1:
            ax = np.expand_dims(ax, axis=0)
        for i, organ in enumerate(organs):
            model_gs_id, _, _ = self.get_best_model_ids(
                tab=self.summary_tab,
                partition_select=partition_select,
                metric_select=metric_select,
                cv_mode="mean",
                subset=dict(list(subset.items()) + [("organ", organ)]),
            )
            if cv_key is None:
                sns_data = []
                for run in np.unique(
                        self.summary_tab.loc[self.summary_tab["model_gs_id"].values == model_gs_id, "run"].values
                ).tolist():
                    sns_data_temp = pandas.DataFrame(self.histories[run])
                    sns_data_temp["epoch"] = np.arange(0, sns_data_temp.shape[0])
                    sns_data_temp["cv"] = int(run.split("_")[-1])
                    sns_data.append(sns_data_temp)
                sns_data = pandas.concat(sns_data, axis=0)
            else:
                cv = cv_key
                sns_data = pandas.DataFrame(self.histories[f"{model_gs_id}_{cv}"])
                sns_data["epoch"] = np.arange(0, sns_data.shape[0])
                sns_data["cv"] = cv

            # loss
            sns_data_loss = pandas.concat([pandas.DataFrame({
                "epoch": sns_data["epoch"].values,
                "cv": sns_data["cv"].values,
                "loss": np.log(sns_data[x].values) if log_loss else sns_data[x].values,
                "partition": x
            }) for i, x in enumerate(["loss", "val_loss"])])
            sns.lineplot(
                x="epoch", y="loss", style="partition", hue="cv",
                data=sns_data_loss, ax=ax[i, 0]
            )
            ax[i, 0].set_ylabel(organ + "\nloss")
            ax[i, 0].legend_.remove()

            # metric
            if metric_show not in sns_data.columns:
                raise ValueError(f"metric {metric_show} not found in {sns_data.columns}")
            sns_data_metric = pandas.concat([pandas.DataFrame({
                "epoch": sns_data["epoch"].values,
                "cv": sns_data["cv"].values,
                metric_show: sns_data[metric_show].values,
                "partition": x
            }) for i, x in enumerate([metric_show, f"val_{metric_show}"])])
            sns.lineplot(
                x="epoch", y=metric_show, style="partition", hue="cv",
                data=sns_data_metric, ax=ax[i, 1]
            )
            ax[i, 1].set_ylabel(organ + "\n" + metric_show)
            ax[i, 1].legend_.remove()

            # lr
            sns_data_lr = pandas.DataFrame({
                "epoch": sns_data["epoch"].values,
                "cv": sns_data["cv"].values,
                "lr": np.log(sns_data["lr"].values) / np.log(10)
            })
            sns.lineplot(
                x="epoch", y="lr", hue="cv",
                data=sns_data_lr, ax=ax[i, 2]
            )
            ax[i, 2].set_ylabel("log10 learning rate")
            ax[i, 2].legend_.remove()
        return fig, ax

    def write_best_hyparam(
            self,
            write_path,
            subset: dict = {},
            partition: str = "test",
            metric: str = "custom_negll",
            cvs: Union[None, List[int]] = None
    ):
        best_model_id = self.get_best_model_ids(
            tab=self.summary_tab,
            subset=subset,
            partition_select=partition,
            metric_select=metric,
        )[0]

        if best_model_id is not None:
            if cvs is None:
                file_path_base = os.path.join(
                    self.source_path,
                    self.gs_keys[best_model_id],
                    'results',
                    best_model_id,
                )
            else:
                file_path_base = os.path.join(
                    self.source_path,
                    self.gs_keys[f"{best_model_id}_cv{cvs[0]}"],
                    'results',
                    f"{best_model_id}_cv{cvs[0]}",
                )

            # Read model hyperparameter
            with open(f"{file_path_base}_model_hyperparam.pickle", 'rb') as file:
                hyparam_model = pickle.load(file)

            # Read optimizer hyperparameter
            with open(f"{file_path_base}_hyperparam.pickle", 'rb') as file:
                hyparam_optim = pickle.load(file)

            # Write both hyperparameter dicts
            with open(os.path.join(write_path, f"{best_model_id[:-12]}_best_hyperparam.txt"), 'w') as file:
                file.write(json.dumps({"model": hyparam_model, "optimizer": hyparam_optim}))
        return


class SummarizeGridsearchCelltype(GridsearchContainer):
    loss_idx: int
    acc_idx: int

    def __init__(
            self,
            source_path: str,
            cv: bool,
            model_id_len: int = 7
    ):
        super(SummarizeGridsearchCelltype, self).__init__(
            source_path=source_path,
            cv=cv
        )
        self.model_id_len = model_id_len

    def load_ontology_names(
            self,
            run_id: str
    ):
        """
        Loads ontology ids from a specific model of a previously loaded grid search.

        :param run_id:
        :return:
        """
        fn = os.path.join(self.source_path, self.gs_keys[run_id], "results", f"{run_id}_ontology_names.pickle")
        if not os.path.isfile(fn):
            raise FileNotFoundError(f"file {run_id}_ontology_names.pickle not found")
        with open(fn, 'rb') as f:
            ids = pickle.load(f)
        return ids

    def create_summary_tab(self):
        """
        metrics = list(self.evals.values())[0]['val'].keys()
        hyperpar = list(self.hyperpars.keys())
        model_hyperpar = list(self.hyperpars.keys())
        self.summary_tab = pandas.DataFrame(dict(
            list({
                "cv": [id_i.split("_")[-1] if self.cv else "1" for id_i in self.run_ids],
                "model": ["_".join(id_i.split("_")[:self.model_id_len]) for id_i in self.run_ids],
                "model_type": [id_i.split("_")[3] for id_i in self.run_ids],
                "run": self.run_ids,
            }.items()) +
            list(dict([(hp, [self.hyperpars[id_i][hp] for id_i in self.run_ids]) for hp in hyperpar]).items()) +
            list(dict([(hp, [self.model_hyperpar[id_i][hp] for id_i in self.run_ids]) for hp in model_hyperpar]).items()) +
            list(dict(
                [("train_" + m, [self.evals[id_i]["train"][m] for id_i in self.run_ids]) for m in metrics]).items()) +
            list(dict(
                [("test_" + m, [self.evals[id_i]["test"][m] for id_i in self.run_ids]) for m in metrics]).items()) +
            list(dict([("val_" + m, [self.evals[id_i]["val"][m] for id_i in self.run_ids]) for m in metrics]).items()) +
            list(dict([("all_" + m, [self.evals[id_i]["all"][m] for id_i in self.run_ids]) for m in metrics]).items())
        ))
        :return:
        """
        metrics = list(self.evals.values())[0]['val'].keys()
        self.summary_tab = pandas.DataFrame(dict(
            list({
                "depth": [id_i.split("_")[self.model_id_len + 0] for id_i in self.run_ids],
                "width": [id_i.split("_")[self.model_id_len + 1] for id_i in self.run_ids],
                "lr": [id_i.split("_")[self.model_id_len + 2] for id_i in self.run_ids],
                "dropout": [id_i.split("_")[self.model_id_len + 3] for id_i in self.run_ids],
                "l1": [id_i.split("_")[self.model_id_len + 4] for id_i in self.run_ids],
                "l2": [id_i.split("_")[self.model_id_len + 5] for id_i in self.run_ids],
                "cv": [id_i.split("_")[-1] if self.cv else "cv0" for id_i in self.run_ids],
                "model": ["_".join(id_i.split("_")[:self.model_id_len]) for id_i in self.run_ids],
                "organ": [id_i.split("_")[2] for id_i in self.run_ids],
                "model_type": [
                    "linear" if (id_i.split("_")[3] == "mlp" and id_i.split("_")[5].split(".")[1] == "0")
                    else id_i.split("_")[3]
                    for id_i in self.run_ids
                ],
                "model_gs_id": ["_".join(id_i.split("_")[:(self.model_id_len + 6)]) for id_i in self.run_ids],
                "run": self.run_ids
            }.items()) +  # noqa: W504
            list(dict([("train_" + m, [self.evals[x]["train"][m] for x in self.run_ids]) for m in metrics]).items()) +  # noqa: W504
            list(dict([("test_" + m, [self.evals[x]["test"][m] for x in self.run_ids]) for m in metrics]).items()) +  # noqa: W504
            list(dict([("val_" + m, [self.evals[x]["val"][m] for x in self.run_ids]) for m in metrics]).items()) +  # noqa: W504
            list(dict([("all_" + m, [self.evals[x]["all"][m] for x in self.run_ids]) for m in metrics]).items())
        ))
        if self.summary_tab.shape[0] == 0:
            raise ValueError("summary_tab was empty")

    def best_model_celltype(
            self,
            subset: dict = {},
            partition: str = "val",
            metric: str = "loss",
            cvs: Union[None, List[int]] = None
    ):
        model_id, _, _ = self.get_best_model_ids(
            tab=self.summary_tab,
            partition_select=partition,
            metric_select=metric,
            cv_mode="mean",
            subset=subset,
        )
        if model_id is not None:
            if cvs is not None:
                fns = [
                    os.path.join(self.source_path, self.gs_keys[f"{model_id}_cv{x}"], "results", f"{model_id}_cv{x}")
                    for x in cvs
                ]
            else:
                fns = [os.path.join(self.source_path, self.gs_keys[model_id], "results", model_id)]
            covar = [pandas.read_csv(f"{x}_covar.csv") for x in fns]
            return model_id, covar
        else:
            return None, [None]

    def plot_best(
            self,
            rename_levels=[],
            partition_select: str = "val",
            partition_show: str = "test",
            metric_select: str = "acc",
            metric_show: str = "acc",
            collapse_cv: str = "max",
            vmin=None,
            vmax=None,
            height_fig=7,
            width_fig=7
    ):
        """
        Plot accuracy or other metric heatmap by organ and model type.

        :param rename_levels:
        :param metric: Metric to plot in heatmap.

             - acc
             - f1
        :param collapse_cv: How to collapse values from cross validation into single scalar:

            - mean
            - median
            - max
        :param ylim:
        :param xrot:
        :param height_fig:
        :param width_fig:
        :return:
        """
        import matplotlib.pyplot as plt
        import seaborn as sns

        if self.summary_tab is None:
            self.create_summary_tab()

        # Choose the best over categories based on mean loss in CV.
        # Keep variation across CV.
        sns_tab = self.best_model_by_partition(
            partition_select=partition_select,
            metric_select=metric_select,
            return_run_only=False,
            grouping=["organ", "model_type"]
        )
        for rename_level in rename_levels:
            levels_new = sns_tab[rename_level[0]].values
            levels_new[levels_new == rename_level[1]] = rename_level[2]
            sns_tab[rename_level[0]] = levels_new

        # Build figure.
        organs = np.unique(sns_tab["organ"].values)
        model_types = np.unique(sns_tab["model_type"].values)
        hm = np.zeros((len(organs), len(model_types))) + np.nan
        mask = np.isnan(hm)
        for i, m in enumerate(model_types):
            for j, o in enumerate(organs):
                data_temp = sns_tab.loc[
                    np.logical_and(
                        sns_tab["model_type"].values == m,
                        sns_tab["organ"].values == o
                    ), f"{partition_show}_{metric_show}"
                ]
                if data_temp.shape[0] > 0:
                    if self.cv:
                        if collapse_cv == "mean":
                            hm[j, i] = np.mean(data_temp.values)
                        elif collapse_cv == "median":
                            hm[j, i] = np.median(data_temp.values)
                        elif collapse_cv == "max":
                            hm[j, i] = np.max(data_temp.values)
                        elif collapse_cv == "min":
                            hm[j, i] = np.min(data_temp.values)
                        else:
                            raise ValueError(f"collapse_cv {collapse_cv} not recognized")
                        mask[j, i] = False
                    else:
                        hm[j, i] = data_temp.values[0]
                        mask[j, i] = False
        if vmin is not None:
            hm = np.maximum(hm, np.asarray(vmin))
        if vmax is not None:
            hm = np.minimum(hm, np.asarray(vmin))
        sns_data_heatmap = pandas.DataFrame(
            hm, index=organs, columns=model_types
        )
        fig, axs = plt.subplots(1, 1, figsize=(height_fig, width_fig))
        with sns.axes_style("dark"):
            axs = sns.heatmap(
                sns_data_heatmap,  # mask=mask,
                annot=True, fmt=".2f",
                ax=axs, vmin=0, vmax=1,
                xticklabels=True, yticklabels=True,
                cbar_kws={'label': f"{partition_show}_{metric_show}"},
                cmap=None
            )
        return fig, axs, sns_data_heatmap

    def plot_best_classwise_heatmap(
            self,
            organ: str,
            organism: str,
            datapath: str,
            partition_select: str = "val",
            metric_select: str = "custom_cce_agg",
            metric_show: str = "f1",
            collapse_cv: str = "mean",
            min_cells: int = 10,
            height_fig: int = 7,
            width_fig: int = 7
    ):
        """
        Plot evaluation metric heatmap for specified organ by cell classes and model types.

        :param organ: Organ to plot in heatmap.
        :param organism: Organism that the gridsearch was run on
        :param datapath: Path to the local sfaira data repository
        :param partition_select: Based on which partition to select the best model
            - train
            - val
            - test
            - all
        :param metric_select: Based on which metric to select the best model
            - loss
            - accuracy
            - custom_cce_agg
            - acc_agg
            - f1
            - tpr
            - fpr
        :param metric_show: Which classwise metric to plot.
            - accuracy
            - f1
        :param collapse_cv: How to collapse over the single cv runs.
        :param min_cells: Minimum number of cells of a type must be present in the whole dataset for that class to be included in the plot.
        :param height_fig: Figure height.
        :param width_fig: Figure width.
        :return: fig, axs, sns_data_heatmap
        """

        import matplotlib.pyplot as plt
        import seaborn as sns

        if self.summary_tab is None:
            self.create_summary_tab()

        # Choose the best over categories based on mean loss in CV.
        # Keep variation across CV.
        sns_tab = self.best_model_by_partition(
            partition_select=partition_select,
            metric_select=metric_select,
            return_run_only=False,
            grouping=["organ", "model_type"]
        )
        sns_tab = sns_tab[sns_tab['organ'] == organ]

<<<<<<< HEAD
        dataset = DatasetSuperGroupSfaira(data_path=datapath)
=======
        dataset = Universe(data_path=datapath)
>>>>>>> ad390791
        dataset.subset(key="organism", values=[organism])
        dataset.subset(key="organ", values=[organ])
        if not dataset.flatten().datasets:
            raise ValueError(f"No datasets matching organism: {organism} and organ: {organ} found")
        dataset.load()
        dataset = dataset.flatten()

        cell_counts = dataset.obs_concat(keys=['cell_ontology_class'])['cell_ontology_class'].value_counts().to_dict()
        celltypelist = list(cell_counts.keys()).copy()
        cu = CelltypeUniverse(organism=organism)
        # TODO set target universe.
        for k in celltypelist:
            if k not in cu.target_universe:
                if k not in cu.ontology.node_names:
                    raise(ValueError(f"Celltype '{k}' not found in celltype universe"))
                for leaf in cu[k]:  # TODO get leaves
                    if leaf not in cell_counts.keys():
                        cell_counts[leaf] = 0
                    cell_counts[leaf] += 1 / len(cu[k])  # TODO get leaves
                del cell_counts[k]

        # Compute class-wise metrics
        vals = []
        for i, run_id in enumerate(sns_tab["run"].values):
            yhat = self.load_y(hat_or_true='hat', run_id=run_id)
            ytrue = self.load_y(hat_or_true='true', run_id=run_id)
            if metric_show == "acc":
                m = accuracy(yhat, ytrue)
            elif metric_show == "f1":
                m = f1(yhat, ytrue)
            else:
                raise ValueError(f"did not recognize metric_show {metric_show}")
            vals.append(m)
        sns_tab[f"{metric_show}_classwise"] = vals

        # Build figure.
        model_types = sns_tab["model_type"].unique()
        model_types.sort()
        classes = self.load_ontology_names(run_id=sns_tab["run"].values[0])
        if 'unknown' not in classes and 'Unknown' not in classes:
            classes = classes + ['Unknown']
            cell_counts['Unknown'] = 0
        hm = np.zeros((len(classes), len(model_types))) + np.nan
        # mask = np.isnan(hm)
        for i, m in enumerate(model_types):
            data_temp = np.vstack(sns_tab.loc[sns_tab["model_type"].values == m, f"{metric_show}_classwise"].values)
            if data_temp.shape[0] > 0:
                if self.cv:
                    if collapse_cv == "mean":
                        hm[:, i] = np.nanmean(data_temp, axis=0)
                    elif collapse_cv == "median":
                        hm[:, i] = np.nanmedian(data_temp, axis=0)
                    elif collapse_cv == "max":
                        hm[:, i] = np.nanmax(data_temp, axis=0)
                    elif collapse_cv == "min":
                        hm[:, i] = np.nanmin(data_temp, axis=0)
                    else:
                        raise ValueError(f"collapse_cv {collapse_cv} not recognized")
                else:
                    hm[:, i] = data_temp.values[0]
        n_cells = []
        for c in classes:
            if c in cell_counts.keys():
                n_cells.append(np.round(cell_counts[c]))
            else:
                warnings.warn(f"Celltype {c} from cell ontology not found in {organism} {organ} dataset")
                n_cells.append(np.nan)
        n_cells = np.array(n_cells)[:, None]
        sns_data_heatmap = pandas.DataFrame(
            np.hstack((n_cells, hm)),
            index=classes,
            columns=['Number of cells in whole dataset'] + list(model_types)
        )
        sns_data_heatmap = sns_data_heatmap[sns_data_heatmap['Number of cells in whole dataset'] >= min_cells]
        mask = np.zeros(sns_data_heatmap.shape).astype(bool)
        mask[:, 0] = True
        with sns.axes_style("dark"):
            fig, axs = plt.subplots(1, 1, figsize=(width_fig, height_fig))
            axs = sns.heatmap(
                sns_data_heatmap, mask=mask,
                annot=True, fmt=".2f",
                ax=axs, vmin=0, vmax=1,
                xticklabels=True, yticklabels=True,
                cbar_kws={'label': f"test_{metric_show}"},
                cmap=None
            )
            axs = sns.heatmap(
                data=sns_data_heatmap, mask=~mask,
                annot=True, fmt=".0f",
                ax=axs, alpha=0,
                xticklabels=True, yticklabels=True,
                annot_kws={"color": "black"},
                cbar=False
            )
        return fig, axs, sns_data_heatmap

    def plot_best_classwise_scatter(
            self,
            organ: str,
            organism: str,
            datapath: str,
            partition_select: str = "val",
            metric_select: str = "custom_cce_agg",
            metric_show: str = "f1",
            collapse_cv: str = "mean",
            min_cells: int = 10,
            height_fig: int = 7,
            width_fig: int = 7,
            annotate_thres_ncells: int = 1000,
            annotate_thres_f1: float = 0.5
    ):
        """
        Plot evaluation metric scatterplot for specified organ by cell classes and model types.

        :param organ: Organ to plot in heatmap.
        :param organism: Organism that the gridsearch was run on
        :param datapath: Path to the local sfaira data repository
        :param celltype_version: Version in sfaira celltype universe
        :param partition_select: Based on which partition to select the best model
            - train
            - val
            - test
            - all
        :param metric_select: Based on which metric to select the best model
            - loss
            - accuracy
            - custom_cce_agg
            - acc_agg
            - f1
            - tpr
            - fpr
        :param metric_show: Which classwise metric to plot.
            - accuracy
            - f1
        :param collapse_cv: How to collapse over the single cv runs.
        :param min_cells: Minimum number of cells of a type must be present in the whole dataset for that class to be included in the plot.
        :param height_fig: Figure height.
        :param width_fig: Figure width.
        :param annotate_thres_ncells:
        :param annotate_thres_f1:
        :return: fig, axs, sns_data_scatter
        """

        import matplotlib.pyplot as plt
        import seaborn as sns

        if self.summary_tab is None:
            self.create_summary_tab()

        # Choose the best over categories based on mean loss in CV.
        # Keep variation across CV.
        sns_tab = self.best_model_by_partition(
            partition_select=partition_select,
            metric_select=metric_select,
            return_run_only=False,
            grouping=["organ", "model_type"]
        )
        sns_tab = sns_tab[sns_tab['organ'] == organ]

<<<<<<< HEAD
        dataset = DatasetSuperGroupSfaira(data_path=datapath)
=======
        dataset = Universe(data_path=datapath)
>>>>>>> ad390791
        dataset.subset(key="organism", values=[organism])
        dataset.subset(key="organ", values=[organ])
        if not dataset.flatten().datasets:
            raise ValueError(f"No datasets matching organism: {organism} and organ: {organ} found")
        dataset.load()
        dataset = dataset.flatten()

        cell_counts = dataset.obs_concat(keys=['cell_ontology_class'])['cell_ontology_class'].value_counts().to_dict()
        celltypelist = list(cell_counts.keys()).copy()
        cu = CelltypeUniverse(organism=organism)
        # TODO set target universe.
        for k in celltypelist:
            if k not in cu.target_universe:
                if k not in cu.ontology.node_names:
                    raise(ValueError(f"Celltype '{k}' not found in celltype universe"))
                for leaf in cu[k]:    # TODO get leaves
                    if leaf not in cell_counts.keys():
                        cell_counts[leaf] = 0
                    cell_counts[leaf] += 1 / len(cu[k])    # TODO get leaves
                del cell_counts[k]

        # Compute class-wise metrics
        vals = []
        for i, run_id in enumerate(sns_tab["run"].values):
            yhat = self.load_y(hat_or_true='hat', run_id=run_id)
            ytrue = self.load_y(hat_or_true='true', run_id=run_id)
            if metric_show == "acc":
                m = accuracy(yhat, ytrue)
            elif metric_show == "f1":
                m = f1(yhat, ytrue)
            else:
                raise ValueError("did not recognize metric_show %s" % metric_show)
            vals.append(m)
        sns_tab[f"{metric_show}_classwise"] = vals

        # Build figure.
        model_types = sns_tab["model_type"].unique()
        classes = self.load_ontology_names(run_id=sns_tab["run"].values[0])
        if 'unknown' not in classes and 'Unknown' not in classes:
            classes = classes + ['Unknown']
            cell_counts['Unknown'] = 0
        hm = np.zeros((len(classes), len(model_types))) + np.nan
        # mask = np.isnan(hm)
        for i, m in enumerate(model_types):
            data_temp = np.vstack(sns_tab.loc[sns_tab["model_type"].values == m, f"{metric_show}_classwise"].values)
            if data_temp.shape[0] > 0:
                if self.cv:
                    if collapse_cv == "mean":
                        hm[:, i] = np.nanmean(data_temp, axis=0)
                    elif collapse_cv == "median":
                        hm[:, i] = np.nanmedian(data_temp, axis=0)
                    elif collapse_cv == "max":
                        hm[:, i] = np.nanmax(data_temp, axis=0)
                    elif collapse_cv == "min":
                        hm[:, i] = np.nanmin(data_temp, axis=0)
                    else:
                        raise ValueError(f"collapse_cv {collapse_cv} not recognized")
                else:
                    hm[:, i] = data_temp.values[0]
        n_cells = []
        for c in classes:
            if c in cell_counts.keys():
                n_cells.append(np.round(cell_counts[c]))
            else:
                warnings.warn(f"Celltype {c} from cell cu not found in {organism} {organ} dataset")
                n_cells.append(np.nan)
        n_cells = np.array(n_cells)[:, None]
        sns_data_scatter = pandas.DataFrame(
            np.hstack((n_cells, hm)),
            index=classes,
            columns=['Number of cells in whole dataset'] + list(model_types)
        )
        sns_data_scatter = sns_data_scatter[sns_data_scatter['Number of cells in whole dataset'] >= min_cells]
        sns_data_scatter = pandas.melt(sns_data_scatter,
                                       id_vars=['Number of cells in whole dataset'],
                                       value_vars=list(model_types),
                                       var_name='Model type',
                                       value_name='Classwise f1 score',
                                       ignore_index=False
                                       )

        with sns.axes_style("dark"):
            fig, axs = plt.subplots(1, 1, figsize=(width_fig, height_fig))
            axs = sns.scatterplot(x='Number of cells in whole dataset',
                                  y='Classwise f1 score',
                                  style='Model type',
                                  data=sns_data_scatter,
                                  ax=axs
                                  )
            for line in range(0, sns_data_scatter.shape[0]):
                if (sns_data_scatter['Number of cells in whole dataset'][line] > annotate_thres_ncells) \
                        and (sns_data_scatter['Classwise f1 score'][line] > annotate_thres_f1):
                    axs.text(sns_data_scatter['Number of cells in whole dataset'][line] + 100,
                             sns_data_scatter['Classwise f1 score'][line],
                             sns_data_scatter.index[line],
                             horizontalalignment='left',
                             size='medium',
                             color='black',
                             weight='semibold'
                             )

        return fig, axs, sns_data_scatter


class SummarizeGridsearchEmbedding(GridsearchContainer):
    loss_idx: int
    mse_idx: int

    def __init__(
            self,
            source_path: str,
            cv: bool,
            loss_idx: int = 0,
            mse_idx: int = 1,
            model_id_len: int = 7
    ):
        super(SummarizeGridsearchEmbedding, self).__init__(
            source_path=source_path,
            cv=cv
        )
        self.loss_idx = loss_idx
        self.mse_idx = mse_idx
        self.model_id_len = model_id_len

    def create_summary_tab(self):
        metrics = list(self.evals.values())[0]['val'].keys()
        self.summary_tab = pandas.DataFrame(dict(
            list({
                "depth": [id_i.split("_")[self.model_id_len + 0] for id_i in self.run_ids],
                "width": [id_i.split("_")[self.model_id_len + 1] for id_i in self.run_ids],
                "lr": [id_i.split("_")[self.model_id_len + 2] for id_i in self.run_ids],
                "dropout": [id_i.split("_")[self.model_id_len + 3] for id_i in self.run_ids],
                "l1": [id_i.split("_")[self.model_id_len + 4] for id_i in self.run_ids],
                "l2": [id_i.split("_")[self.model_id_len + 5] for id_i in self.run_ids],
                "cv": [id_i.split("_")[-1] if self.cv else "1" for id_i in self.run_ids],
                "model": ["_".join(id_i.split("_")[:self.model_id_len]) for id_i in self.run_ids],
                "organ": [id_i.split("_")[2] for id_i in self.run_ids],
                "model_type": [id_i.split("_")[3] for id_i in self.run_ids],
                "model_gs_id": ["_".join(id_i.split("_")[:(self.model_id_len + 6)]) for id_i in self.run_ids],
                "run": self.run_ids,
            }.items()) +
            # TODO: Hacky solution to make sure metrics are called the same in VAE and other models
            list(dict([("train_" + m, [self.evals[x]["train"][m] if m in self.evals[x]["train"].keys()
                                       else self.evals[x]["train"]['neg_ll_' + m] for x in self.run_ids]) for m in metrics]).items()) +
            # TODO: Hacky solution to make sure metrics are called the same in VAE and other models
            list(dict([("test_" + m, [self.evals[x]["test"][m] if m in self.evals[x]["test"].keys()
                                      else self.evals[x]["test"]['neg_ll_' + m] for x in self.run_ids]) for m in metrics]).items()) +
            # TODO: Hacky solution to make sure metrics are called the same in VAE and other models
            list(dict([("val_" + m, [self.evals[x]["val"][m] if m in self.evals[x]["val"].keys()
                                     else self.evals[x]["val"]['neg_ll_' + m] for x in self.run_ids]) for m in metrics]).items()) +
            list(dict([("all_" + m, [self.evals[x]["all"][m] if m in self.evals[x]["all"].keys()
                                     else self.evals[x]["all"]['neg_ll_' + m] for x in self.run_ids])
                       for m in metrics]).items())  # TODO: Hacky solution to make sure metrics are called the same in VAE and other models
        ))

        # TODO: Hacky solution to make sure metrics are called the same in VAE and other models
        rename_dict = {
            "train_neg_ll_custom_mse": "train_custom_mse",
            "train_neg_ll_custom_negll": "train_custom_negll",
            "test_neg_ll_custom_mse": "test_custom_mse",
            "test_neg_ll_custom_negll": "test_custom_negll",
            "val_neg_ll_custom_mse": "val_custom_mse",
            "val_neg_ll_custom_negll": "val_custom_negll",
            "all_neg_ll_custom_mse": "all_custom_mse",
            "all_neg_ll_custom_negll": "all_custom_negll",
        }
        self.summary_tab = self.summary_tab.rename(columns=rename_dict)

        if self.summary_tab.shape[0] == 0:
            raise ValueError("summary_tab was empty")

    def best_model_embedding(
            self,
            subset: dict = {},
            partition: str = "val",
            metric: str = "loss",
            cvs: Union[None, List[int]] = None
    ):
        model_id, _, _ = self.get_best_model_ids(
            tab=self.summary_tab,
            partition_select=partition,
            metric_select=metric,
            cv_mode="mean",
            subset=subset,
        )
        if model_id is not None:
            if cvs is not None:
                fns = [
                    os.path.join(self.source_path, self.gs_keys[f"{model_id}_cv{x}"], "results", f"{model_id}_cv{x}")
                    for x in cvs
                ]
            else:
                fns = [os.path.join(self.source_path, self.gs_keys[model_id], "results", model_id)]
            embedding = [np.load(f"{x}_embedding.npy") for x in fns]
            covar = [pandas.read_csv(f"{x}_covar.csv") for x in fns]
            return model_id, embedding, covar
        else:
            return None, [None], [None]

    def plot_best(
            self,
            rename_levels=[],
            partition_select: str = "val",
            partition_show: str = "test",
            metric_select: str = "ll",
            metric_show: str = "ll",
            collapse_cv: str = "min",
            vmin=None,
            vmax=None,
            height_fig=7,
            width_fig=7
    ):
        """

        :param rename_levels:
        :param collapse_cv:
        :param metric:
        :param ylim:
        :param xrot:
        :param height_fig:
        :param width_fig:
        :return:
        """
        import matplotlib.pyplot as plt
        import seaborn as sns

        if self.summary_tab is None:
            self.create_summary_tab()

        # Choose the best over categories based on mean loss in CV.
        # Keep variation across CV.
        sns_tab = self.best_model_by_partition(
            partition_select=partition_select,
            metric_select=metric_select,
            return_run_only=False,
            grouping=["organ", "model_type"]
        )
        for rename_level in rename_levels:
            levels_new = sns_tab[rename_level[0]].values
            levels_new[levels_new == rename_level[1]] = rename_level[2]
            sns_tab[rename_level[0]] = levels_new

        # Build figure.
        organs = np.unique(sns_tab["organ"].values)
        model_types = np.unique(sns_tab["model_type"].values)
        hm = np.zeros((len(organs), len(model_types))) + np.nan
        mask = np.isnan(hm)
        for i, m in enumerate(model_types):
            for j, o in enumerate(organs):
                data_temp = sns_tab.loc[
                    np.logical_and(
                        sns_tab["model_type"].values == m,
                        sns_tab["organ"].values == o
                    ), f"{partition_show}_{metric_show}"
                ]
                if data_temp.shape[0] > 0:
                    if self.cv:
                        if collapse_cv == "mean":
                            hm[j, i] = np.mean(data_temp.values)
                        elif collapse_cv == "median":
                            hm[j, i] = np.median(data_temp.values)
                        elif collapse_cv == "max":
                            hm[j, i] = np.max(data_temp.values)
                        elif collapse_cv == "min":
                            hm[j, i] = np.min(data_temp.values)
                        else:
                            raise ValueError("collapse_cv % s not recognized" % collapse_cv)
                    else:
                        hm[j, i] = data_temp.values[0]
                        mask[j, i] = False
        if vmin is not None:
            hm = np.maximum(hm, np.asarray(vmin))
        if vmax is not None:
            hm = np.minimum(hm, np.asarray(vmin))
        sns_data_heatmap = pandas.DataFrame(
            hm, index=organs, columns=model_types
        )
        fig, axs = plt.subplots(1, 1, figsize=(height_fig, width_fig))
        with sns.axes_style("dark"):
            axs = sns.heatmap(
                sns_data_heatmap,  # mask=mask,
                annot=True, fmt=".2f",
                ax=axs,
                xticklabels=True, yticklabels=True,
                cbar_kws={'label': f"{partition_show}_{metric_show}"}
            )
        return fig, axs, sns_data_heatmap

    from typing import Union, List

    def get_gradients_by_celltype(
            self,
            organ: str,
            organism: str,
            model_type: Union[str, List[str]],
            metric_select: str,
            datapath,
            test_data=True,
            partition_select: str = "val",
            ignore_cache=False,
            min_cells=10,
    ):
        """
        Compute gradients across latent units with respect to input features for each cell type.

        :param organ:
        :param organism:
        :param model_type:
        :param metric_select:
        :param datapath:
        :param test_data:
        :param partition_select:
        :param ignore_cache:
        :param min_cells:
        :return: (cell types, input features) cumulative gradients
        """
        model_id, _, _ = self.get_best_model_ids(
            tab=self.summary_tab,
            metric_select=metric_select,
            partition_select=partition_select,
            subset={
                "organ": organ,
                "model_type": model_type,
            }
        )
        # check cached file

        resultspath = os.path.join(self.source_path, self.gs_keys[model_id], 'results', '')

        if os.path.isfile(os.path.join(resultspath, f'{model_id}_grads.pickle')) and not ignore_cache:
            print('Load gradients from cached file...')
            with open(os.path.join(resultspath, f'{model_id}_grads.pickle'), 'rb') as f:
                gradients_raw = pickle.load(f)
        else:
            print('Compute gradients (1/3): load data')
            # load data
<<<<<<< HEAD
            dataset = DatasetSuperGroupSfaira(data_path=datapath)
=======
            dataset = Universe(data_path=datapath)
>>>>>>> ad390791
            dataset.subset(key="organism", values=[organism])
            dataset.subset(key="organ", values=[organ])
            dataset.subset(key="annotated", values=[True])
            if not dataset.flatten().datasets:
                raise ValueError(f"No datasets matching organism: {organism} and organ: {organ} found")
            dataset.load()
            dataset = dataset.flatten()

            print('Compute gradients (2/3): load embedding')
            # load embedding
            adata = dataset.adata
            embedding = EstimatorKerasEmbedding(
                data=adata,
                model_dir="",
                model_id="",
                organism=organism,
                organ=organ,
                model_type=model_type,
                model_topology=model_id.split('_')[5]
            )
            embedding.init_model()
            embedding.model.training_model.load_weights(os.path.join(resultspath, f'{model_id}_weights.h5'))

            # compute gradients
            print('Compute gradients (3/3): cumulate gradients')
            gradients_raw = embedding.compute_gradients_input(test_data=test_data, batch_size=256, per_celltype=True)
            with open(os.path.join(resultspath, f'{model_id}_grads.pickle'), 'wb') as f:
                pickle.dump(gradients_raw, f, pickle.HIGHEST_PROTOCOL)
            print('Gradients saved to cache file!')

        # filter by minimum number cells min_cells
        filtered_grads = {}
        celltypes = []
        for celltype in gradients_raw['gradients'].keys():
            if gradients_raw['counts'][celltype] > min_cells:
                filtered_grads.update({celltype: gradients_raw['gradients'][celltype]})
                celltypes.append(celltype)

        return np.concatenate([
            np.mean(a, axis=0, keepdims=True)
            for a in list(filtered_grads.values())
        ], axis=0), celltypes

    def plot_gradient_distr(
            self,
            organ: str,
            organism: str,
            model_type: Union[str, List[str]],
            metric_select: str,
            datapath,
            test_data=True,
            partition_select: str = "val",
            normalize=True,
            remove_inactive=True,
            min_cells=10,
            bw=0.02,
            xlim=None,
            by_type=True,
            height_fig=7,
            width_fig=7,
            hist=False,
            ignore_cache=False,
            save=None,
    ):
        import seaborn as sns
        import matplotlib.pyplot as plt

        if by_type and isinstance(model_type, list):
            raise ValueError("cannot plot by type and by model")
        if isinstance(model_type, str):
            model_type = [model_type]

        if self.summary_tab is None:
            self.create_summary_tab()

        # best model for each organ and model_type
        avg_grads = {}
        celltypes = {}
        for modelt in model_type:
            avg_grads[modelt], celltypes[modelt] = self.get_gradients_by_celltype(
                organ=organ,
                organism=organism,
                model_type=modelt,
                metric_select=metric_select,
                datapath=datapath,
                test_data=test_data,
                partition_select=partition_select,
                ignore_cache=ignore_cache,
                min_cells=min_cells,
            )

            if normalize:
                avg_grads[modelt] = np.abs(avg_grads[modelt])
                avg_grads[modelt] = (avg_grads[modelt] - np.min(avg_grads[modelt], axis=1, keepdims=True)) / \
                    np.maximum(
                    np.max(avg_grads[modelt], axis=1, keepdims=True) - np.min(avg_grads[modelt],
                                                                              axis=1,
                                                                              keepdims=True), 1e-8)

        fig, axs = plt.subplots(1, 1, figsize=(width_fig, height_fig))

        if len(avg_grads.values()) == 1:
            threshold = np.mean(list(avg_grads.values())[0]) * 0.05
            avg_grads_mask = np.mean(list(avg_grads.values())[0], axis=0) > threshold
            active_grads = list(avg_grads.values())[0][:, avg_grads_mask]
            plt.axvline(threshold, color='k', linestyle='dashed', linewidth=1,
                        label="active gene threshold"
                        )
            plt.axvline(np.mean(active_grads), color='k', linestyle='solid', linewidth=1,
                        label="average gradient\nof active genes")
            print('number of active inputs: ', active_grads.shape[1])

        for k, v in avg_grads.items():
            if by_type:
                v_mask = np.mean(v, axis=0) > threshold
                for i, x in enumerate(v):
                    if remove_inactive:
                        x = x[v_mask]
                    if not hist:
                        sns.kdeplot(x, bw_method=bw, ax=axs)
            else:
                if remove_inactive:
                    threshold = np.mean(v) * 0.05
                    v_mask = np.mean(v, axis=0) > threshold
                    v = v[:, v_mask]
                if not hist:
                    sns.kdeplot(np.asarray(v).flatten(), bw_method=bw, label=k, ax=axs)

        if xlim is not None:
            axs.set_xlim(xlim)
        plt.legend(loc="best")
        plt.xlabel(r'$\rm{mean}_{i=1,...,D} \frac{\partial z_i}{\partial x}$')
        if hist:
            plt.ylabel('# genes')
        plt.tight_layout()
        if save is not None:
            plt.savefig(save)
        plt.show()

    def plot_gradient_cor(
            self,
            organ: str,
            organism: str,
            model_type: Union[str, List[str]],
            metric_select: str,
            datapath,
            test_data=True,
            partition_select: str = "val",
            height_fig=7,
            width_fig=7,
            ignore_cache=False,
            min_cells=10,
            by_type=True,
            vmin=0.,
            vmax=1.,
            save=None,
    ):
        """
        Plot correlation heatmap of gradient vectors accumulated on input features between cell types or models.

        :param organ:
        :param organism:
        :param model_type:
        :param metric_select:
        :param datapath:
        :param test_data:
        :param partition_select:
        :param height_fig:
        :param width_fig:
        :param ignore_cache:
        :param min_cells:
        :param by_type:
        :param vmin:
        :param vmax:
        :param save:
        :return:
        """
        import seaborn as sns
        import matplotlib.pyplot as plt

        if by_type and isinstance(model_type, list):
            raise ValueError("cannot plot by type and by model")
        if isinstance(model_type, str):
            model_type = [model_type]

        if self.summary_tab is None:
            self.create_summary_tab()

        # best model for each organ and model_type
        avg_grads = {}
        celltypes = {}
        for modelt in model_type:
            avg_grads[modelt], celltypes[modelt] = self.get_gradients_by_celltype(
                organ=organ,
                organism=organism,
                model_type=modelt,
                metric_select=metric_select,
                datapath=datapath,
                test_data=test_data,
                partition_select=partition_select,
                ignore_cache=ignore_cache,
                min_cells=min_cells,
            )

        fig, axs = plt.subplots(1, 1, figsize=(width_fig, height_fig))
        if by_type:
            v = avg_grads[model_type[0]]
            celltypes_coord = celltypes[model_type[0]]
            cormat = pandas.DataFrame(
                np.corrcoef(v),
                index=celltypes_coord,
                columns=celltypes_coord
            )
            sns.heatmap(cormat, vmin=vmin, vmax=vmax, ax=axs)
        else:
            pass

        plt.tight_layout()
        if save is not None:
            plt.savefig(save)
        plt.show()

    def plot_npc(
        self,
        organ,
        topology_version,
        cvs=None
    ):
        """
        Plots the explained variance ration that accumulates explained variation of the latent space’s ordered
        principal components.
        If an embedding file is found that contains z, z_mean, z_var (eg. output from predict_variational() function)
        the model will use z, and not z_mean.
        """
        import matplotlib.pyplot as plt
        if self.summary_tab is None:
            self.create_summary_tab()
        models = np.unique(self.summary_tab["model_type"]).tolist()
        self.summary_tab["topology"] = [x.split("_")[5] for x in self.summary_tab["model_gs_id"].values]

        with plt.style.context("seaborn-whitegrid"):
            plt.figure(figsize=(12, 6))
            for model in models:
                model_id, embedding, covar = self.best_model_embedding(
                    subset={"model_type": model, "organ": organ, "topology": topology_version},
                    partition="val",
                    metric="loss",
                    cvs=cvs,
                )
                if len(embedding[0].shape) == 3:
                    z = embedding[0][0]  # in case of three-dimensional VAE embedding (z, z_mean, z_var), use z
                else:
                    z = embedding[0]
                cov = np.cov(z.T)
                eig_vals, eig_vecs = np.linalg.eig(cov)
                eig_sum = sum(eig_vals)
                var_exp = [(i / eig_sum) for i in sorted(eig_vals, reverse=True)]
                cum_var_exp = np.cumsum([0] + var_exp)
                plt.step(range(0, eig_vals.shape[0] + 1), cum_var_exp, where="post", linewidth=3,
                         label="%s cumulative explained variance (95%%: %s / 99%%: %s)" % (model, np.sum(cum_var_exp < .95), np.sum(cum_var_exp < .99)))
            plt.yticks([0.0, .25, .50, .75, .95, .99])
            plt.ylabel("Explained variance ratio", fontsize=16)
            plt.xlabel("Principal components", fontsize=16)
            plt.legend(loc="best", fontsize=16, frameon=True)
            plt.tight_layout()
            plt.show()

    def plot_active_latent_units(
        self,
        organ,
        topology_version,
        cvs=None
    ):
        """
        Plots latent unit activity measured by empirical variance of the expected latent space.
        See: https://arxiv.org/abs/1509.00519
        If an embedding file is found that contains z, z_mean, z_var (eg. output from predict_variational() function)
        the model will use z, and not z_mean.
        """

        colors = ['red', 'blue', 'green', 'cyan', 'magenta', 'yellow', 'darkgreen', 'lime', 'navy', 'royalblue', 'pink', 'peru']

        def active_latent_units_mask(z):
            var_x = np.diagonal(np.cov(z.T))
            min_var_x = 0.01
            active_units_mask = var_x > min_var_x
            return active_units_mask

        import matplotlib.pyplot as plt
        if self.summary_tab is None:
            self.create_summary_tab()
        models = np.unique(self.summary_tab["model_type"]).tolist()
        self.summary_tab["topology"] = [x.split("_")[5] for x in self.summary_tab["model_gs_id"].values]

        with plt.style.context("seaborn-whitegrid"):
            plt.figure(figsize=(12, 6))
            plt.axhline(np.log(0.01), color="k", linestyle='dashed', linewidth=2, label="active unit threshold")
            for i, model in enumerate(models):
                model_id, embedding, covar = self.best_model_embedding(
                    subset={"model_type": model, "organ": organ, "topology": topology_version},
                    partition="val",
                    metric="loss",
                    cvs=cvs,
                )
                if len(embedding[0].shape) == 3:
                    z = embedding[0][0]  # in case of three-dimensional VAE embedding (z, z_mean, z_var), use z
                else:
                    z = embedding[0]
                latent_dim = z.shape[1]
                var = np.sort(np.diagonal(np.cov(z.T)))[::-1]
                log_var = np.log(var)
                active_units = np.log(var[active_latent_units_mask(z)])

                plt.plot(range(1, log_var.shape[0] + 1), log_var, color=colors[i], alpha=1.0, linewidth=3,
                         label="%s active units: %i" % (model, len(active_units)))
                # to plot vertical lines
                log_var_cut = var.copy()
                log_var_cut[~active_latent_units_mask(z)] = 0
                log_var_cut = np.log(log_var_cut)
                num_active = np.argmax(log_var_cut)
                if num_active > 0:
                    plt.vlines(num_active, ymin=-.15, ymax=0.15, color=colors[i], linestyle='solid', linewidth=3)
                if model == "vaevamp":
                    z1, z2 = np.split(np.log(np.diagonal(np.cov(z.T))), 2)
                    plt.plot(range(1, int(latent_dim / 2) + 1), np.sort(z2)[::-1], color=colors[i], alpha=1.0,
                             label=r"%s $z_2$ active units: %i" % (model, len(z2[z2 > np.log(0.01)])), linestyle='dashed',
                             linewidth=3)
                    plt.plot(range(1, int(latent_dim / 2) + 1), np.sort(z1)[::-1], color=colors[i], alpha=1.0,
                             label=r"%s $z_1$ active units: %i" % (model, len(z1[z1 > np.log(0.01)])),
                             linestyle='dotted', linewidth=3)
            plt.xlabel(r'Latent unit $i$', fontsize=16)
            plt.ylabel(r'$\log\,{(A_{\bf z})}_i$', fontsize=16)
            plt.title(r"Latent unit activity", fontsize=16)
            plt.legend(loc="upper right", frameon=True, fontsize=12)
            plt.tight_layout()
            plt.show()<|MERGE_RESOLUTION|>--- conflicted
+++ resolved
@@ -9,11 +9,7 @@
 
 from sfaira.versions.metadata import CelltypeUniverse
 from sfaira.estimators import EstimatorKerasEmbedding
-<<<<<<< HEAD
-from sfaira.data import DatasetSuperGroupSfaira
-=======
 from sfaira.data import Universe
->>>>>>> ad390791
 
 
 def _tp(yhat, ytrue):
@@ -879,11 +875,7 @@
         )
         sns_tab = sns_tab[sns_tab['organ'] == organ]
 
-<<<<<<< HEAD
-        dataset = DatasetSuperGroupSfaira(data_path=datapath)
-=======
         dataset = Universe(data_path=datapath)
->>>>>>> ad390791
         dataset.subset(key="organism", values=[organism])
         dataset.subset(key="organ", values=[organ])
         if not dataset.flatten().datasets:
@@ -1043,11 +1035,7 @@
         )
         sns_tab = sns_tab[sns_tab['organ'] == organ]
 
-<<<<<<< HEAD
-        dataset = DatasetSuperGroupSfaira(data_path=datapath)
-=======
         dataset = Universe(data_path=datapath)
->>>>>>> ad390791
         dataset.subset(key="organism", values=[organism])
         dataset.subset(key="organ", values=[organ])
         if not dataset.flatten().datasets:
@@ -1384,11 +1372,7 @@
         else:
             print('Compute gradients (1/3): load data')
             # load data
-<<<<<<< HEAD
-            dataset = DatasetSuperGroupSfaira(data_path=datapath)
-=======
             dataset = Universe(data_path=datapath)
->>>>>>> ad390791
             dataset.subset(key="organism", values=[organism])
             dataset.subset(key="organ", values=[organ])
             dataset.subset(key="annotated", values=[True])
