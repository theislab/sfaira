--- conflicted
+++ resolved
@@ -82,13 +82,6 @@
         self.estimator = None
         self.model_dir = model_path
 
-<<<<<<< HEAD
-    def set_data(self, dataset):
-        dataset.load()
-        self.data = dataset.adata
-
-=======
->>>>>>> 56a2c1ec
     def init_estim(
             self,
             override_hyperpar: Union[dict, None] = None
@@ -155,15 +148,7 @@
         self.zoo = ModelZooCelltype(model_lookuptable=None)
         self.estimator = None
         self.model_dir = model_path
-<<<<<<< HEAD
-
-    def set_data(self, dataset):
-        dataset.subset("annotated", True)
-        dataset.load()
-        self.data = dataset.adata
-=======
         self.data.celltypes_universe.load_target_universe(fn=fn_target_universe)
->>>>>>> 56a2c1ec
 
     def init_estim(
             self,
