from sfaira.versions.metadata import OntologyList, OntologyCelltypes
from sfaira.versions.metadata import OntologyUberon, OntologyHsapdv, OntologyMondo, OntologyMmusdv, \
    OntologySinglecellLibraryConstruction, OntologyCellosaurus


class OntologyContainerSfaira:

    _cellontology_class: OntologyCelltypes

    def __init__(self):
        self.annotated = OntologyList(terms=[True, False])
        self.author = None
        self.assay_differentiation = None
        self.assay_sc = OntologySinglecellLibraryConstruction()
        self.assay_type_differentiation = OntologyList(terms=["guided", "unguided"])
        self.bio_sample = None
        self.cell_line = OntologyCellosaurus()
        self.cellontology_class = "v2021-02-01"
        self.cellontology_original = None
        self.default_embedding = None
        self.development_stage = None  # OntologyHsapdv()  # TODO allow for other organisms here too.
        self.disease = OntologyMondo()
        self.doi = None
        self.ethnicity = None  # OntologyHancestro()
        self.id = None
        self.individual = None
        self.normalization = None
        self.organ = OntologyUberon()
        self.organism = OntologyList(terms=["mouse", "human"])  # TODO introduce NCBItaxon here
        self.primary_data = OntologyList(terms=[True, False])
        self.sample_source = OntologyList(terms=["primary_tissue", "2d_culture", "3d_culture", "tumor"])
        self.sex = OntologyList(terms=["female", "male", "mixed", "unknown", "other"])
<<<<<<< HEAD
=======
        self.tech_sample = None
>>>>>>> 051dbed5
        self.title = None
        self.year = OntologyList(terms=list(range(2000, 3000)))

    @property
    def cellontology_class(self):
        return self._cellontology_class

    @cellontology_class.setter
    def cellontology_class(self, x: str):
        self._cellontology_class = OntologyCelltypes(branch=x)<|MERGE_RESOLUTION|>--- conflicted
+++ resolved
@@ -30,10 +30,7 @@
         self.primary_data = OntologyList(terms=[True, False])
         self.sample_source = OntologyList(terms=["primary_tissue", "2d_culture", "3d_culture", "tumor"])
         self.sex = OntologyList(terms=["female", "male", "mixed", "unknown", "other"])
-<<<<<<< HEAD
-=======
         self.tech_sample = None
->>>>>>> 051dbed5
         self.title = None
         self.year = OntologyList(terms=list(range(2000, 3000)))
 
