--- conflicted
+++ resolved
@@ -17,19 +17,12 @@
         self.cell_line = OntologyCellosaurus()
         self.cellontology_class = "v2021-02-01"
         self.cellontology_original = None
-<<<<<<< HEAD
-=======
         self.collection_id = None
->>>>>>> ad390791
         self.default_embedding = None
         self.development_stage = None  # OntologyHsapdv()  # TODO allow for other organisms here too.
         self.disease = OntologyMondo()
         self.doi = None
-<<<<<<< HEAD
-        self.ethnicity = None  # OntologyHancestro()
-=======
         self.ethnicity = None  # OntologyHancestro()  # TODO
->>>>>>> ad390791
         self.id = None
         self.individual = None
         self.normalization = None
@@ -38,10 +31,7 @@
         self.primary_data = OntologyList(terms=[True, False])
         self.sample_source = OntologyList(terms=["primary_tissue", "2d_culture", "3d_culture", "tumor"])
         self.sex = OntologyList(terms=["female", "male", "mixed", "unknown", "other"])
-<<<<<<< HEAD
-=======
         self.supplier = OntologyList(terms=["cellxgene", "sfaira"])
->>>>>>> ad390791
         self.tech_sample = None
         self.title = None
         self.year = OntologyList(terms=list(range(2000, 3000)))
