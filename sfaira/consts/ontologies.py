--- conflicted
+++ resolved
@@ -33,18 +33,10 @@
         self.cell_types_original = None
         self.collection_id = None
         self.default_embedding = None
-<<<<<<< HEAD
-        self.development_stage = {
-            "human": OntologyHsapdv(),
-            "mouse": OntologyMmusdv(),
-        }
-        self.disease = OntologyMondo()
+        self._development_stage = None
+        self._disease = None
         self.doi = None
         self.doi_main = None
-=======
-        self._development_stage = None
-        self._disease = None
->>>>>>> 7c92d877
         self.doi_journal = None
         self.doi_preprint = None
         self.ethnicity = {
