from typing import Dict, Union

<<<<<<< HEAD
from sfaira.versions.metadata import OntologyList, OntologyCl
from sfaira.versions.metadata import OntologyCellosaurus, OntologyHancestro, OntologyHsapdv, OntologyMondo, \
=======
from sfaira.versions.metadata.base import OntologyList, OntologyCl
from sfaira.versions.metadata.base import OntologyCellosaurus, OntologyHancestro, OntologyHsapdv, OntologyMondo, \
>>>>>>> 2e50dccb
    OntologyMmusdv, OntologyEfo, OntologySex, OntologyTaxon, OntologyUberon, OntologyUberonLifecyclestage

OTHER_ORGANISM_KEY = "other"

DEFAULT_CL = "v2021-08-10"
DEFAULT_HSAPDV = "master"
DEFAULT_MONDO = "v2021-08-11"
DEFAULT_MMUSDV = "master"
DEFAULT_PATO = "v2021-08-06"
DEFAULT_NCBITAXON = "v2021-06-10"
DEFAULT_UBERON = "v2021-07-27"


class OntologyContainerSfaira:

    """
    The attributes that are relayed via properties, which have a corresponding private attribute "_*", are used to
    lazily load these ontologies upon usage and redistribute loading time from package initialisation to actual
    usage of ontology.
    """

    _assay_sc: Union[None, OntologyEfo]
    _cell_line: Union[None, OntologyCellosaurus]
    _cell_type: Union[None, OntologyCl]
    _development_stage: Union[None, Dict[str, Union[OntologyHsapdv, OntologyMmusdv]]]
    _ethnicity: Union[None, Dict[str, Union[OntologyHancestro, None]]]
    _organ: Union[None, OntologyUberon]
    _organism: Union[None, OntologyTaxon]
    _sex: Union[None, OntologySex]

    def __init__(self):
        self.key_other = OTHER_ORGANISM_KEY

        self.annotated = OntologyList(terms=[True, False])
        self.author = None
        self.assay_differentiation = None
        self._assay_sc = None
        self.assay_type_differentiation = OntologyList(terms=["guided", "unguided"])
        self.bio_sample = None
        self._cell_line = None
        self._cell_type = None
        self.collection_id = None
        self.default_embedding = None
        self._development_stage = None
        self._disease = None
        self.doi = None
        self.doi_main = None
        self.doi_journal = None
        self.doi_preprint = None
        self._ethnicity = None
        self.id = None
        self.individual = None
        self.normalization = None
        self._organ = None
        self._organism = None
        self.primary_data = OntologyList(terms=[True, False])
        self.sample_source = OntologyList(terms=["primary_tissue", "2d_culture", "3d_culture", "tumor"])
        self._sex = None
        self.supplier = OntologyList(terms=["cellxgene", "sfaira"])
        self.tech_sample = None
        self.title = None
        self.year = OntologyList(terms=list(range(2000, 3000)))

    def reload_ontology(self, attr):
        """
        Complex alternative to attribute-wise setters.

        :param attr:
        :return:
        """
        kwargs = {"recache": True}
        if attr == "assay_sc":
            self._assay_sc = OntologyEfo(**kwargs)
        elif attr == "cell_line":
            self._cell_line = OntologyCellosaurus(**kwargs)
        elif attr == "cell_type":
            self._cell_type = OntologyCl(branch=DEFAULT_CL, **kwargs)
        elif attr == "development_stage":
            self._development_stage = {
<<<<<<< HEAD
                "homosapiens": OntologyHsapdv(**kwargs),
                "musmusculus": OntologyMmusdv(**kwargs),
=======
                "Homo sapiens": OntologyHsapdv(branch=DEFAULT_HSAPDV, **kwargs),
                "Mus musculus": OntologyMmusdv(branch=DEFAULT_MMUSDV, **kwargs),
>>>>>>> 2e50dccb
                self.key_other: OntologyUberonLifecyclestage(branch=DEFAULT_UBERON, **kwargs),
            }
        elif attr == "disease":
            self._disease = OntologyMondo(branch=DEFAULT_MONDO, **kwargs)
        elif attr == "ethnicity":
            self._ethnicity = {
                "homosapiens": OntologyHancestro(),
                self.key_other: None,
            }
        elif attr == "organ":
<<<<<<< HEAD
            self._organ = OntologyUberon(**kwargs)
        elif attr == "organism":
            self._organism = OntologyTaxon(**kwargs)
=======
            self._organ = OntologyUberon(branch=DEFAULT_UBERON, **kwargs)
        elif attr == "organism":
            self._organism = OntologyTaxon(branch=DEFAULT_NCBITAXON, **kwargs)
>>>>>>> 2e50dccb
        elif attr == "sex":
            self._sex = OntologySex(branch=DEFAULT_PATO, **kwargs)

    @property
    def assay_sc(self):
        if self._assay_sc is None:  # Lazy loading after class instantiation.
            self._assay_sc = OntologyEfo()
        return self._assay_sc

    @property
    def cell_line(self):
        if self._cell_line is None:  # Lazy loading after class instantiation.
            self._cell_line = OntologyCellosaurus()
        return self._cell_line

    @property
    def cell_type(self):
        if self._cell_type is None:  # Lazy loading after class instantiation.
            self._cell_type = OntologyCl(branch=DEFAULT_CL)
        return self._cell_type

    @cell_type.setter
    def cell_type(self, x: str):
        self._cell_type = OntologyCl(branch=x)

    @property
    def development_stage(self):
        if self._development_stage is None:  # Lazy loading after class instantiation.
            self._development_stage = {
                "Homo sapiens": OntologyHsapdv(branch=DEFAULT_HSAPDV),
                "Mus musculus": OntologyMmusdv(branch=DEFAULT_MMUSDV),
                self.key_other: OntologyUberonLifecyclestage(branch=DEFAULT_UBERON),
            }
        return self._development_stage

    @property
    def disease(self):
        if self._disease is None:  # Lazy loading after class instantiation.
            self._disease = OntologyMondo(branch=DEFAULT_MONDO)
        return self._disease

    @property
    def ethnicity(self):
        if self._ethnicity is None:  # Lazy loading after class instantiation.
            self._ethnicity = {
                "Homo sapiens": OntologyHancestro(),
                self.key_other: None,
            }
        return self._ethnicity

    @property
    def organ(self):
        if self._organ is None:  # Lazy loading after class instantiation.
            self._organ = OntologyUberon(branch=DEFAULT_UBERON)
        return self._organ

    @property
    def organism(self):
        if self._organism is None:  # Lazy loading after class instantiation.
            self._organism = OntologyTaxon(branch=DEFAULT_NCBITAXON)
        return self._organism

    @property
    def sex(self):
        if self._sex is None:  # Lazy loading after class instantiation.
            self._sex = OntologySex(branch=DEFAULT_PATO)
        return self._sex<|MERGE_RESOLUTION|>--- conflicted
+++ resolved
@@ -1,12 +1,7 @@
 from typing import Dict, Union
 
-<<<<<<< HEAD
 from sfaira.versions.metadata import OntologyList, OntologyCl
 from sfaira.versions.metadata import OntologyCellosaurus, OntologyHancestro, OntologyHsapdv, OntologyMondo, \
-=======
-from sfaira.versions.metadata.base import OntologyList, OntologyCl
-from sfaira.versions.metadata.base import OntologyCellosaurus, OntologyHancestro, OntologyHsapdv, OntologyMondo, \
->>>>>>> 2e50dccb
     OntologyMmusdv, OntologyEfo, OntologySex, OntologyTaxon, OntologyUberon, OntologyUberonLifecyclestage
 
 OTHER_ORGANISM_KEY = "other"
@@ -86,13 +81,8 @@
             self._cell_type = OntologyCl(branch=DEFAULT_CL, **kwargs)
         elif attr == "development_stage":
             self._development_stage = {
-<<<<<<< HEAD
-                "homosapiens": OntologyHsapdv(**kwargs),
-                "musmusculus": OntologyMmusdv(**kwargs),
-=======
                 "Homo sapiens": OntologyHsapdv(branch=DEFAULT_HSAPDV, **kwargs),
                 "Mus musculus": OntologyMmusdv(branch=DEFAULT_MMUSDV, **kwargs),
->>>>>>> 2e50dccb
                 self.key_other: OntologyUberonLifecyclestage(branch=DEFAULT_UBERON, **kwargs),
             }
         elif attr == "disease":
@@ -103,15 +93,9 @@
                 self.key_other: None,
             }
         elif attr == "organ":
-<<<<<<< HEAD
-            self._organ = OntologyUberon(**kwargs)
-        elif attr == "organism":
-            self._organism = OntologyTaxon(**kwargs)
-=======
             self._organ = OntologyUberon(branch=DEFAULT_UBERON, **kwargs)
         elif attr == "organism":
             self._organism = OntologyTaxon(branch=DEFAULT_NCBITAXON, **kwargs)
->>>>>>> 2e50dccb
         elif attr == "sex":
             self._sex = OntologySex(branch=DEFAULT_PATO, **kwargs)
 
