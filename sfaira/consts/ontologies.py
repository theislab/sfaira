from sfaira.versions.metadata import OntologyList, OntologyCelltypes
from sfaira.versions.metadata import OntologyUberon, OntologyHsapdv, OntologyMmusdv, \
    OntologySinglecellLibraryConstruction, OntologyCellosaurus


class OntologyContainerSfaira:

    _cellontology_class: OntologyCelltypes

    def __init__(self):
        self.age = None
<<<<<<< HEAD
        self.annotated = OntologyList(terms=[True, False])
        self.author = None
        self.assay = OntologySinglecellLibraryConstruction()
=======
        self.assay_sc = OntologySinglecellLibraryConstruction()
        self.assay_differentiation = None
        self.assay_type_differentiation = OntologyList(terms=["guided", "unguided"])
        self.cell_line = OntologyCellosaurus()
>>>>>>> 2b15f0b5
        self.cellontology_class = "v2021-02-01"
        self.cellontology_original = None
        self.developmental_stage = None
        self.doi = None
        self.ethnicity = None
        self.healthy = OntologyList(terms=[True, False])
        self.id = None
        self.normalization = None
        self.organ = OntologyUberon()
        self.organism = OntologyList(terms=["mouse", "human"])
        self.sample_source = OntologyList(terms=["primary_tissue", "2d_culture", "3d_culture", "cancer"])
        self.sex = OntologyList(terms=["female", "male"])
        self.year = OntologyList(terms=list(range(2000, 3000)))

    @property
    def cellontology_class(self):
        return self._cellontology_class

    @cellontology_class.setter
    def cellontology_class(self, x: str):
        self._cellontology_class = OntologyCelltypes(branch=x)<|MERGE_RESOLUTION|>--- conflicted
+++ resolved
@@ -9,16 +9,12 @@
 
     def __init__(self):
         self.age = None
-<<<<<<< HEAD
         self.annotated = OntologyList(terms=[True, False])
         self.author = None
-        self.assay = OntologySinglecellLibraryConstruction()
-=======
+        self.assay_differentiation = None
         self.assay_sc = OntologySinglecellLibraryConstruction()
-        self.assay_differentiation = None
         self.assay_type_differentiation = OntologyList(terms=["guided", "unguided"])
         self.cell_line = OntologyCellosaurus()
->>>>>>> 2b15f0b5
         self.cellontology_class = "v2021-02-01"
         self.cellontology_original = None
         self.developmental_stage = None
