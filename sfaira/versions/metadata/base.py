--- conflicted
+++ resolved
@@ -185,24 +185,18 @@
     def node_names(self) -> List[str]:
         return [v["name"] for k, v in self.nodes.items()]
 
-<<<<<<< HEAD
-=======
     @property
     def node_ids(self) -> List[str]:
         return list(self.nodes.keys())
 
->>>>>>> ad390791
     def id_from_name(self, x: str) -> str:
         self.validate_node(x=x)
         return [k for k, v in self.nodes.items() if v["name"] == x][0]
 
-<<<<<<< HEAD
-=======
     def name_from_id(self, x: str) -> str:
         assert x in self.nodes.keys(), f"node {x} not found"
         return self.nodes[x]["name"]
 
->>>>>>> ad390791
     def map_node_suggestion(self, x: str, include_synonyms: bool = True, n_suggest: int = 10):
         """
         Map free text node name to ontology node names via fuzzy string matching.
