--- conflicted
+++ resolved
@@ -120,17 +120,6 @@
         # Map to dictionary so that .nodes attribute is a homogenous interface across types of ontologies.
         if isinstance(terms, list):
             terms = {x: {"name": x} for x in terms}
-<<<<<<< HEAD
-        self.nodes = terms
-
-    @property
-    def node_names(self) -> List[str]:
-        return [v["name"] for v in self.nodes.values()]
-
-    @property
-    def node_ids(self) -> List[str]:
-        return list(self.nodes.keys())
-=======
         self._nodes = terms
 
     @property
@@ -144,7 +133,6 @@
     @property
     def node_ids(self) -> List[str]:
         return list(self._nodes.keys())
->>>>>>> d08825a9
 
     @property
     def leaves(self) -> List[str]:
@@ -227,11 +215,7 @@
         elif self.is_a_node_name(x[0]):
             self.__validate_node_names(x=x)
             x = [
-<<<<<<< HEAD
-                [k for k, v in self.nodes.items() if v["name"] == z][0]
-=======
                 [k for k, v in self._nodes.items() if v["name"] == z][0]
->>>>>>> d08825a9
                 for z in x
             ]
         else:
