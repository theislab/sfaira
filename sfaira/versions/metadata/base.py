--- conflicted
+++ resolved
@@ -493,11 +493,7 @@
 
     def __init__(
             self,
-<<<<<<< HEAD
-            branch: str = "master",
-=======
             branch: str,
->>>>>>> bb68ca5a
             **kwargs
     ):
         # Identify cache:
