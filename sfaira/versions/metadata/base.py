--- conflicted
+++ resolved
@@ -905,13 +905,8 @@
                         # Check this by checking if one is an ancestor of the other:
                         anatomical_subselection = [
                             z and (
-<<<<<<< HEAD
-                                    anatomical_constraint_id in self.onto_anatomy.get_ancestors(node=y) or  # noqa: E126
-                                    y in self.onto_anatomy.get_ancestors(node=anatomical_constraint_id)
-=======
-                                anatomical_constraint_id in self.onto_anatomy.get_ancestors(node=y) or
+                                anatomical_constraint_id in self.onto_anatomy.get_ancestors(node=y) or  # noqa: E126
                                 y in self.onto_anatomy.get_ancestors(node=anatomical_constraint_id)
->>>>>>> 94562c74
                             )
                             for y, z in zip(uberon_ids, anatomical_subselection)
                         ]
@@ -922,12 +917,8 @@
                                 for i in np.argsort(scores_lenient)
                                 if anatomical_subselection[i] and not
                                 np.any([nodes[i][1]["name"] in v for v in matches_i.values()])
-<<<<<<< HEAD
-                        ][-n_suggest:][::-1]})  # noqa: E122
-=======
                             ][-n_suggest:][::-1]
-                        })
->>>>>>> 94562c74
+                        })  # noqa: E122
 
                         # 2. Run a second string matching with the anatomical word included.
                         modified_term = anatomical_constraint + " " + x[0].lower().strip("'").strip("\"").strip("]"). \
