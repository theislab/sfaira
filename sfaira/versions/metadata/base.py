import abc
import networkx
import numpy as np
import obonet
import os
import requests
from typing import Dict, List, Tuple, Union
import warnings

from sfaira.versions.metadata.extensions import ONTOLOGIY_EXTENSION_HUMAN, ONTOLOGIY_EXTENSION_MOUSE

FILE_PATH = __file__

"""
Ontology managament classes.

We consider any structured collection of meta data identifiers an ontology and define classes to interact with such
data here.

- All classes inherit from Ontology()
- Onotlogies can be read as follows:
    - from string lists which are typically hardcoded in sfaira (OntologyList),
    - from .obo files which are emitted by obofoundry for example (OntologyObo)),
    - ToDo from .owl files which are emitted from EBI for example (OntologyOwl)),
    - from the EBI web API via direct queries (OntologyEbi)).

ToDo explain usage of ontology extension.
"""


class Ontology:
    leaves: List[str]

    @abc.abstractmethod
    def node_names(self):
        pass

    @abc.abstractmethod
    def map_node_suggestion(self, x: str, include_synonyms: bool = True, n_suggest: int = 10):
        """
        Map free text node name to ontology node names via fuzzy string matching.

        :param x: Free text node label which is to be matched to ontology nodes.
        :param include_synonyms: Whether to search for meaches in synonyms field of node instances, too.
        :return List of proposed matches in ontology.
        """
        pass

    def is_node(self, x: str):
        return x in self.node_names

    def validate_node(self, x: str):
        if not self.is_node(x=x):
            suggestions = self.map_node_suggestion(x=x, include_synonyms=False)
            raise ValueError(f"Node label {x} not found. Did you mean any of {suggestions}?")


class OntologyList(Ontology):
    """
    Basic unordered ontology container
    """

    def __init__(
            self,
            terms: List[str],
            **kwargs
    ):
        self.nodes = terms

    @property
    def node_names(self) -> List[str]:
        return self.nodes

    def map_node_suggestion(self, x: str, include_synonyms: bool = True, n_suggest: int = 10):
        """
        Map free text node name to ontology node names via fuzzy string matching.

        :param x: Free text node label which is to be matched to ontology nodes.
        :param include_synonyms: Whether to search for meaches in synonyms field of node instances, too.
        :return List of proposed matches in ontology.
        """
        from fuzzywuzzy import fuzz
        scores = np.array([
            np.max([
                fuzz.ratio(x.lower(), y.lower())
            ])
            for y in self.node_names
        ])
        # Suggest top n_suggest hits by string match:
        return [self.node_names[i] for i in np.argsort(scores)[-n_suggest:]][::-1]

    def synonym_node_properties(self) -> List[str]:
        return []

    def is_a(self, query: str, reference: str) -> bool:
        """
        Checks if query node is reference node.

        Note that there is no notion of ancestors for list ontologies.

        :param query: Query node name. Node ID or name.
        :param reference: Reference node name. Node ID or name.
        :return: If query node is reference node or an ancestor thereof.
        """
        return query == reference


class OntologyEbi(Ontology):
    """
    Recursively assembles ontology by querying EBI web interface.

    Not recommended for large ontologies.
    Yields unstructured list of terms.
    """

    def __init__(
            self,
            ontology: str,
            root_term: str,
            additional_terms: Union[Dict[str, Dict[str, str]], None] = None,
            **kwargs
    ):
        """

        :param ontology:
        :param root_term:
        :param additional_terms: Dictionary with additional terms, values should be

            - "name" necessary
            - "description" optional
            - "synonyms" optional
            - "has_children" optional
        :param kwargs:
        """
        def get_url(iri):
            return f"https://www.ebi.ac.uk/ols/api/ontologies/{ontology}/terms/" \
                   f"http%253A%252F%252Fwww.ebi.ac.uk%252F{ontology}%252F{iri}/children"

        def recursive_search(iri):
            terms = requests.get(get_url(iri=iri)).json()["_embedded"]["terms"]
            nodes_new = {}
            for x in terms:
                nodes_new[x["iri"].split("/")[-1]] = {
                    "name": x["label"],
                    "description": x["description"],
                    "synonyms": x["synonyms"],
                    "has_children": x["has_children"],
                }
                if x["has_children"]:
                    nodes_new.update(recursive_search(iri=x["iri"].split("/")[-1]))
            return nodes_new

        self.nodes = recursive_search(iri=root_term)
        self.nodes.update(additional_terms)

    @property
    def node_names(self) -> List[str]:
        return [v["name"] for k, v in self.nodes.items()]

    def map_node_suggestion(self, x: str, include_synonyms: bool = True, n_suggest: int = 10):
        """
        Map free text node name to ontology node names via fuzzy string matching.

        :param x: Free text node label which is to be matched to ontology nodes.
        :param include_synonyms: Whether to search for meaches in synonyms field of node instances, too.
        :return List of proposed matches in ontology.
        """
        from fuzzywuzzy import fuzz
        scores = np.array([
            np.max(
                [
                    fuzz.partial_ratio(x.lower(), v["name"].lower())
                ] + [
                    fuzz.partial_ratio(x.lower(), yyy.lower())
                    for yy in self.synonym_node_properties if yy in v.keys() for yyy in v[yy]
                ]
            ) if include_synonyms else
            np.max([
                fuzz.partial_ratio(x.lower(), v["name"].lower())
            ])
            for k, v in self.nodes.items()
        ])
        # Suggest top n_suggest hits by string match:
        return [self.node_names[i] for i in np.argsort(scores)[-n_suggest:]][::-1]

    def synonym_node_properties(self) -> List[str]:
        return ["synonyms"]

# class OntologyOwl(Ontology):
#
#    onto: owlready2.Ontology
#
#    def __init__(
#            self,
#            owl: str,
#            **kwargs
#    ):
#        self.onto = owlready2.get_ontology(owl)
#        self.onto.load()
#        # ToDo build support here
#
#    @property
#    def node_names(self):
#        pass


class OntologyObo(Ontology):

    graph: networkx.MultiDiGraph
    leaves: List[str]

    def __init__(
            self,
            obo: str,
            **kwargs
    ):
        self.graph = obonet.read_obo(obo)

    def _check_graph(self):
        if not networkx.is_directed_acyclic_graph(self.graph):
            warnings.warn("DAG was broken")

    @property
    def nodes(self) -> List[Tuple[str, dict]]:
        return list(self.graph.nodes.items())

    @property
    def nodes_dict(self) -> dict:
        return self.graph.nodes.items()

    @property
    def node_names(self) -> List[str]:
        return [x["name"] for x in self.graph.nodes.values()]

    @property
    def node_ids(self) -> List[str]:
        return list(self.graph.nodes())

    def id_from_name(self, x: str) -> str:
        self.validate_node(x=x)
        return [k for k, v in self.graph.nodes.items() if v["name"] == x][0]

    def set_leaves(self, nodes: list = None):
        # ToDo check that these are not include parents of each other!
        if nodes is not None:
            for x in nodes:
                assert x in self.graph.nodes, f"{x} not found"
            self.leaves = nodes
        else:
            self.leaves = self.get_all_roots()

    def get_all_roots(self) -> List[str]:
        return [x for x in self.graph.nodes() if self.graph.in_degree(x) == 0]

    def get_ancestors(self, node: str) -> List[str]:
        if node not in self.node_ids:
            node = self.id_from_name(node)
        return list(networkx.ancestors(self.graph, node))

    def is_a(self, query: str, reference: str) -> bool:
        """
        Checks if query node is reference node or an ancestor thereof.

        :param query: Query node name. Node ID or name.
        :param reference: Reference node name. Node ID or name.
        :return: If query node is reference node or an ancestor thereof.
        """
        if query not in self.node_ids:
            query = self.id_from_name(query)
        if reference not in self.node_ids:
            reference = self.id_from_name(reference)
        return query in self.get_ancestors(node=reference) or query == reference

    def map_to_leaves(self, node: str, return_type: str = "elements", include_self: bool = True):
        """
        Map a given list of nodes to leave nodes.

        :param node:
        :param return_type:

            "elements": names of mapped leave nodes
            "idx": indicies in leave note list of of mapped leave nodes
        :param include_self: whether to include node itself
        :return:
        """
        assert self.leaves is not None
        ancestors = self.get_ancestors(node)
        if include_self:
            ancestors = ancestors + [node]
        if return_type == "elements":
            return [x for x in self.leaves if x in ancestors]
        if return_type == "idx":
            return np.array([i for i, (x, y) in enumerate(self.leaves) if x in ancestors])

    @abc.abstractmethod
    def synonym_node_properties(self) -> List[str]:
        pass

    def map_node_suggestion(self, x: str, include_synonyms: bool = True, n_suggest: int = 10):
        """
        Map free text node name to ontology node names via fuzzy string matching.

        :param x: Free text node label which is to be matched to ontology nodes.
        :param include_synonyms: Whether to search for meaches in synonyms field of node instances, too.
        :return List of proposed matches in ontology.
        """
        from fuzzywuzzy import fuzz
        scores = np.array([
            np.max(
                [
                    fuzz.ratio(x.lower().strip("'").strip("\""), y[1]["name"].lower())
                ] + [
                    fuzz.ratio(x.lower().strip("'").strip("\"").strip("]").strip("["), yyy.lower())
                    for yy in self.synonym_node_properties if yy in y[1].keys() for yyy in y[1][yy]
                ]
            ) if "synonym" in y[1].keys() and include_synonyms else
            np.max([
                fuzz.ratio(x.lower().strip("'").strip("\""), y[1]["name"].lower())
            ])
            for y in self.nodes
        ])
        # Suggest top n_suggest hits by string match:
        return [self.nodes[i][1]["name"] for i in np.argsort(scores)[-n_suggest:]][::-1]


class OntologyExtendedObo(OntologyObo):
    """
    Basic .obo ontology extended by additional nodes and edges without breaking DAG.
    """

    def __init__(self, obo, **kwargs):
        super().__init__(obo=obo, **kwargs)
        # ToDo distinguish here:
        self.add_extension(dict_ontology=ONTOLOGIY_EXTENSION_HUMAN)

    def add_extension(self, dict_ontology: Dict[str, List[str]]):
        """
        Extend ontology by additional edges and nodes defined in a dictionary.

        Checks that DAG is not broken after graph assembly.

        :param dict_ontology: Dictionary of nodes and edges to add to ontology. Parsing:

            - keys: parent nodes (which must be in ontology)
            - values: children nodes (which can be in ontology), must be given as list of stringd.
                If these are in the ontology, an edge is added, otherwise, an edge and the node are added.
        :return:
        """
        for k, v in dict_ontology.items():
            assert isinstance(v, list), "dictionary values should be list of strings"
            # Check that parent node is present:
            if k not in self.nodes:
                raise ValueError(f"key {k} was not in reference ontology")
            # Check if edge is added only, or edge and node.
            for child_node in v:
                if child_node not in self.nodes:  # Add node.
                    self.graph.add_node(child_node)
                # Add edge.
                self.graph.add_edge(k, child_node)
        # Check that DAG was not broken:
        self._check_graph()

    @property
    def synonym_node_properties(self) -> List[str]:
        return ["synonym"]


class OntologyUberon(OntologyExtendedObo):

    def __init__(
            self,
            **kwargs
    ):
        super().__init__(obo="http://purl.obolibrary.org/obo/uberon.obo")

        # Clean up nodes:
        nodes_to_delete = []
        for k, v in self.graph.nodes.items():
            # Only retain nodes which are  "anatomical collection" 'UBERON:0034925':
            # ToDo this seems to narrow, need to check if we need to constrain the nodes we use.
            if "name" not in v.keys():
                nodes_to_delete.append(k)
        for k in nodes_to_delete:
            self.graph.remove_node(k)

        # Clean up edges:
        # The graph object can hold different types of edges,
        # and multiple types are loaded from the obo, not all of which are relevant for us:
        # All edge types (based on previous download, assert below that this is not extended):
        edge_types = [
            'aboral_to',
            'adjacent_to',
            'anastomoses_with',
            'anterior_to',
            'anteriorly_connected_to',
            'attaches_to',
            'attaches_to_part_of',
            'bounding_layer_of',
            'branching_part_of',
            'channel_for',
            'channels_from',
            'channels_into',
            'composed_primarily_of',
            'conduit_for',
            'connected_to',
            'connects',
            'contains',
            'continuous_with',
            'contributes_to_morphology_of',
            'deep_to',
            'developmentally_induced_by',
            'developmentally_replaces',
            'develops_from',  # developmental DAG -> include because it reflects the developmental hierarchy
            'develops_from_part_of',  # developmental DAG -> include because it reflects the developmental hierarchy
            'develops_in',
            'directly_develops_from',  # developmental DAG -> include because it reflects the developmental hierarchy
            'distal_to',
            'distally_connected_to',
            'distalmost_part_of',
            'dorsal_to',
            'drains',
            'ends',
            'ends_with',
            'existence_ends_during',
            'existence_ends_during_or_before',
            'existence_ends_with',
            'existence_starts_and_ends_during',
            'existence_starts_during',
            'existence_starts_during_or_after',
            'existence_starts_with',
            'extends_fibers_into',
            'filtered_through',
            'has_boundary',
            'has_component',
            'has_developmental_contribution_from',
            'has_fused_element',
            'has_member',
            'has_muscle_antagonist',
            'has_muscle_insertion',
            'has_muscle_origin',
            'has_part',
            'has_potential_to_develop_into',
            'has_potential_to_developmentally_contribute_to',
            'has_skeleton',
            'immediate_transformation_of',
            'immediately_anterior_to',
            'immediately_deep_to',
            'immediately_posterior_to',
            'immediately_preceded_by',
            'immediately_superficial_to',
            'in_anterior_side_of',
            'in_central_side_of',
            'in_deep_part_of',
            'in_distal_side_of',
            'in_dorsal_side_of',
            'in_innermost_side_of',
            'in_lateral_side_of',
            'in_left_side_of',
            'in_outermost_side_of',
            'in_posterior_side_of',
            'in_proximal_side_of',
            'in_right_side_of',
            'in_superficial_part_of',
            'in_ventral_side_of',
            'indirectly_supplies',
            'innervated_by',
            'innervates',
            'intersects_midsagittal_plane_of',
            'is_a',
            'layer_part_of',
            'located_in',  # anatomic DAG -> include because it reflects the anatomic coarseness / hierarchy
            'location_of',
            'lumen_of',
            'luminal_space_of',
            'overlaps',
            'part_of',  # anatomic DAG -> include because it reflects the anatomic coarseness / hierarchy
            'postaxialmost_part_of',
            'posterior_to',
            'posteriorly_connected_to',
            'preaxialmost_part_of',
            'preceded_by',
            'precedes',
            'produced_by',
            'produces',
            'protects',
            'proximal_to',
            'proximally_connected_to',
            'proximalmost_part_of',
            'seeAlso',
            'serially_homologous_to',
            'sexually_homologous_to',
            'skeleton_of',
            'starts',
            'starts_with',
            'subdivision_of',
            'superficial_to',
            'supplies',
            'surrounded_by',
            'surrounds',
            'transformation_of',
            'tributary_of',
            'trunk_part_of',
            'ventral_to'
        ]
        edges_to_delete = []
        for i, x in enumerate(self.graph.edges):
            assert x[2] in edge_types, x
            if x[2] not in [
                "develops_from",
                "located_in",
                "part_of",
            ]:
                edges_to_delete.append((x[0], x[1]))
        for x in edges_to_delete:
            self.graph.remove_edge(u=x[0], v=x[1])
        self._check_graph()

    @property
    def synonym_node_properties(self) -> List[str]:
        return ["synonym", "latin term", "has relational adjective"]


class OntologyCelltypes(OntologyExtendedObo):

    def __init__(
            self,
            branch: str,
            **kwargs
    ):
<<<<<<< HEAD
        if os.name == "nt":  # if running on windows, do not download obo file, but rather pass url directly to obonet
            obofile = f"https://raw.github.com/obophenotype/cell-ontology/{branch}/cl.obo"
        else:
            # Identify cache:
            folder = FILE_PATH.split(os.sep)[:-4]
            folder.insert(1, os.sep)
            ontology_cache_dir = os.path.join(*folder, "cache", "ontologies", "cl")
            fn = f"{branch}_cl.obo"
            obofile = os.path.join(ontology_cache_dir, fn)
            # Download if necessary:
            if not os.path.isfile(obofile):
                def download_cl():
                    url = f"https://raw.github.com/obophenotype/cell-ontology/{branch}/cl.obo"
                    print(f"Downloading: {fn}")
                    if not os.path.exists(ontology_cache_dir):
                        os.makedirs(ontology_cache_dir)
                    r = requests.get(url, allow_redirects=True)
                    open(obofile, 'wb').write(r.content)
                download_cl()

        super().__init__(obo=obofile)
=======
        # Identify cache:
        folder = FILE_PATH.split(os.sep)[:-4]
        folder.insert(1, os.sep)
        ontology_cache_dir = os.path.join(*folder, "cache", "ontologies", "cl")
        fn = f"{branch}_cl.obo"
        fn_path = os.path.join(ontology_cache_dir, fn)
        # Download if necessary:
        if not os.path.isfile(fn_path):

            def download_cl():
                url = f"https://raw.github.com/obophenotype/cell-ontology/{branch}/cl.obo"
                print(f"Downloading: {fn}")
                if not os.path.exists(ontology_cache_dir):
                    os.makedirs(ontology_cache_dir)
                r = requests.get(url, allow_redirects=True)
                open(fn_path, 'wb').write(r.content)

            download_cl()
        super().__init__(obo=fn_path)
>>>>>>> 0fd6f8d1

        # Clean up nodes:
        nodes_to_delete = []
        for k, v in self.graph.nodes.items():
            # Some terms are not associated with the namespace cell but are cell types,
            # we identify these based on their ID nomenclature here.
            if ("namespace" in v.keys() and v["namespace"] not in ["cell", "cl"]) or \
                    ("namespace" not in v.keys() and str(k)[:2] != "CL"):
                nodes_to_delete.append(k)
            elif "name" not in v.keys():
                nodes_to_delete.append(k)
        for k in nodes_to_delete:
            self.graph.remove_node(k)

        # Clean up edges:
        # The graph object can hold different types of edges,
        # and multiple types are loaded from the obo, not all of which are relevant for us:
        # All edge types (based on previous download, assert below that this is not extended):
        edge_types = [
            'is_a',  # nomenclature DAG -> include because of annotation coarseness differences
            'derives_from',
            'develops_from',  # developmental DAG -> include because of developmental differences
            'has_part',  # ?
            'develops_into',  # inverse developmental DAG -> do not include
            'part_of',
            'RO:0002120',  # ?
            'RO:0002103',  # ?
            'lacks_plasma_membrane_part',  # ?
        ]
        edges_to_delete = []
        for i, x in enumerate(self.graph.edges):
            assert x[2] in edge_types, x
            if x[2] not in ["is_a", "develops_from"]:
                edges_to_delete.append((x[0], x[1]))
        for x in edges_to_delete:
            self.graph.remove_edge(u=x[0], v=x[1])
        self._check_graph()

    @property
    def synonym_node_properties(self) -> List[str]:
        return ["synonym"]


class OntologyHancestro(OntologyExtendedObo):

    def __init__(
            self,
            **kwargs
    ):
        super().__init__(obo="http://purl.obolibrary.org/obo/hancestro.obo")

        # Clean up nodes:
        nodes_to_delete = []
        for k, v in self.graph.nodes.items():
            if "name" not in v.keys():
                nodes_to_delete.append(k)
        for k in nodes_to_delete:
            self.graph.remove_node(k)

        # Clean up edges:
        # The graph object can hold different types of edges,
        # and multiple types are loaded from the obo, not all of which are relevant for us:
        # All edge types (based on previous download, assert below that this is not extended):
        edge_types = []  # ToDo
        edges_to_delete = []
        for i, x in enumerate(self.graph.edges):
            assert x[2] in edge_types, x
            if x[2] not in []:
                edges_to_delete.append((x[0], x[1]))
        for x in edges_to_delete:
            self.graph.remove_edge(u=x[0], v=x[1])
        self._check_graph()

    @property
    def synonym_node_properties(self) -> List[str]:
        return ["synonym"]


class OntologyHsapdv(OntologyExtendedObo):

    def __init__(
            self,
            **kwargs
    ):
        super().__init__(obo="http://purl.obolibrary.org/obo/hsapdv.obo")

        # Clean up nodes:
        nodes_to_delete = []
        for k, v in self.graph.nodes.items():
            if "name" not in v.keys():
                nodes_to_delete.append(k)
        for k in nodes_to_delete:
            self.graph.remove_node(k)

    @property
    def synonym_node_properties(self) -> List[str]:
        return ["synonym"]


class OntologyMmusdv(OntologyExtendedObo):

    def __init__(
            self,
            **kwargs
    ):
        super().__init__(obo="http://purl.obolibrary.org/obo/mmusdv.obo")

        # Clean up nodes:
        nodes_to_delete = []
        for k, v in self.graph.nodes.items():
            if "name" not in v.keys():
                nodes_to_delete.append(k)
        for k in nodes_to_delete:
            self.graph.remove_node(k)

    @property
    def synonym_node_properties(self) -> List[str]:
        return ["synonym"]


class OntologySinglecellLibraryConstruction(OntologyEbi):

    def __init__(
            self,
            ontology: str = "efo",
            root_term: str = "EFO_0010183",
    ):
        super().__init__(
            ontology=ontology,
            root_term=root_term,
            additional_terms={
                "microwell-seq": {"name": "microwell-seq"}
            }
        )<|MERGE_RESOLUTION|>--- conflicted
+++ resolved
@@ -527,7 +527,6 @@
             branch: str,
             **kwargs
     ):
-<<<<<<< HEAD
         if os.name == "nt":  # if running on windows, do not download obo file, but rather pass url directly to obonet
             obofile = f"https://raw.github.com/obophenotype/cell-ontology/{branch}/cl.obo"
         else:
@@ -549,27 +548,6 @@
                 download_cl()
 
         super().__init__(obo=obofile)
-=======
-        # Identify cache:
-        folder = FILE_PATH.split(os.sep)[:-4]
-        folder.insert(1, os.sep)
-        ontology_cache_dir = os.path.join(*folder, "cache", "ontologies", "cl")
-        fn = f"{branch}_cl.obo"
-        fn_path = os.path.join(ontology_cache_dir, fn)
-        # Download if necessary:
-        if not os.path.isfile(fn_path):
-
-            def download_cl():
-                url = f"https://raw.github.com/obophenotype/cell-ontology/{branch}/cl.obo"
-                print(f"Downloading: {fn}")
-                if not os.path.exists(ontology_cache_dir):
-                    os.makedirs(ontology_cache_dir)
-                r = requests.get(url, allow_redirects=True)
-                open(fn_path, 'wb').write(r.content)
-
-            download_cl()
-        super().__init__(obo=fn_path)
->>>>>>> 0fd6f8d1
 
         # Clean up nodes:
         nodes_to_delete = []
